# Mantid Repository : https://github.com/mantidproject/mantid
#
# Copyright &copy; 2018 ISIS Rutherford Appleton Laboratory UKRI,
#     NScD Oak Ridge National Laboratory, European Spallation Source
#     & Institut Laue - Langevin
# SPDX - License - Identifier: GPL - 3.0 +
import sys
import unittest

from mantid.api import AnalysisDataService
from mantid.api import FileFinder
from mantid.dataobjects import Workspace2D
from mantid.simpleapi import CreateWorkspace
from Muon.GUI.Common.contexts.muon_context import MuonContext
from Muon.GUI.Common.contexts.muon_data_context import MuonDataContext
from Muon.GUI.Common.contexts.muon_group_pair_context import MuonGroupPairContext
from Muon.GUI.Common.contexts.muon_gui_context import MuonGuiContext
from Muon.GUI.Common.muon_load_data import MuonLoadData
from Muon.GUI.Common.utilities.load_utils import load_workspace_from_filename
from Muon.GUI.Common.ADSHandler.muon_workspace_wrapper import MuonWorkspaceWrapper


class MuonContextTest(unittest.TestCase):
    def setUp(self):
        AnalysisDataService.clear()
        self.filepath = FileFinder.findRuns('EMU00019489.nxs')[0]
        self.load_result, self.run_number, self.filename = load_workspace_from_filename(self.filepath)
        self.loaded_data = MuonLoadData()
        self.data_context = MuonDataContext(load_data=self.loaded_data)
        self.gui_context = MuonGuiContext()
        self.group_pair_context = MuonGroupPairContext()
        self.gui_context.update({'RebinType': 'None'})

        self.context = MuonContext(muon_data_context=self.data_context, muon_gui_context=self.gui_context, muon_group_context=self.group_pair_context)

        self.data_context.instrument = 'EMU'

        self.loaded_data.add_data(workspace=self.load_result, run=[self.run_number], filename=self.filename,
                                  instrument='EMU')
        self.data_context.current_runs = [[self.run_number]]
        self.data_context.update_current_data()
        self.group_pair_context.reset_group_and_pairs_to_default(self.load_result['OutputWorkspace'][0]._workspace,
                                                                 'EMU', '')

    def populate_ADS(self):
        self.context.calculate_all_groups()
        self.context.show_all_groups()
        self.context.calculate_all_pairs()
        self.context.show_all_pairs()
        workspace = CreateWorkspace([0], [0], StoreInADS=False)
        self.context.phase_context.add_phase_quad(MuonWorkspaceWrapper(workspace, 'EMU19489; PhaseQuad; PhaseTable EMU19489'))

    def test_reset_groups_and_pairs_to_default(self):
        self.assertEqual(self.group_pair_context.group_names, ['fwd', 'bwd'])
        self.assertEqual(self.group_pair_context.pair_names, ['long'])

    def test_calculate_group_calculates_group_for_given_run(self):
        counts_workspace, asymmetry_workspace = self.context.calculate_group('fwd', run=[19489])

        self.assertEqual(type(counts_workspace), Workspace2D)
        self.assertEqual(type(counts_workspace), Workspace2D)

    def test_calculate_pair_calculates_pair_for_given_run(self):
        pair_asymmetry = self.context.calculate_pair('long', run=[19489])

        self.assertEqual(type(pair_asymmetry), Workspace2D)

    def test_show_all_groups_calculates_and_shows_all_groups(self):
        self.context.show_all_groups()

<<<<<<< HEAD
        self.assertEquals(AnalysisDataService.getObjectNames(), ['EMU19489 Groups MA', 'EMU19489 MA','EMU19489; Group; bwd; Asymmetry; MA',
                                                                 'EMU19489; Group; bwd; Counts; MA', 'EMU19489; Group; fwd; Asymmetry; MA',
                                                                 'EMU19489; Group; fwd; Counts; MA', 'Muon Data'])
=======
        self.assertEqual(AnalysisDataService.getObjectNames(), ['EMU19489', 'EMU19489 Groups', 'EMU19489; Group; bwd; Asymmetry; #1',
                                                                 'EMU19489; Group; bwd; Counts; #1', 'EMU19489; Group; fwd; Asymmetry; #1',
                                                                 'EMU19489; Group; fwd; Counts; #1', 'Muon Data'])
>>>>>>> 58b939db

    def test_that_show_all_calculates_and_shows_all_groups_with_rebin(self):
        self.gui_context['RebinType'] = 'Fixed'
        self.gui_context['RebinFixed'] = 2

        self.context.show_all_groups()

<<<<<<< HEAD
        self.assertEquals(AnalysisDataService.getObjectNames(),
                          ['EMU19489 Groups MA','EMU19489 MA', 'EMU19489; Group; bwd; Asymmetry; MA', 'EMU19489; Group; bwd; Asymmetry; Rebin; MA',
                           'EMU19489; Group; bwd; Counts; MA', 'EMU19489; Group; bwd; Counts; Rebin; MA',
                           'EMU19489; Group; fwd; Asymmetry; MA', 'EMU19489; Group; fwd; Asymmetry; Rebin; MA',
                           'EMU19489; Group; fwd; Counts; MA', 'EMU19489; Group; fwd; Counts; Rebin; MA', 'Muon Data'])
=======
        self.assertEqual(AnalysisDataService.getObjectNames(),
                          ['EMU19489', 'EMU19489 Groups', 'EMU19489; Group; bwd; Asymmetry; #1', 'EMU19489; Group; bwd; Asymmetry; Rebin; #1',
                           'EMU19489; Group; bwd; Counts; #1', 'EMU19489; Group; bwd; Counts; Rebin; #1',
                           'EMU19489; Group; fwd; Asymmetry; #1', 'EMU19489; Group; fwd; Asymmetry; Rebin; #1',
                           'EMU19489; Group; fwd; Counts; #1', 'EMU19489; Group; fwd; Counts; Rebin; #1', 'Muon Data'])
>>>>>>> 58b939db

    def test_show_all_pairs_calculates_and_shows_all_pairs(self):
        self.context.show_all_pairs()

<<<<<<< HEAD
        self.assertEquals(AnalysisDataService.getObjectNames(), ['EMU19489 MA', 'EMU19489 Pairs MA', 'EMU19489; Pair Asym; long; MA', 'Muon Data'])
=======
        self.assertEqual(AnalysisDataService.getObjectNames(), ['EMU19489', 'EMU19489 Pairs', 'EMU19489; Pair Asym; long; #1', 'Muon Data'])
>>>>>>> 58b939db

    def test_that_show_all_calculates_and_shows_all_pairs_with_rebin(self):
        self.gui_context['RebinType'] = 'Fixed'
        self.gui_context['RebinFixed'] = 2

        self.context.show_all_pairs()

<<<<<<< HEAD
        self.assertEquals(AnalysisDataService.getObjectNames(),
                          ['EMU19489 MA', 'EMU19489 Pairs MA', 'EMU19489; Pair Asym; long; MA', 'EMU19489; Pair Asym; long; Rebin; MA', 'Muon Data'])
=======
        self.assertEqual(AnalysisDataService.getObjectNames(),
                          ['EMU19489', 'EMU19489 Pairs', 'EMU19489; Pair Asym; long; #1', 'EMU19489; Pair Asym; long; Rebin; #1', 'Muon Data'])
>>>>>>> 58b939db

    def test_update_current_data_sets_current_run_in_data_context(self):
        self.context.update_current_data()

        self.assertEqual(self.data_context.current_data, self.load_result)

    def test_update_current_data_sets_groups_and_pairs(self):
        self.context.update_current_data()

        self.assertEqual(self.group_pair_context.pair_names, ['long'])
        self.assertEqual(self.group_pair_context.group_names, ['fwd', 'bwd'])

    def test_show_raw_data_puts_raw_data_into_the_ADS(self):
        self.context.show_raw_data()

<<<<<<< HEAD
        self.assertEquals(AnalysisDataService.getObjectNames(), ['EMU19489 MA', 'EMU19489 Raw Data MA', 'EMU19489_raw_data MA', 'Muon Data'])
=======
        self.assertEqual(AnalysisDataService.getObjectNames(), ['EMU19489', 'EMU19489 Raw Data', 'EMU19489_raw_data', 'Muon Data'])
>>>>>>> 58b939db

    def test_that_first_good_data_returns_correctly_when_from_file_chosen_option(self):
        self.gui_context.update({'FirstGoodDataFromFile': True})

        first_good_data = self.context.first_good_data([19489])

        self.assertEqual(first_good_data, 0.11)

    def test_first_good_data_returns_correctly_when_manually_specified_used(self):
        self.gui_context.update({'FirstGoodDataFromFile': False, 'FirstGoodData': 5})

        first_good_data = self.context.first_good_data([19489])

        self.assertEqual(first_good_data, 5)

    def test_that_last_good_data_returns_correctly_when_from_file_chosen_option(self):
        self.gui_context.update({'LastGoodDataFromFile': True})

        last_good_data = self.context.last_good_data([19489])

        self.assertEqual(last_good_data, 31.76)

    def test_last_good_data_returns_correctly_when_manually_specified_used(self):
        self.gui_context.update({'LastGoodDataFromFile': False, 'LastGoodData': 5})

        last_good_data = self.context.last_good_data([19489])

        self.assertEqual(last_good_data, 5)

    def test_that_dead_time_table_from_ADS_returns_table_name(self):
        self.gui_context.update({'DeadTimeSource': 'FromADS', 'DeadTimeTable': 'deadtime_table_name'})

        deadtime_table = self.context.dead_time_table([19489])

        self.assertEqual(deadtime_table, 'deadtime_table_name')

    def test_get_workspace_names_returns_all_stored_workspaces_if_all_selected(self):
        self.populate_ADS()
        workspace_list = self.context.get_names_of_workspaces_to_fit('19489', 'fwd, bwd, long', True)

        self.assertEqual(workspace_list, ['EMU19489; Group; fwd; Asymmetry; MA', 'EMU19489; Group; bwd; Asymmetry; MA',
                                          'EMU19489; Pair Asym; long; MA','EMU19489; PhaseQuad; PhaseTable EMU19489'])

    def test_get_workspace_names_returns_nothing_if_no_parameters_passed(self):
        self.populate_ADS()
        workspace_list = self.context.get_names_of_workspaces_to_fit()

        self.assertEqual(workspace_list, [])

    def test_get_workspaces_names_copes_with_bad_groups(self):
        self.populate_ADS()
        workspace_list = self.context.get_names_of_workspaces_to_fit('19489', 'fwd, bwd, long, random, wrong', True)

        self.assertEqual(workspace_list, ['EMU19489; Group; fwd; Asymmetry; MA', 'EMU19489; Group; bwd; Asymmetry; MA',
                                          'EMU19489; Pair Asym; long; MA', 'EMU19489; PhaseQuad; PhaseTable EMU19489'])

    def test_get_workspaces_names_copes_with_non_existent_runs(self):
        self.populate_ADS()

        workspace_list = self.context.get_names_of_workspaces_to_fit('19489, 22222', 'fwd, bwd, long', True)

        self.assertEqual(workspace_list, ['EMU19489; Group; fwd; Asymmetry; MA', 'EMU19489; Group; bwd; Asymmetry; MA',
                                          'EMU19489; Pair Asym; long; MA', 'EMU19489; PhaseQuad; PhaseTable EMU19489'])

    def test_that_run_ranged_correctly_parsed(self):
        self.populate_ADS()

        workspace_list = self.context.get_names_of_workspaces_to_fit('19489-95', 'fwd, bwd, long',
                                                                     True)

        self.assertEqual(workspace_list, ['EMU19489; Group; fwd; Asymmetry; MA', 'EMU19489; Group; bwd; Asymmetry; MA',
                                          'EMU19489; Pair Asym; long; MA', 'EMU19489; PhaseQuad; PhaseTable EMU19489'])

if __name__ == '__main__':
    unittest.main(buffer=False, verbosity=2)<|MERGE_RESOLUTION|>--- conflicted
+++ resolved
@@ -68,15 +68,9 @@
     def test_show_all_groups_calculates_and_shows_all_groups(self):
         self.context.show_all_groups()
 
-<<<<<<< HEAD
         self.assertEquals(AnalysisDataService.getObjectNames(), ['EMU19489 Groups MA', 'EMU19489 MA','EMU19489; Group; bwd; Asymmetry; MA',
                                                                  'EMU19489; Group; bwd; Counts; MA', 'EMU19489; Group; fwd; Asymmetry; MA',
                                                                  'EMU19489; Group; fwd; Counts; MA', 'Muon Data'])
-=======
-        self.assertEqual(AnalysisDataService.getObjectNames(), ['EMU19489', 'EMU19489 Groups', 'EMU19489; Group; bwd; Asymmetry; #1',
-                                                                 'EMU19489; Group; bwd; Counts; #1', 'EMU19489; Group; fwd; Asymmetry; #1',
-                                                                 'EMU19489; Group; fwd; Counts; #1', 'Muon Data'])
->>>>>>> 58b939db
 
     def test_that_show_all_calculates_and_shows_all_groups_with_rebin(self):
         self.gui_context['RebinType'] = 'Fixed'
@@ -84,28 +78,16 @@
 
         self.context.show_all_groups()
 
-<<<<<<< HEAD
         self.assertEquals(AnalysisDataService.getObjectNames(),
                           ['EMU19489 Groups MA','EMU19489 MA', 'EMU19489; Group; bwd; Asymmetry; MA', 'EMU19489; Group; bwd; Asymmetry; Rebin; MA',
                            'EMU19489; Group; bwd; Counts; MA', 'EMU19489; Group; bwd; Counts; Rebin; MA',
                            'EMU19489; Group; fwd; Asymmetry; MA', 'EMU19489; Group; fwd; Asymmetry; Rebin; MA',
                            'EMU19489; Group; fwd; Counts; MA', 'EMU19489; Group; fwd; Counts; Rebin; MA', 'Muon Data'])
-=======
-        self.assertEqual(AnalysisDataService.getObjectNames(),
-                          ['EMU19489', 'EMU19489 Groups', 'EMU19489; Group; bwd; Asymmetry; #1', 'EMU19489; Group; bwd; Asymmetry; Rebin; #1',
-                           'EMU19489; Group; bwd; Counts; #1', 'EMU19489; Group; bwd; Counts; Rebin; #1',
-                           'EMU19489; Group; fwd; Asymmetry; #1', 'EMU19489; Group; fwd; Asymmetry; Rebin; #1',
-                           'EMU19489; Group; fwd; Counts; #1', 'EMU19489; Group; fwd; Counts; Rebin; #1', 'Muon Data'])
->>>>>>> 58b939db
 
     def test_show_all_pairs_calculates_and_shows_all_pairs(self):
         self.context.show_all_pairs()
 
-<<<<<<< HEAD
         self.assertEquals(AnalysisDataService.getObjectNames(), ['EMU19489 MA', 'EMU19489 Pairs MA', 'EMU19489; Pair Asym; long; MA', 'Muon Data'])
-=======
-        self.assertEqual(AnalysisDataService.getObjectNames(), ['EMU19489', 'EMU19489 Pairs', 'EMU19489; Pair Asym; long; #1', 'Muon Data'])
->>>>>>> 58b939db
 
     def test_that_show_all_calculates_and_shows_all_pairs_with_rebin(self):
         self.gui_context['RebinType'] = 'Fixed'
@@ -113,13 +95,8 @@
 
         self.context.show_all_pairs()
 
-<<<<<<< HEAD
         self.assertEquals(AnalysisDataService.getObjectNames(),
                           ['EMU19489 MA', 'EMU19489 Pairs MA', 'EMU19489; Pair Asym; long; MA', 'EMU19489; Pair Asym; long; Rebin; MA', 'Muon Data'])
-=======
-        self.assertEqual(AnalysisDataService.getObjectNames(),
-                          ['EMU19489', 'EMU19489 Pairs', 'EMU19489; Pair Asym; long; #1', 'EMU19489; Pair Asym; long; Rebin; #1', 'Muon Data'])
->>>>>>> 58b939db
 
     def test_update_current_data_sets_current_run_in_data_context(self):
         self.context.update_current_data()
@@ -135,11 +112,7 @@
     def test_show_raw_data_puts_raw_data_into_the_ADS(self):
         self.context.show_raw_data()
 
-<<<<<<< HEAD
         self.assertEquals(AnalysisDataService.getObjectNames(), ['EMU19489 MA', 'EMU19489 Raw Data MA', 'EMU19489_raw_data MA', 'Muon Data'])
-=======
-        self.assertEqual(AnalysisDataService.getObjectNames(), ['EMU19489', 'EMU19489 Raw Data', 'EMU19489_raw_data', 'Muon Data'])
->>>>>>> 58b939db
 
     def test_that_first_good_data_returns_correctly_when_from_file_chosen_option(self):
         self.gui_context.update({'FirstGoodDataFromFile': True})
