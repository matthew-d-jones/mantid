--- conflicted
+++ resolved
@@ -99,28 +99,6 @@
 
         self.assertEqual(self.view.warning_popup.call_count, 1)
 
-<<<<<<< HEAD
-    @run_test_with_and_without_threading
-    def test_data_reverts_to_previous_entry_if_user_enters_multiple_files_in_single_file_mode(self):
-        self.presenter.enable_multiple_files(False)
-
-        # Load some data
-        self.mock_loading_via_user_input_run([1], "1234.nxs", 1234)
-        self.presenter.handle_run_changed_by_user()
-        self.wait_for_thread(self.presenter._load_thread)
-
-        self.view.warning_popup = mock.Mock()
-        self.view.set_run_edit_text("1234,1235,1236")
-
-        self.presenter.handle_run_changed_by_user()
-        self.wait_for_thread(self.presenter._load_thread)
-
-        self.assertEqual(self.presenter.filenames, ["1234.nxs"])
-        self.assertEqual(self.presenter.runs, [[1234]])
-        self.assertEqual(self.presenter.workspaces, [[1]])
-
-=======
->>>>>>> a4bc46ff
 
 if __name__ == '__main__':
     unittest.main(buffer=False, verbosity=2)