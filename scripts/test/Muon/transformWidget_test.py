--- conflicted
+++ resolved
@@ -21,16 +21,9 @@
 
 class TransformTest(GuiTest):
     def setUp(self):
-<<<<<<< HEAD
-        self._qapp = mock_widget.mockQapp()
-        self.load=  mock.create_autospec(load_utils.LoadUtils,spec_set=True)
-        self.fft=   mock.create_autospec(fft_presenter.FFTPresenter,spec_Set=True)
-        self.maxent=mock.create_autospec(maxent_presenter.MaxEntPresenter,spec_set=True)
-=======
         self.load = mock.create_autospec(load_utils.LoadUtils, spec_set=True)
         self.fft = mock.create_autospec(fft_presenter.FFTPresenter, spec_Set=True)
         self.maxent = mock.create_autospec(maxent_presenter.MaxEntPresenter, spec_set=True)
->>>>>>> 67372d37
 
         # create widget
         self.widget = transform_widget.TransformWidget(self.load, FFTWidget, MaxEntWidget)
