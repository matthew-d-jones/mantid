--- conflicted
+++ resolved
@@ -54,8 +54,6 @@
     def test_no_sum_correction_single_crystal(self):
         self.check(name=self._many_k_no_sum, loader=AbinsModules.LoadCASTEP)
 
-<<<<<<< HEAD
-=======
     # ===================================================================================
     # |   Use case: system with isotope Li7 and D                                       |
     # ===================================================================================
@@ -65,7 +63,6 @@
     def test_isotopes(self):
         self.check(name=self._li7_d2, loader=AbinsModules.LoadCASTEP)
 
->>>>>>> 172d1bbc
 
 if __name__ == '__main__':
     unittest.main()