--- conflicted
+++ resolved
@@ -590,7 +590,6 @@
         do_test(trans_parser, valid_settings, invalid_settings, self.assertTrue, self.assertRaises)
 
     def test_mon_shift_is_parsed_correctly(self):
-<<<<<<< HEAD
         valid_settings = {"TRANS/SHIFT = 4000 5": {TransId.SPEC_5_SHIFT: 4000},
                           "TRANS/SHIFT=4000 4" : {TransId.SPEC_4_SHIFT: 4000},
                           "TRANS/SHIFT=4000 5": {TransId.SPEC_5_SHIFT: 4000},
@@ -598,22 +597,13 @@
                           "TRANS/ SHIFT=4000 5": {TransId.SPEC_5_SHIFT: 4000},
                           "TRANS /SHIFT=4000 5": {TransId.SPEC_5_SHIFT: 4000},
                           "TRANS/SHIFT=4000      5": {TransId.SPEC_5_SHIFT: 4000},
-=======
-        valid_settings = {"TRANS/SHIFT = 4000 5": {TransId.spec_5_shift: 4000},
-                          "TRANS/SHIFT=4000 4" : {TransId.spec_4_shift: 4000},
-                          "TRANS/SHIFT=4000 5": {TransId.spec_5_shift: 4000},
-                          "TRANS/SHIFT=-100 4": {TransId.spec_4_shift: -100},
-                          "TRANS/ SHIFT=4000 5": {TransId.spec_5_shift: 4000},
-                          "TRANS /SHIFT=4000 5": {TransId.spec_5_shift: 4000},
-                          "TRANS/SHIFT=4000      5": {TransId.spec_5_shift: 4000},
                           # An unrecognised monitor position (i.e. not 5) should be considered as 4
                           # see source code for details
-                          "TRANS/SHIFT=1000 12": {TransId.spec_4_shift: 1000},
-                          "TRANS/SHIFT=4000 =12": {TransId.spec_4_shift: 4000},
-                          "TRANS/SHIFT=4000 =1": {TransId.spec_4_shift: 4000},
-                          "TRANS/SHIFT4000 120": {TransId.spec_4_shift: 4000},
-                          "TRANS/SHIFT 4000 999": {TransId.spec_4_shift: 4000},
->>>>>>> db114d70
+                          "TRANS/SHIFT=1000 12": {TransId.SPEC_4_SHIFT: 1000},
+                          "TRANS/SHIFT=4000 =12": {TransId.SPEC_4_SHIFT: 4000},
+                          "TRANS/SHIFT=4000 =1": {TransId.SPEC_4_SHIFT: 4000},
+                          "TRANS/SHIFT4000 120": {TransId.SPEC_4_SHIFT: 4000},
+                          "TRANS/SHIFT 4000 999": {TransId.SPEC_4_SHIFT: 4000},
                           }
 
         invalid_settings = {
@@ -633,14 +623,9 @@
         do_test(trans_parser, valid_settings, invalid_settings, self.assertTrue, self.assertRaises)
 
     def test_that_trans_spec_shift_is_parsed_correctly(self):
-<<<<<<< HEAD
         valid_settings = {"TRANS/TRANSPEC=4/SHIFT=23": {TransId.SPEC_4_SHIFT: 23, TransId.SPEC: 4},
                           "TRANS/TRANSPEC =4/ SHIFT = 23": {TransId.SPEC_4_SHIFT: 23, TransId.SPEC: 4},
-=======
-        valid_settings = {"TRANS/TRANSPEC=4/SHIFT=23": {TransId.spec_4_shift: 23, TransId.spec: 4},
-                          "TRANS/TRANSPEC =4/ SHIFT = 23": {TransId.spec_4_shift: 23, TransId.spec: 4},
-                          "TRANS/TRANSPEC =900/ SHIFT = 23": {TransId.spec_4_shift: 23, TransId.spec: 900},
->>>>>>> db114d70
+                          "TRANS/TRANSPEC =900/ SHIFT = 23": {TransId.SPEC_4_SHIFT: 23, TransId.SPEC: 900},
 
                           }
 
@@ -913,8 +898,8 @@
                           "MON/DIRECT= /path1/Path2/file.ext ": {MonId.DIRECT: [monitor_file(
                                                                                 file_path="/path1/Path2/file.ext",
                                                                                 detector_type=DetectorType.HAB),
-                                                                 monitor_file(file_path="/path1/Path2/file.ext",
-                                                                              detector_type=DetectorType.LAB)]},
+                                                                                monitor_file(file_path="/path1/Path2/file.ext",
+                                                                                             detector_type=DetectorType.LAB)]},
                           "MON/DIRECT/ rear= /path1/Path2/file.ext ": {MonId.DIRECT: [monitor_file(
                                                                        file_path="/path1/Path2/file.ext",
                                                                        detector_type=DetectorType.LAB)]},
