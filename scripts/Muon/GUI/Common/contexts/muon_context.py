# Mantid Repository : https://github.com/mantidproject/mantid
#
# Copyright &copy; 2018 ISIS Rutherford Appleton Laboratory UKRI,
#     NScD Oak Ridge National Laboratory, European Spallation Source
#     & Institut Laue - Langevin
# SPDX - License - Identifier: GPL - 3.0 +
from __future__ import (absolute_import, division, unicode_literals)

from Muon.GUI.Common.ADSHandler.workspace_naming import (get_raw_data_workspace_name, get_group_data_workspace_name,
                                                         get_pair_data_workspace_name, get_base_data_directory,
                                                         get_raw_data_directory, get_group_data_directory,
                                                         get_pair_data_directory, get_group_asymmetry_name)
from Muon.GUI.Common.calculate_pair_and_group import calculate_group_data, calculate_pair_data, \
    estimate_group_asymmetry_data
from Muon.GUI.Common.utilities.run_string_utils import run_list_to_string, run_string_to_list
import Muon.GUI.Common.ADSHandler.workspace_naming as wsName
from Muon.GUI.Common.contexts.muon_group_pair_context import get_default_grouping
from Muon.GUI.Common.contexts.muon_context_ADS_observer import MuonContextADSObserver
from Muon.GUI.Common.observer_pattern import Observable


class MuonContext(object):
<<<<<<< HEAD
    def __init__(self, muon_data_context=MuonDataContext(), muon_gui_context=MuonGuiContext(),
                 muon_group_context=MuonGroupPairContext(), base_directory='Muon Data', muon_phase_context= PhaseTableContext(),
                 workspace_suffix=' MA', fitting_context=FittingContext(), frequency_context = None):
=======
    def __init__(self, muon_data_context=None, muon_gui_context=None,
                 muon_group_context=None, base_directory='Muon Data', muon_phase_context=None,
                 workspace_suffix=' MA', fitting_context=None):
>>>>>>> bf85fb01

        self._data_context = muon_data_context
        self._gui_context = muon_gui_context
        self._group_pair_context = muon_group_context
        self._phase_context = muon_phase_context
        self.fitting_context = fitting_context
        self.base_directory = base_directory
        self.workspace_suffix = workspace_suffix
<<<<<<< HEAD
        self._frequency_context = frequency_context
=======
        self.ads_observer = MuonContextADSObserver(self.remove_workspace_by_name, self.clear_context)
>>>>>>> bf85fb01

        self.gui_context.update({'DeadTimeSource': 'None', 'LastGoodDataFromFile': True, 'selected_group_pair': ''})

        self.update_view_from_model_notifier = Observable()

    @property
    def data_context(self):
        return self._data_context

    @property
    def gui_context(self):
        return self._gui_context

    @property
    def group_pair_context(self):
        return self._group_pair_context

    @property
    def phase_context(self):
        return self._phase_context

    def calculate_group(self, group_name, run, rebin=False):
        group_workspace = calculate_group_data(self, group_name, run, rebin)
        group_asymmetry = estimate_group_asymmetry_data(self, group_name, run, rebin)

        return group_workspace, group_asymmetry

    def calculate_pair(self, pair_name, run, rebin=False):
        return calculate_pair_data(self, pair_name, run, rebin)

    def show_all_groups(self):
        self.calculate_all_groups()
        for run in self._data_context.current_runs:
            for group_name in self._group_pair_context.group_names:
                run_as_string = run_list_to_string(run)
                directory = get_base_data_directory(self, run_as_string) + get_group_data_directory(self, run_as_string)

                name = get_group_data_workspace_name(self, group_name, run_as_string, rebin=False)
                asym_name = get_group_asymmetry_name(self, group_name, run_as_string, rebin=False)

                self.group_pair_context[group_name].show_raw(run, directory + name, directory + asym_name)

                if self._do_rebin():
                    name = get_group_data_workspace_name(self, group_name, run_as_string, rebin=True)
                    asym_name = get_group_asymmetry_name(self, group_name, run_as_string, rebin=True)
                    self.group_pair_context[group_name].show_rebin(run, directory + name, directory + asym_name)

    def show_all_pairs(self):
        self.calculate_all_pairs()
        for run in self._data_context.current_runs:
            for pair_name in self._group_pair_context.pair_names:
                run_as_string = run_list_to_string(run)
                name = get_pair_data_workspace_name(self, pair_name, run_as_string, rebin=False)
                directory = get_base_data_directory(self, run_as_string) + get_pair_data_directory(self, run_as_string)

                self.group_pair_context[pair_name].show_raw(run, directory + name)

                if self._do_rebin():
                    name = get_pair_data_workspace_name(self, pair_name, run_as_string, rebin=True)
                    self.group_pair_context[pair_name].show_rebin(run, directory + name)

    def calculate_all_pairs(self):
        for run in self._data_context.current_runs:
            for pair_name in self._group_pair_context.pair_names:
                pair_asymmetry_workspace = self.calculate_pair(pair_name, run)
                self.group_pair_context[pair_name].update_asymmetry_workspace(pair_asymmetry_workspace, run)

                if self._do_rebin():
                    pair_asymmetry_workspace = self.calculate_pair(pair_name, run, rebin=True)
                    self.group_pair_context[pair_name].update_asymmetry_workspace(pair_asymmetry_workspace, run, rebin=True)

    def calculate_all_groups(self):
        for run in self._data_context.current_runs:
            for group_name in self._group_pair_context.group_names:
                group_workspace, group_asymmetry = self.calculate_group(group_name, run)
                self.group_pair_context[group_name].update_workspaces(run, group_workspace, group_asymmetry, rebin=False)

                if self._do_rebin():
                    group_workspace, group_asymmetry = self.calculate_group(group_name, run, rebin=True)
                    self.group_pair_context[group_name].update_workspaces(run, group_workspace, group_asymmetry, rebin=True)

    def update_current_data(self):
        # Update the current data; resetting the groups and pairs to their default values
        if len(self.data_context.current_runs) > 0:
            self.data_context.update_current_data()

            if not self.group_pair_context.groups:
                self.group_pair_context.reset_group_and_pairs_to_default(self.data_context.current_workspace,
                                                                         self.data_context.instrument,
                                                                         self.data_context.main_field_direction)
        else:
            self.data_context.clear()

    def show_raw_data(self):
        for run in self.data_context.current_runs:
            run_string = run_list_to_string(run)
            loaded_workspace = self.data_context._loaded_data.get_data(run=run, instrument=self.data_context.instrument)['workspace'][
                'OutputWorkspace']
            directory = get_base_data_directory(self, run_string) + get_raw_data_directory(self, run_string)

            if len(loaded_workspace) > 1:
                # Multi-period data
                for i, single_ws in enumerate(loaded_workspace):
                    name = directory + get_raw_data_workspace_name(self, run_string, period=str(i + 1))
                    single_ws.show(name)
            else:
                # Single period data
                name = directory + get_raw_data_workspace_name(self, run_string)
                loaded_workspace[0].show(name)

    def _do_rebin(self):
        return (self.gui_context['RebinType'] == 'Fixed' and
                'RebinFixed' in self.gui_context and self.gui_context['RebinFixed']) or\
               (self.gui_context['RebinType'] == 'Variable' and
                'RebinVariable' in self.gui_context and self.gui_context['RebinVariable'])

    def get_workspace_names_for_FFT_analysis(self, use_raw=True):
        workspace_options = self.get_names_of_workspaces_to_fit(runs='All', group_and_pair='All', phasequad=True,
                                                                     rebin=not use_raw)
        return workspace_options

    def get_detectors_excluded_from_default_grouping_tables(self):
        groups, _, _ = get_default_grouping(
            self.data_context.current_workspace, self.data_context.instrument,
            self.data_context.main_field_direction)
        detectors_in_group = []
        for group in groups:
            detectors_in_group += group.detectors
        detectors_in_group = set(detectors_in_group)

        return [det for det in range(1, self.data_context.num_detectors) if det not in detectors_in_group]

    # Get the groups/pairs for active WS
    def getGroupedWorkspaceNames(self):
        run_numbers = self.data_context.current_runs
        runs = [
            wsName.get_raw_data_workspace_name(self, run_list_to_string(run_number), period=str(period + 1))
            for run_number in run_numbers for period in range(self.data_context.num_periods(run_number))]
        return runs

    def first_good_data(self, run):
        if not self.data_context.get_loaded_data_for_run(run):
            return 0.0

        if self.gui_context['FirstGoodDataFromFile']:
            return self.data_context.get_loaded_data_for_run(run)["FirstGoodData"]
        else:
            if 'FirstGoodData' in self.gui_context:
                return self.gui_context['FirstGoodData']
            else:
                self.gui_context['FirstGoodData'] = self.data_context.get_loaded_data_for_run(run)["FirstGoodData"]
                return self.gui_context['FirstGoodData']

    def last_good_data(self, run):
        if not self.data_context.get_loaded_data_for_run(run):
            return 0.0

        if self.gui_context['LastGoodDataFromFile']:
            return round(max(self.data_context.get_loaded_data_for_run(run)["OutputWorkspace"][0].workspace.dataX(0)), 2)
        else:
            if 'LastGoodData' in self.gui_context:
                return self.gui_context['LastGoodData']
            else:
                self.gui_context['LastGoodData'] = round(max(self.data_context.get_loaded_data_for_run(run)
                                                             ["OutputWorkspace"][0].workspace.dataX(0)), 2)
                return self.gui_context['LastGoodData']

    def dead_time_table(self, run):
        if self.gui_context['DeadTimeSource'] == 'FromADS':
            return self.gui_context['DeadTimeTable']
        elif self.gui_context['DeadTimeSource'] == 'FromFile':
            return self.data_context.get_loaded_data_for_run(run)["DataDeadTimeTable"]
        elif self.gui_context['DeadTimeSource'] == 'None':
            return None

    def get_names_of_workspaces_to_fit(self, runs='', group_and_pair='', phasequad=False, rebin=False, freq = False):
        if freq:
           return self.get_names_of_frequency_domain_workspaces_to_fit(runs=runs, group_and_pair=group_and_pair, phasequad=phasequad)
        else:       
           return self.get_names_of_time_domain_workspaces_to_fit(runs=runs, group_and_pair=group_and_pair, phasequad=phasequad,rebin=rebin)

    def get_group_and_pair(self, group_and_pair):
        group = []
        pair = []
        if group_and_pair == 'All':
            group = self.group_pair_context.group_names
            pair = self.group_pair_context.pair_names
        else:
            group_pair_list = group_and_pair.replace(' ', '').split(',')
            group = [group for group in group_pair_list if group in self.group_pair_context.group_names]
            pair = [pair for pair in group_pair_list if pair in self.group_pair_context.pair_names]
        return group,pair

    def get_runs(self, runs):
        run_list = []
        if runs == 'All':
            run_list = self.data_context.current_runs
        else:
            run_list = [run_string_to_list(item) for item in runs.replace(' ', '').split(',')]
            flat_list = []
            for sublist in run_list:
                flat_list += [[run] for run in sublist if len(sublist) > 1]
            run_list += flat_list
            run_list = [run for run in run_list if run in self.data_context.current_runs]
        return run_list

    def get_names_of_time_domain_workspaces_to_fit(self, runs='', group_and_pair='', phasequad=False, rebin=False):
        group, pair = self.get_group_and_pair(group_and_pair)
        run_list = self.get_runs(runs)

        group_names = self.group_pair_context.get_group_workspace_names(run_list, group, rebin)
        pair_names = self.group_pair_context.get_pair_workspace_names(run_list, pair, rebin)

        phasequad_names = []
        if phasequad:
            for run in run_list:
                run_string = run_list_to_string(run)
                phasequad_names += self.phase_context.get_phase_quad(self.data_context.instrument, run_string)
        print(group_names, "group names")
        return group_names + pair_names + phasequad_names

    def get_names_of_frequency_domain_workspaces_to_fit(self, runs='', group_and_pair='', phasequad = False):
        group, pair = self.get_group_and_pair(group_and_pair)
        run_list = self.get_runs(runs)
        names = self._frequency_context.get_frequency_workspace_names(run_list, group, pair, phasequad)
        return names
     
    def get_list_of_binned_or_unbinned_workspaces_from_equivalents(self, input_list):
        equivalent_list = []

        for item in input_list:
            if 'PhaseQuad' in item:
                equivalent_list.append(item)

            equivalent_group_pair = self.group_pair_context.get_equivalent_group_pair(item)
            if equivalent_group_pair:
                equivalent_list.append(equivalent_group_pair)

        return equivalent_list

    def remove_workspace_by_name(self, workspace_name):
        self.data_context.remove_workspace_by_name(workspace_name)
        self.group_pair_context.remove_workspace_by_name(workspace_name)
        self.phase_context.remove_workspace_by_name(workspace_name)
        self.fitting_context.remove_workspace_by_name(workspace_name)
        self.update_view_from_model_notifier.notify_subscribers(workspace_name)

    def clear_context(self):
        self.data_context.clear()
        self.group_pair_context.clear()
        self.phase_context.clear()
        self.fitting_context.clear()
        self.update_view_from_model_notifier.notify_subscribers()<|MERGE_RESOLUTION|>--- conflicted
+++ resolved
@@ -20,15 +20,10 @@
 
 
 class MuonContext(object):
-<<<<<<< HEAD
-    def __init__(self, muon_data_context=MuonDataContext(), muon_gui_context=MuonGuiContext(),
-                 muon_group_context=MuonGroupPairContext(), base_directory='Muon Data', muon_phase_context= PhaseTableContext(),
-                 workspace_suffix=' MA', fitting_context=FittingContext(), frequency_context = None):
-=======
     def __init__(self, muon_data_context=None, muon_gui_context=None,
                  muon_group_context=None, base_directory='Muon Data', muon_phase_context=None,
-                 workspace_suffix=' MA', fitting_context=None):
->>>>>>> bf85fb01
+                 workspace_suffix=' MA', fitting_context=None,  frequency_context = None):
+
 
         self._data_context = muon_data_context
         self._gui_context = muon_gui_context
@@ -37,11 +32,9 @@
         self.fitting_context = fitting_context
         self.base_directory = base_directory
         self.workspace_suffix = workspace_suffix
-<<<<<<< HEAD
         self._frequency_context = frequency_context
-=======
+        
         self.ads_observer = MuonContextADSObserver(self.remove_workspace_by_name, self.clear_context)
->>>>>>> bf85fb01
 
         self.gui_context.update({'DeadTimeSource': 'None', 'LastGoodDataFromFile': True, 'selected_group_pair': ''})
 
