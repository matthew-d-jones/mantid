# Mantid Repository : https://github.com/mantidproject/mantid
#
# Copyright &copy; 2018 ISIS Rutherford Appleton Laboratory UKRI,
#     NScD Oak Ridge National Laboratory, European Spallation Source
#     & Institut Laue - Langevin
# SPDX - License - Identifier: GPL - 3.0 +
# pylint: disable=invalid-name
from __future__ import (absolute_import, division, print_function)

from qtpy import QtWidgets, QtCore

from mantid.kernel import ConfigServiceImpl

import Muon.GUI.Common.message_box as message_box
from Muon.GUI.Common.contexts.muon_context import MuonContext
from Muon.GUI.Common.contexts.muon_data_context import MuonDataContext
from Muon.GUI.Common.contexts.muon_group_pair_context import MuonGroupPairContext
from Muon.GUI.Common.contexts.phase_table_context import PhaseTableContext
from Muon.GUI.Common.contexts.fitting_context import FittingContext
from Muon.GUI.Common.contexts.muon_gui_context import MuonGuiContext
from Muon.GUI.Common.dock.dockable_tabs import DetachableTabWidget
from Muon.GUI.Common.grouping_tab_widget.grouping_tab_widget import GroupingTabWidget
from Muon.GUI.Common.help_widget.help_widget_presenter import HelpWidget
from Muon.GUI.Common.home_tab.home_tab_widget import HomeTabWidget
from Muon.GUI.Common.muon_load_data import MuonLoadData
from Muon.GUI.Common.fitting_tab_widget.fitting_tab_widget import FittingTabWidget
from Muon.GUI.MuonAnalysis.load_widget.load_widget import LoadWidget
from Muon.GUI.Common.phase_table_widget.phase_table_widget import PhaseTabWidget
from Muon.GUI.Common.results_tab_widget.results_tab_widget import ResultsTabWidget

SUPPORTED_FACILITIES = ["ISIS", "SmuS"]


def check_facility():
    """
    Get the currently set facility and check if it is in the list
    of supported facilities, raising an AttributeError if not.
    """
    current_facility = ConfigServiceImpl.Instance().getFacility().name()
    if current_facility not in SUPPORTED_FACILITIES:
        raise AttributeError(
            "Your facility {} is not supported by MuonAnalysis 2.0, so you"
            "will not be able to load any files. \n \n"
            "Supported facilities are :" + "\n - ".join(SUPPORTED_FACILITIES))


class MuonAnalysisGui(QtWidgets.QMainWindow):
    """
    The Muon Analaysis 2.0 interface.
    """

    @staticmethod
    def warning_popup(message):
        message_box.warning(str(message))

    def __init__(self, parent=None):
        super(MuonAnalysisGui, self).__init__(parent)
        self.setFocusPolicy(QtCore.Qt.StrongFocus)

        try:
            check_facility()
        except AttributeError as error:
            self.warning_popup(error.args[0])

        # initialise the data storing classes of the interface
        self.loaded_data = MuonLoadData()
        self.data_context = MuonDataContext(self.loaded_data)
        self.gui_context = MuonGuiContext()
        self.group_pair_context = MuonGroupPairContext(
            self.data_context.check_group_contains_valid_detectors)
        self.phase_context = PhaseTableContext()
        self.fitting_context = FittingContext()

        self.context = MuonContext(muon_data_context=self.data_context,
                                   muon_gui_context=self.gui_context,
                                   muon_group_context=self.group_pair_context,
                                   muon_phase_context=self.phase_context,
                                   fitting_context=self.fitting_context)

        # construct all the widgets.
        self.load_widget = LoadWidget(self.loaded_data, self.context, self)
        self.grouping_tab_widget = GroupingTabWidget(self.context)
        self.home_tab = HomeTabWidget(self.context, self)
        self.phase_tab = PhaseTabWidget(self.context, self)
        self.fitting_tab = FittingTabWidget(self.context, self)
        self.results_tab = ResultsTabWidget(self.context.fitting_context, self)

        self.setup_tabs()
        self.help_widget = HelpWidget("Muon Analysis 2")

        central_widget = QtWidgets.QWidget()
        vertical_layout = QtWidgets.QVBoxLayout()

        vertical_layout.addWidget(self.load_widget.load_widget_view)
        vertical_layout.addWidget(self.tabs)
        vertical_layout.addWidget(self.help_widget.view)
        central_widget.setLayout(vertical_layout)

        self.setCentralWidget(central_widget)
        self.setWindowTitle("Muon Analysis")

        self.setup_load_observers()

        self.setup_gui_variable_observers()

        self.setup_alpha_recalculated_observers()

        self.setup_grouping_changed_observers()

        self.setup_instrument_changed_notifier()

        self.setup_group_calculation_enable_notifer()

        self.setup_group_calculation_disabler_notifer()

        self.setup_on_load_enabler()

        self.setup_on_load_disabler()

        self.setup_phase_quad_changed_notifer()

        self.setup_phase_table_changed_notifier()

        self.setup_fitting_notifier()

        self.context.data_context.message_notifier.add_subscriber(
            self.grouping_tab_widget.group_tab_presenter.message_observer)

    def setup_tabs(self):
        """
        Set up the tabbing structure; the tabs work similarly to conventional
        web browsers.
        """
        self.tabs = DetachableTabWidget(self)
        self.tabs.addTabWithOrder(self.home_tab.home_tab_view, 'Home')
        self.tabs.addTabWithOrder(self.grouping_tab_widget.group_tab_view,
                                  'Grouping')
        self.tabs.addTabWithOrder(self.phase_tab.phase_table_view,
                                  'Phase Table')
        self.tabs.addTabWithOrder(self.fitting_tab.fitting_tab_view, 'Fitting')
        self.tabs.addTabWithOrder(self.results_tab.results_tab_view, 'Results')

    def setup_load_observers(self):
        self.load_widget.load_widget.loadNotifier.add_subscriber(
            self.home_tab.home_tab_widget.loadObserver)

        self.load_widget.load_widget.loadNotifier.add_subscriber(
            self.grouping_tab_widget.group_tab_presenter.loadObserver)

        self.load_widget.load_widget.loadNotifier.add_subscriber(
            self.phase_tab.phase_table_presenter.run_change_observer)

<<<<<<< HEAD
=======
        self.load_widget.load_widget.loadNotifier.add_subscriber(
            self.fitting_tab.fitting_tab_presenter.run_changed_observer)

>>>>>>> 0d4d9c27
    def setup_gui_variable_observers(self):
        self.context.gui_context.gui_variables_notifier.add_subscriber(
            self.grouping_tab_widget.group_tab_presenter.gui_variables_observer
        )

        self.context.gui_context.gui_variables_notifier.add_subscriber(
            self.fitting_tab.fitting_tab_presenter.gui_context_observer)

        self.context.gui_context.gui_variable_non_calulation_notifier.add_subscriber(
            self.fitting_tab.fitting_tab_presenter.gui_context_observer)

        self.home_tab.group_widget.selected_group_pair_changed_notifier.add_subscriber(
            self.fitting_tab.fitting_tab_presenter.selected_group_pair_observer)

    def setup_alpha_recalculated_observers(self):
        self.home_tab.group_widget.pairAlphaNotifier.add_subscriber(
            self.grouping_tab_widget.group_tab_presenter.loadObserver)

    def setup_grouping_changed_observers(self):
        self.grouping_tab_widget.group_tab_presenter.groupingNotifier.add_subscriber(
            self.home_tab.home_tab_widget.groupingObserver)

        self.grouping_tab_widget.group_tab_presenter.groupingNotifier.add_subscriber(
            self.phase_tab.phase_table_presenter.group_change_observer)

    def setup_instrument_changed_notifier(self):
        self.context.data_context.instrumentNotifier.add_subscriber(
            self.home_tab.home_tab_widget.instrumentObserver)

        self.context.data_context.instrumentNotifier.add_subscriber(
            self.load_widget.load_widget.instrumentObserver)

        self.context.data_context.instrumentNotifier.add_subscriber(
            self.grouping_tab_widget.group_tab_presenter.instrumentObserver)

        self.context.data_context.instrumentNotifier.add_subscriber(
            self.phase_tab.phase_table_presenter.instrument_changed_observer)

    def setup_group_calculation_enable_notifer(self):
        self.grouping_tab_widget.group_tab_presenter.enable_editing_notifier.add_subscriber(
            self.home_tab.home_tab_widget.enable_observer)

        self.grouping_tab_widget.group_tab_presenter.enable_editing_notifier.add_subscriber(
            self.load_widget.load_widget.enable_observer)

        self.grouping_tab_widget.group_tab_presenter.enable_editing_notifier.add_subscriber(
            self.fitting_tab.fitting_tab_presenter.enable_tab_observer)

    def setup_group_calculation_disabler_notifer(self):
        self.grouping_tab_widget.group_tab_presenter.disable_editing_notifier.add_subscriber(
            self.home_tab.home_tab_widget.disable_observer)

        self.grouping_tab_widget.group_tab_presenter.disable_editing_notifier.add_subscriber(
            self.load_widget.load_widget.disable_observer)

        self.grouping_tab_widget.group_tab_presenter.disable_editing_notifier.add_subscriber(
            self.fitting_tab.fitting_tab_presenter.disable_tab_observer)

    def setup_on_load_enabler(self):
        self.load_widget.load_widget.load_run_widget.enable_notifier.add_subscriber(
            self.home_tab.home_tab_widget.enable_observer)

        self.load_widget.load_widget.load_run_widget.enable_notifier.add_subscriber(
            self.grouping_tab_widget.group_tab_presenter.enable_observer)

        self.load_widget.load_widget.load_run_widget.enable_notifier.add_subscriber(
            self.fitting_tab.fitting_tab_presenter.enable_tab_observer)

    def setup_on_load_disabler(self):
        self.load_widget.load_widget.load_run_widget.disable_notifier.add_subscriber(
            self.home_tab.home_tab_widget.disable_observer)

        self.load_widget.load_widget.load_run_widget.disable_notifier.add_subscriber(
            self.grouping_tab_widget.group_tab_presenter.disable_observer)

        self.load_widget.load_widget.load_run_widget.disable_notifier.add_subscriber(
            self.fitting_tab.fitting_tab_presenter.disable_tab_observer)

    def setup_on_recalulation_finished_notifer(self):
        self.grouping_tab_widget.group_tab_presenter.calculation_finished_notifier.add_subscriber(
            self.fitting_tab.fitting_tab_presenter.input_workspace_observer)

    def setup_phase_quad_changed_notifer(self):
        pass

    def setup_phase_table_changed_notifier(self):
        pass

    def setup_fitting_notifier(self):
        """Connect fitting and results tabs to inform of new fits"""
        self.fitting_context.new_fit_notifier.add_subscriber(
            self.results_tab.results_tab_presenter.new_fit_performed_observer)

    def closeEvent(self, event):
        self.tabs.closeEvent(event)
        super(MuonAnalysisGui, self).closeEvent(event)<|MERGE_RESOLUTION|>--- conflicted
+++ resolved
@@ -150,12 +150,6 @@
         self.load_widget.load_widget.loadNotifier.add_subscriber(
             self.phase_tab.phase_table_presenter.run_change_observer)
 
-<<<<<<< HEAD
-=======
-        self.load_widget.load_widget.loadNotifier.add_subscriber(
-            self.fitting_tab.fitting_tab_presenter.run_changed_observer)
-
->>>>>>> 0d4d9c27
     def setup_gui_variable_observers(self):
         self.context.gui_context.gui_variables_notifier.add_subscriber(
             self.grouping_tab_widget.group_tab_presenter.gui_variables_observer
