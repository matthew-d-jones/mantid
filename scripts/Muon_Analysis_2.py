--- conflicted
+++ resolved
@@ -17,11 +17,8 @@
 from Muon.GUI.MuonAnalysis.load_widget.load_widget import LoadWidget
 import Muon.GUI.Common.message_box as message_box
 from Muon.GUI.Common.muon_load_data import MuonLoadData
-<<<<<<< HEAD
 from Muon.GUI.Common.grouping_tab_widget.grouping_tab_widget import GroupingTabWidget
-=======
 from Muon.GUI.Common.help_widget.help_widget_presenter import HelpWidget
->>>>>>> 1dd42a79
 
 
 Name = "Muon_Analysis_2"
@@ -68,19 +65,13 @@
 
         # construct all the widgets.
         self.load_widget = LoadWidget(self.loaded_data, self.context.instrument, self)
-<<<<<<< HEAD
         self.grouping_tab_widget = GroupingTabWidget(self.context)
+        self.help_widget = HelpWidget()
 
         splitter = QtGui.QSplitter(QtCore.Qt.Vertical)
         splitter.addWidget(self.load_widget.load_widget_view)
         splitter.addWidget(self.grouping_tab_widget.group_tab_view)
-=======
-        self.help_widget = HelpWidget()
-
-        splitter = QtGui.QSplitter(QtCore.Qt.Vertical)
-        splitter.addWidget(self.load_widget.load_widget_view)
         splitter.addWidget(self.help_widget.view)
->>>>>>> 1dd42a79
 
         self.setCentralWidget(splitter)
         self.setWindowTitle("Muon Analysis version 2")
