--- conflicted
+++ resolved
@@ -14,18 +14,11 @@
 class FrequencyDomainAnalysisGui(QtGui.QMainWindow):
     def __init__(self,parent=None):
         super(FrequencyDomainAnalysisGui,self).__init__(parent)
-<<<<<<< HEAD
-        groupedViews = view_constructor.viewConstructor(True,self)
-        groupedModels = model_constructor.modelConstructor(True)
-        view =transform_view.transformView(groupedViews,self)
-        self.presenter =transform_presenter.transformPresenter(view,groupedModels)
-=======
 
         groupedViews = view_constructor.ViewConstructor(True,self)
         groupedModels = model_constructor.ModelConstructor(True)
         view =transform_view.TransformView(groupedViews,self)
         self.presenter =transform_presenter.TransformPresenter(view,groupedModels)
->>>>>>> 3c07f6dd
 
         self.setCentralWidget(view)
         self.setWindowTitle("Frequency Domain Analysis")
