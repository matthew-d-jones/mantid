--- conflicted
+++ resolved
@@ -47,19 +47,11 @@
 
     # Get calibration raw file and integrate it
     print(filename)
-<<<<<<< HEAD
-    rawCalibInstWS = LoadRaw(filename)
-    # 'raw' in 'rawCalibInstWS' means unintegrated.
-    print("Integrating Workspace")
-    CalibInstWS = Integration( rawCalibInstWS, RangeLower=rangeLower, RangeUpper=rangeUpper )
-    DeleteWorkspace(rawCalibInstWS)
-=======
     rawCalibInstWS = mantid.LoadRaw(filename)
     # 'raw' in 'rawCalibInstWS' means unintegrated.
     print("Integrating Workspace")
     CalibInstWS = mantid.Integration(rawCalibInstWS, RangeLower=rangeLower, RangeUpper=rangeUpper)
     mantid.DeleteWorkspace(rawCalibInstWS)
->>>>>>> 97b3ba83
     print("Created workspace (CalibInstWS) with integrated data from run and instrument to calibrate")
 
     # == Create Objects needed for calibration ==
@@ -82,19 +74,6 @@
 
     # == Get the calibration and put results into calibration table ==
     # also put peaks into PeakFile
-<<<<<<< HEAD
-    calibrationTable,peakTable = tube.calibrate(CalibInstWS, CalibratedComponent, knownPos, funcForm,
-                                                outputPeak=True, fitPar=fitPar, plotTube=range(0,280,20))
-    print("Got calibration (new positions of detectors) and put slit peaks into file TubeDemoMerlin01.txt")
-
-    # == Apply the Calibation ==
-    ApplyCalibration( Workspace=CalibInstWS, PositionTable=calibrationTable)
-    print("Applied calibration")
-
-    # == Save workspace ==
-    #SaveNexusProcessed( CalibInstWS, 'TubeCalibDemoMerlinResult.nxs',"Result of Running TubeCalibDemoMerlin_Simple.py")
-    #print("saved calibrated workspace (CalibInstWS) into Nexus file TubeCalibDemoMerlinResult.nxs")
-=======
     calibrationTable, peakTable = tube.calibrate(CalibInstWS, CalibratedComponent, knownPos, funcForm,
                                                  outputPeak=True, fitPar=fitPar, plotTube=list(range(0, 280, 20)))
     print("Got calibration (new positions of detectors) and put slit peaks into file TubeDemoMerlin01.txt")
@@ -104,9 +83,8 @@
     print("Applied calibration")
 
     # == Save workspace ==
-    # SaveNexusProcessed( CalibInstWS, 'TubeCalibDemoMerlinResult.nxs',"Result of Running TubeCalibDemoMerlin_Simple.py")
-    # print "saved calibrated workspace (CalibInstWS) into Nexus file TubeCalibDemoMerlinResult.nxs"
->>>>>>> 97b3ba83
+    # mantid.SaveNexusProcessed(CalibInstWS, 'TubeCalibDemoMerlinResult.nxs', "Result of Running TubeCalibDemoMerlin_Simple.py")
+    # print("saved calibrated workspace (CalibInstWS) into Nexus file TubeCalibDemoMerlinResult.nxs")
 
     # == Reset dafault instrument ==
     mantid.config['default.instrument'] = previousDefaultInstrument
