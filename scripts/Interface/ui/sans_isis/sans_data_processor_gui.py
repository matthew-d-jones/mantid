# -*- coding: utf-8 -*-
""" Main view for the ISIS SANS reduction interface.
"""

from __future__ import (absolute_import, division, print_function)

import os
from abc import ABCMeta, abstractmethod
from inspect import isclass

from six import with_metaclass
from PyQt4 import QtGui, QtCore

from mantid.kernel import (Logger, config)
from mantidqtpython import MantidQt

try:
    from mantidplot import *
    canMantidPlot = True
except ImportError:
    canMantidPlot = False

from . import ui_sans_data_processor_window as ui_sans_data_processor_window
from sans.common.enums import (ReductionDimensionality, OutputMode, SaveType, SANSInstrument,
                               RangeStepType, SampleShape, ReductionMode, FitType)
from sans.gui_logic.gui_common import (get_reduction_mode_from_gui_selection, get_reduction_mode_strings_for_gui,
                                       get_string_for_gui_from_reduction_mode, GENERIC_SETTINGS, load_file)


# ----------------------------------------------------------------------------------------------------------------------
# Gui Classes
# ----------------------------------------------------------------------------------------------------------------------
class SANSDataProcessorGui(QtGui.QMainWindow, ui_sans_data_processor_window.Ui_SansDataProcessorWindow):
    data_processor_table = None
    INSTRUMENTS = None
    VARIABLE = "Variable"

    class RunTabListener(with_metaclass(ABCMeta, object)):
        """
        Defines the elements which a presenter can listen to in this View
        """
        @abstractmethod
        def on_user_file_load(self):
            pass

        @abstractmethod
        def on_batch_file_load(self):
            pass

        @abstractmethod
        def on_mask_file_add(self):
            pass

        @abstractmethod
        def on_processed_clicked(self):
            pass

        @abstractmethod
        def on_processing_finished(self):
            pass

        @abstractmethod
<<<<<<< HEAD
        def on_multi_period_selection(self):
=======
        def on_data_changed(self):
>>>>>>> 36258c01
            pass

        @abstractmethod
        def on_manage_directories(self):
            pass

    def __init__(self, main_presenter):
        """
        Initialise the interface
        """
        super(QtGui.QMainWindow, self).__init__()
        self.setupUi(self)

        # Main presenter
        self._main_presenter = main_presenter

        # Algorithm configuration
        self._gui_algorithm_name = self._main_presenter.get_gui_algorithm_name()
        self._white_list_entries = self._main_presenter.get_white_list()
        self._black_list = self._main_presenter.get_black_list()

        # Listeners allow us to to notify all presenters
        self._settings_listeners = []

        # Q Settings
        self.__generic_settings = GENERIC_SETTINGS
        self.__path_key = "sans_path"
        self.__instrument_name = "sans_instrument"
        self.__mask_file_input_path_key = "mask_files"

        # Logger
        self.gui_logger = Logger("SANS GUI LOGGER")

        # Instrument
        SANSDataProcessorGui.INSTRUMENTS = ",".join([SANSInstrument.to_string(item)
                                                     for item in [SANSInstrument.SANS2D,
                                                                  SANSInstrument.LOQ,
                                                                  SANSInstrument.LARMOR,
                                                                  SANSInstrument.ZOOM]])
        settings = QtCore.QSettings()
        settings.beginGroup(self.__generic_settings)
        instrument_name = settings.value(self.__instrument_name,
                                         SANSInstrument.to_string(SANSInstrument.NoInstrument),
                                         type=str)
        settings.endGroup()
        self._instrument = SANSInstrument.from_string(instrument_name)

        # Attach validators
        self._attach_validators()

    def add_listener(self, listener):
        if not isinstance(listener, SANSDataProcessorGui.RunTabListener):
            raise ValueError("The listener is not of type RunTabListener but rather {}".format(type(listener)))
        self._settings_listeners.append(listener)

    def clear_listeners(self):
        self._settings_listeners = []

    def _call_settings_listeners(self, target):
        for listener in self._settings_listeners:
            target(listener)

    def set_current_page(self, index):
        self.main_stacked_widget.setCurrentIndex(index)

    def setup_layout(self):
        """
        Do further setup that could not be done in the designer.
        So far only two menus have been added, we need to add the processing table manually.
        """
        # --------------------------------------------------------------------------------------------------------------
        # Tab selection
        # --------------------------------------------------------------------------------------------------------------
        # QtGui.QWi
        self.tab_choice_list.setAlternatingRowColors(True)
        self.tab_choice_list.setSpacing(10)
        self.tab_choice_list.currentRowChanged.connect(self.set_current_page)
        self.set_current_page(0)

        path = os.path.dirname(__file__)
        runs_icon_path = os.path.join(path, "icons", "run.png")
        runs_icon = QtGui.QIcon(runs_icon_path)
        _ = QtGui.QListWidgetItem(runs_icon, "Runs", self.tab_choice_list)  # noqa

        settings_icon_path = os.path.join(path, "icons", "settings.png")
        settings_icon = QtGui.QIcon(settings_icon_path)
        _ = QtGui.QListWidgetItem(settings_icon, "Settings", self.tab_choice_list)  # noqa

        settings_icon_path = os.path.join(path, "icons", "settings.png")
        settings_icon = QtGui.QIcon(settings_icon_path)
        _ = QtGui.QListWidgetItem(settings_icon, "Beam Centre", self.tab_choice_list)  # noqa

        # Set the 0th row enabled
        self.tab_choice_list.setCurrentRow(0)

        # --------------------------------------------------------------------------------------------------------------
        # Main Tab
        # --------------------------------------------------------------------------------------------------------------
        self.create_data_table(show_periods=False)

        self._setup_main_tab()

        self.multi_period_check_box.stateChanged.connect(self._on_multi_period_selection)

        # --------------------------------------------------------------------------------------------------------------
        # Settings tabs
        # --------------------------------------------------------------------------------------------------------------
        self.reset_all_fields_to_default()
        self.pixel_adjustment_det_1_push_button.clicked.connect(self._on_load_pixel_adjustment_det_1)
        self.pixel_adjustment_det_2_push_button.clicked.connect(self._on_load_pixel_adjustment_det_2)
        self.wavelength_adjustment_det_1_push_button.clicked.connect(self._on_load_wavelength_adjustment_det_1)
        self.wavelength_adjustment_det_2_push_button.clicked.connect(self._on_load_wavelength_adjustment_det_2)

        # Set the merge settings
        self.reduction_mode_combo_box.currentIndexChanged.connect(self._on_reduction_mode_selection_has_changed)
        self._on_reduction_mode_selection_has_changed()  # Disable the merge settings initially

        # Mask file input settings
        self.mask_file_browse_push_button.clicked.connect(self._on_load_mask_file)
        self.mask_file_add_push_button.clicked.connect(self._on_mask_file_add)

        self.manage_directories_button.clicked.connect(self._on_manage_directories)

        # Set the q step type settings
        self.q_1d_step_type_combo_box.currentIndexChanged.connect(self._on_q_1d_step_type_has_changed)
        self._on_q_1d_step_type_has_changed()

        # Set the q resolution aperture shape settings
        self.q_resolution_shape_combo_box.currentIndexChanged.connect(self._on_q_resolution_shape_has_changed)
        self.q_resolution_group_box.toggled.connect(self._on_q_resolution_shape_has_changed)
        self._on_q_resolution_shape_has_changed()

        # Set the transmission fit selection
        self.fit_selection_combo_box.currentIndexChanged.connect(self._on_fit_selection_has_changed)
        self._on_fit_selection_has_changed()

        # Set the transmission polynomial order
        self.fit_sample_fit_type_combo_box.currentIndexChanged.connect(self._on_transmission_fit_type_has_changed)
        self.fit_can_fit_type_combo_box.currentIndexChanged.connect(self._on_transmission_fit_type_has_changed)
        self._on_transmission_fit_type_has_changed()

        # Set the transmission target
        self.transmission_target_combo_box.currentIndexChanged.connect(self._on_transmission_target_has_changed)
        self._on_transmission_target_has_changed()

        # Roi and Mask files
        self.transmission_roi_files_push_button.clicked.connect(self._on_load_transmission_roi_files)
        self.transmission_mask_files_push_button.clicked.connect(self._on_load_transmission_mask_files)

        # Q Resolution
        self.q_resolution_moderator_file_push_button.clicked.connect(self._on_load_moderator_file)

        return True

    def create_data_table(self, show_periods):
        # Delete an already existing table
        if self.data_processor_table:
            self.data_processor_table.setParent(None)

        # Create the white list
        self._white_list_entries = self._main_presenter.get_white_list(show_periods=show_periods)

        # Setup white list
        white_list = MantidQt.MantidWidgets.DataProcessor.WhiteList()
        for entry in self._white_list_entries:
            # If there is a column name specified, then it is a white list entry.
            if entry.column_name:
                white_list.addElement(entry.column_name, entry.algorithm_property, entry.description,
                                      entry.show_value, entry.prefix)

        # Processing algorithm (mandatory)
        alg = MantidQt.MantidWidgets.DataProcessor.ProcessingAlgorithm(self._gui_algorithm_name,
                                                                       'unused_', self._black_list)

        self.data_processor_table = MantidQt.MantidWidgets.DataProcessor.QDataProcessorWidget(white_list, alg, self)
        self.data_processor_table.setForcedReProcessing(True)

        # --------------------------------------------------------------------------------------------------------------
        # Table setup
        # --------------------------------------------------------------------------------------------------------------
        # Add the presenter to the data processor
        self.data_processor_table.accept(self._main_presenter)

        # Set the list of available instruments in the widget and the default instrument
        instrument_name = SANSInstrument.to_string(self._instrument)
        self.data_processor_table.setInstrumentList(SANSDataProcessorGui.INSTRUMENTS, instrument_name)

        if instrument_name:
            self._set_mantid_instrument(instrument_name)
        # The widget will emit a 'runAsPythonScript' signal to run python code
        self.data_processor_table.runAsPythonScript.connect(self._run_python_code)
        self.data_processor_table.processButtonClicked.connect(self._processed_clicked)
        self.data_processor_table.processingFinished.connect(self._processing_finished)
        self.data_processor_widget_layout.addWidget(self.data_processor_table)
<<<<<<< HEAD
=======
        self.data_processor_table.dataChanged.connect(self._data_changed)

>>>>>>> 36258c01
        self.data_processor_table.instrumentHasChanged.connect(self._handle_instrument_change)

    def _setup_main_tab(self):
        # --------------------------------------------------------------------------------------------------------------
        # Header setup
        # --------------------------------------------------------------------------------------------------------------
        self.user_file_button.clicked.connect(self._on_user_file_load)
        self.batch_button.clicked.connect(self._on_batch_file_load)

        # Disable the line edit fields. The user should not edit the paths manually. They have to use the button.
        self.user_file_line_edit.setDisabled(True)
        self.batch_line_edit.setDisabled(True)

    def _processed_clicked(self):
        """
        Process runs
        """
        self._call_settings_listeners(lambda listener: listener.on_processed_clicked())

    def _processing_finished(self):
        """
        Clean up
        """
        self._call_settings_listeners(lambda listener: listener.on_processing_finished())

    def _data_changed(self):
        """
        Clean up
        """
        self._call_settings_listeners(lambda listener: listener.on_data_changed())

    def _on_user_file_load(self):
        """
        Load the user file
        """
        # Load the user file
        load_file(self.user_file_line_edit, "*.*", self.__generic_settings, self.__path_key,
                  self.get_user_file_path)

        # Notify presenters
        self._call_settings_listeners(lambda listener: listener.on_user_file_load())

    def _on_batch_file_load(self):
        """
        Load the batch file
        """
        load_file(self.batch_line_edit, "*.*", self.__generic_settings, self.__path_key,
                  self.get_batch_file_path)
        self._call_settings_listeners(lambda listener: listener.on_batch_file_load())

    def _set_mantid_instrument(self, instrument_string):
        # Add the instrument to the settings
        settings = QtCore.QSettings()
        settings.beginGroup(self.__generic_settings)
        settings.setValue(self.__instrument_name, instrument_string)
        settings.endGroup()

        # Set the default instrument on Mantid
        config.setFacility("ISIS")
        config.setString("default.instrument", instrument_string)

    def _handle_instrument_change(self):
        # Set instrument as the default instrument
        instrument_string = str(self.data_processor_table.getCurrentInstrument())
        self._set_mantid_instrument(instrument_string)

        # Set the reduction mode
        if instrument_string:
            self._instrument = SANSInstrument.from_string(instrument_string)
            reduction_mode_list = get_reduction_mode_strings_for_gui(self._instrument)
            self.set_reduction_modes(reduction_mode_list)

    def get_user_file_path(self):
        return str(self.user_file_line_edit.text())

    def get_batch_file_path(self):
        return str(self.batch_line_edit.text())

    def _on_load_pixel_adjustment_det_1(self):
        load_file(self.pixel_adjustment_det_1_line_edit, "*.*", self.__generic_settings,
                  self.__path_key,  self.get_pixel_adjustment_det_1)

    def get_pixel_adjustment_det_1(self):
        return str(self.pixel_adjustment_det_1_line_edit.text())

    def _on_load_pixel_adjustment_det_2(self):
        load_file(self.pixel_adjustment_det_2_line_edit, "*.*", self.__generic_settings,
                  self.__path_key,  self.get_pixel_adjustment_det_2)

    def get_pixel_adjustment_det_2(self):
        return str(self.pixel_adjustment_det_2_line_edit.text())

    def _on_load_wavelength_adjustment_det_1(self):
        load_file(self.wavelength_adjustment_det_1_line_edit, "*.*", self.__generic_settings,
                  self.__path_key,  self.get_wavelength_adjustment_det_1)

    def get_wavelength_adjustment_det_1(self):
        return str(self.wavelength_adjustment_det_1_line_edit.text())

    def _on_load_wavelength_adjustment_det_2(self):
        load_file(self.wavelength_adjustment_det_2_line_edit, "*.*", self.__generic_settings,
                  self.__path_key,  self.get_wavelength_adjustment_det_2)

    def get_wavelength_adjustment_det_2(self):
        return str(self.wavelength_adjustment_det_2_line_edit.text())

    def _on_reduction_mode_selection_has_changed(self):
        selection = self.reduction_mode_combo_box.currentText()
        is_merged = selection == ReductionMode.to_string(ReductionMode.Merged)
        self.merged_settings.setEnabled(is_merged)

    def _on_q_resolution_shape_has_changed(self):
        shape_selection = self.q_resolution_shape_combo_box.currentIndex()
        use_q_resolution = self.q_resolution_group_box.isChecked()
        has_circular_aperture_been_selected = shape_selection == 0

        enable_circular = has_circular_aperture_been_selected and use_q_resolution
        enable_rectangular = not has_circular_aperture_been_selected and use_q_resolution

        self.q_resolution_source_a_line_edit.setEnabled(enable_circular)
        self.q_resolution_sample_a_line_edit.setEnabled(enable_circular)
        self.q_resolution_source_a_label.setEnabled(enable_circular)
        self.q_resolution_sample_a_label.setEnabled(enable_circular)

        self.q_resolution_source_h_line_edit.setEnabled(enable_rectangular)
        self.q_resolution_sample_h_line_edit.setEnabled(enable_rectangular)
        self.q_resolution_source_w_line_edit.setEnabled(enable_rectangular)
        self.q_resolution_sample_w_line_edit.setEnabled(enable_rectangular)
        self.q_resolution_source_h_label.setEnabled(enable_rectangular)
        self.q_resolution_sample_h_label.setEnabled(enable_rectangular)
        self.q_resolution_source_w_label.setEnabled(enable_rectangular)
        self.q_resolution_sample_w_label.setEnabled(enable_rectangular)

    def _on_q_1d_step_type_has_changed(self):
        selection = self.q_1d_step_type_combo_box.currentText()
        is_variable = selection == self.VARIABLE
        self.q_1d_max_line_edit.setEnabled(not is_variable)
        self.q_1d_step_line_edit.setEnabled(not is_variable)
        if is_variable:
            comma_separated_floats_regex_string = "^(\s*[-+]?[0-9]*\.?[0-9]*)(\s*,\s*[-+]?[0-9]*\.?[0-9]*)+\s*$"
            reg_ex = QtCore.QRegExp(comma_separated_floats_regex_string)
            validator = QtGui.QRegExpValidator(reg_ex)
            self.q_1d_min_line_edit.setValidator(validator)

            self.q_min_label.setText("Rebin String")
        else:
            # If rebin string data
            data_q_min = str(self.q_1d_min_line_edit.text())
            if "," in data_q_min:
                self.q_1d_min_line_edit.setText("")
            validator = QtGui.QDoubleValidator()
            validator.setBottom(0.0)
            self.q_1d_min_line_edit.setValidator(validator)

            label = u"Min [\u00c5^-1]"
            self.q_min_label.setText(label)

    def set_q_resolution_shape_to_rectangular(self, is_rectangular):
        index = 1 if is_rectangular else 0
        self.q_resolution_shape_combo_box.setCurrentIndex(index)

    def _on_fit_selection_has_changed(self):
        fit_selection = self.fit_selection_combo_box.currentIndex()
        use_settings_for_sample_and_can = fit_selection == 0
        # If we use the same settings for the sample and the can, then we don't need the inputs for the can, hence
        # we can hide them, else we need to make sure they are shown.
        if use_settings_for_sample_and_can:
            self.fit_sample_label.setText("Sample and Can")
        else:
            self.fit_sample_label.setText("Sample               ")

        show_can = not use_settings_for_sample_and_can
        self.fit_can_label.setVisible(show_can)
        self.fit_can_use_fit_check_box.setVisible(show_can)
        self.fit_can_fit_type_combo_box.setVisible(show_can)
        self.fit_can_wavelength_combo_box.setVisible(show_can)
        self.fit_can_polynomial_order_spin_box.setVisible(show_can)

    def set_fit_selection(self, use_separate):
        index = 1 if use_separate else 0
        self.fit_selection_combo_box.setCurrentIndex(index)

    def use_same_transmission_fit_setting_for_sample_and_can(self):
        return self.fit_selection_combo_box.currentIndex() == 0

    def _on_transmission_fit_type_has_changed(self):
        # Check the sample settings
        fit_type_sample_as_string = self.fit_sample_fit_type_combo_box.currentText().encode('utf-8')
        fit_type_sample = FitType.from_string(fit_type_sample_as_string)
        is_sample_polynomial = fit_type_sample is FitType.Polynomial
        self.fit_sample_polynomial_order_spin_box.setEnabled(is_sample_polynomial)

        # Check the can settings
        fit_type_can_as_string = self.fit_can_fit_type_combo_box.currentText().encode('utf-8')
        fit_type_can = FitType.from_string(fit_type_can_as_string)
        is_can_polynomial = fit_type_can is FitType.Polynomial
        self.fit_can_polynomial_order_spin_box.setEnabled(is_can_polynomial)

    def _on_transmission_target_has_changed(self):
        use_monitor = self.transmission_target_combo_box.currentIndex() == 0
        use_roi = not use_monitor

        self.transmission_monitor_label.setEnabled(use_monitor)
        self.transmission_monitor_line_edit.setEnabled(use_monitor)
        self.transmission_mn_shift_label.setEnabled(use_monitor)
        self.transmission_mn_shift_line_edit.setEnabled(use_monitor)

        self.transmission_radius_label.setEnabled(use_roi)
        self.transmission_radius_line_edit.setEnabled(use_roi)
        self.transmission_roi_files_label.setEnabled(use_roi)
        self.transmission_roi_files_line_edit.setEnabled(use_roi)
        self.transmission_roi_files_push_button.setEnabled(use_roi)
        self.transmission_mask_files_label.setEnabled(use_roi)
        self.transmission_mask_files_line_edit.setEnabled(use_roi)
        self.transmission_mask_files_push_button.setEnabled(use_roi)

    def get_transmission_roi_files(self):
        return str(self.transmission_roi_files_line_edit.text())

    def _on_load_transmission_roi_files(self):
        load_file(self.transmission_roi_files_line_edit, "*.*", self.__generic_settings,
                  self.__path_key,  self.get_transmission_roi_files)

    def get_transmission_mask_files(self):
        return str(self.transmission_mask_files_line_edit.text())

    def _on_load_transmission_mask_files(self):
        load_file(self.transmission_mask_files_line_edit, "*.*", self.__generic_settings,
                  self.__path_key,  self.get_transmission_mask_files)

    def get_moderator_file(self):
        return str(self.q_resolution_moderator_file_line_edit.text())

    def _on_load_moderator_file(self):
        load_file(self.q_resolution_moderator_file_line_edit, "*.*", self.__generic_settings,
                  self.__path_key,  self.get_moderator_file)

    def get_mask_file(self):
        return str(self.mask_file_input_line_edit.text())

    def show_directory_manager(self):
        MantidQt.API.ManageUserDirectories.openUserDirsDialog(self)

    def _on_load_mask_file(self):
        load_file(self.mask_file_input_line_edit, "*.*", self.__generic_settings,
                  self.__mask_file_input_path_key,  self.get_mask_file)

    def _on_mask_file_add(self):
        self._call_settings_listeners(lambda listener: listener.on_mask_file_add())

    def _on_multi_period_selection(self):
        # Check if multi-period should be enabled
        show_periods = self.multi_period_check_box.isChecked()
        self.create_data_table(show_periods=show_periods)
        self._call_settings_listeners(lambda listener: listener.on_multi_period_selection())

    def _on_manage_directories(self):
        self._call_settings_listeners(lambda listener: listener.on_manage_directories())

    # ------------------------------------------------------------------------------------------------------------------
    # Elements which can be set and read by the model
    # ------------------------------------------------------------------------------------------------------------------
    def set_instrument_settings(self, instrument):
        if instrument:
            self._instrument = instrument
            instrument_string = SANSInstrument.to_string(instrument)
            self.data_processor_table.setInstrumentList(SANSDataProcessorGui.INSTRUMENTS, instrument_string)
            self._set_mantid_instrument(instrument_string)

    def update_gui_combo_box(self, value, expected_type, combo_box):
        # There are two types of values that can be passed:
        # Lists: we set the combo box to the values in the list
        # expected_type: we set the expected type
        if isinstance(value, list):
            gui_element = getattr(self, combo_box)
            gui_element.clear()
            for element in value:
                self._add_list_element_to_combo_box(gui_element=gui_element, element=element,
                                                    expected_type=expected_type)
        else:
            # Convert the value to the correct GUI string
            if issubclass(value, expected_type):
                gui_element = getattr(self, combo_box)
                self._set_enum_as_element_in_combo_box(gui_element=gui_element, element=value,
                                                       expected_type=expected_type)
            else:
                raise RuntimeError("Expected an input of type {}, but got {}".format(expected_type, type(value)))

    def _add_list_element_to_combo_box(self, gui_element, element, expected_type=None):
        if expected_type is not None and isclass(element) and issubclass(element, expected_type):
            self._set_enum_as_element_in_combo_box(gui_element=gui_element, element=element,
                                                   expected_type=expected_type)
        else:
            gui_element.addItem(element)

    def halt_process_flag(self):
        self.data_processor_table.skipProcessing()

    @staticmethod
    def _set_enum_as_element_in_combo_box(gui_element, element, expected_type):
        value_as_string = expected_type.to_string(element)
        index = gui_element.findText(value_as_string)
        if index != -1:
            gui_element.setCurrentIndex(index)

    def get_simple_line_edit_field(self, expected_type, line_edit):
        gui_element = getattr(self, line_edit)
        value_as_string = gui_element.text()
        return expected_type(value_as_string) if value_as_string else None

    def update_simple_line_edit_field(self, line_edit, value):
        if value:
            gui_element = getattr(self, line_edit)
            gui_element.setText(str(value))

    def is_multi_period_view(self):
        return self.multi_period_check_box.isChecked()

    def switch_to_multi_period_view(self):
        if not self.is_multi_period_view():
            self.multi_period_check_box.setChecked(True)

    # $$$$$$$$$$$$$$$$$$$$$$$$$$$$$$$$$$$$$$$$$$$$$$$$$$$$$$$$$$$$$$$$$$$$$$$$$$$$$$$$$$$$$$$$$$$$$$$$$$$$$$$$$$$$$$$$$$
    # $$$$$$$$$$$$$$$$$$$$$$$$$$$$$$$$$$$$$$$$$$$$$$$$$$$$$$$$$$$$$$$$$$$$$$$$$$$$$$$$$$$$$$$$$$$$$$$$$$$$$$$$$$$$$$$$$$
    # START ACCESSORS
    # $$$$$$$$$$$$$$$$$$$$$$$$$$$$$$$$$$$$$$$$$$$$$$$$$$$$$$$$$$$$$$$$$$$$$$$$$$$$$$$$$$$$$$$$$$$$$$$$$$$$$$$$$$$$$$$$$$
    # $$$$$$$$$$$$$$$$$$$$$$$$$$$$$$$$$$$$$$$$$$$$$$$$$$$$$$$$$$$$$$$$$$$$$$$$$$$$$$$$$$$$$$$$$$$$$$$$$$$$$$$$$$$$$$$$$$

    # ==================================================================================================================
    # ==================================================================================================================
    # FRONT TAB
    # ==================================================================================================================
    # ==================================================================================================================

    # -----------------------------------------------------------------
    # Save Options
    # -----------------------------------------------------------------
    @property
    def save_types(self):
        checked_save_types = []
        if self.can_sas_checkbox.isChecked():
            checked_save_types.append(SaveType.CanSAS)
        if self.nx_can_sas_checkbox.isChecked():
            checked_save_types.append(SaveType.NXcanSAS)
        if self.rkh_checkbox.isChecked():
            checked_save_types.append(SaveType.RKH)
        if self.nist_qxy_checkbox.isChecked():
            checked_save_types.append(SaveType.NistQxy)
        return checked_save_types

    @save_types.setter
    def save_types(self, values):
        for value in values:
            if value is SaveType.CanSAS:
                self.can_sas_checkbox.setChecked(True)
            elif value is SaveType.NXcanSAS:
                self.nx_can_sas_checkbox.setChecked(True)
            elif value is SaveType.RKH:
                self.rkh_checkbox.setChecked(True)
            elif value is SaveType.NistQxy:
                self.nist_qxy_checkbox.setChecked(True)

    @property
    def zero_error_free(self):
        return self.save_zero_error_free.isChecked()

    @zero_error_free.setter
    def zero_error_free(self, value):
        self.save_zero_error_free.setChecked(value)

    # -----------------------------------------------------------------
    # Global options
    # -----------------------------------------------------------------
    @property
    def use_optimizations(self):
        return self.use_optimizations_checkbox.isChecked()

    @use_optimizations.setter
    def use_optimizations(self, value):
        self.use_optimizations_checkbox.setChecked(value)

    @property
    def output_mode(self):
        if self.output_mode_memory_radio_button.isChecked():
            return OutputMode.PublishToADS
        elif self.output_mode_file_radio_button.isChecked():
            return OutputMode.SaveToFile
        elif self.output_mode_both_radio_button.isChecked():
            return OutputMode.Both
        else:
            self.gui_logger.warning("The output format was not specified. Defaulting to saving to memory only.")
            return OutputMode.PublishToADS

    @output_mode.setter
    def output_mode(self, value):
        if value is OutputMode.PublishToADS:
            self.output_mode_memory_radio_button.setChecked(True)
        elif value is OutputMode.SaveToFile:
            self.output_mode_file_radio_button.setChecked(True)
        elif value is OutputMode.Both:
            self.output_mode_both_radio_button.setCheck(True)

    @property
    def compatibility_mode(self):
        return self.event_binning_group_box.isChecked()

    @compatibility_mode.setter
    def compatibility_mode(self, value):
        self.event_binning_group_box.setChecked(value)

    @property
    def show_transmission(self):
        return self.show_transmission_view.isChecked()

    @show_transmission.setter
    def show_transmission(self, value):
        self.show_transmission_view.setChecked(value)

    # ==================================================================================================================
    # ==================================================================================================================
    # General TAB
    # ==================================================================================================================
    # ==================================================================================================================

    # ------------------------------------------------------------------------------------------------------------------
    # General group
    # ------------------------------------------------------------------------------------------------------------------
    @property
    def reduction_dimensionality(self):
        return ReductionDimensionality.OneDim if self.reduction_dimensionality_1D.isChecked() \
            else ReductionDimensionality.TwoDim

    @reduction_dimensionality.setter
    def reduction_dimensionality(self, value):
        is_1d = value is ReductionDimensionality.OneDim
        self.reduction_dimensionality_1D.setChecked(is_1d)
        self.reduction_dimensionality_2D.setChecked(not is_1d)

    @property
    def reduction_mode(self):
        reduction_mode_as_string = self.reduction_mode_combo_box.currentText()
        return get_reduction_mode_from_gui_selection(reduction_mode_as_string)

    @reduction_mode.setter
    def reduction_mode(self, value):
        # There are two types of values that can be passed:
        # String: we look for string and we set it
        # Convert the value to the correct GUI string

        # Set the correct selection of reduction modes which are available
        reduction_mode_list = get_reduction_mode_strings_for_gui(self._instrument)
        self.set_reduction_modes(reduction_mode_list)

        reduction_mode_as_string = get_string_for_gui_from_reduction_mode(value, self._instrument)
        if reduction_mode_as_string:
            index = self.reduction_mode_combo_box.findText(reduction_mode_as_string)
            if index != -1:
                self.reduction_mode_combo_box.setCurrentIndex(index)

    def set_reduction_modes(self, reduction_mode_list):
        current_index = self.reduction_mode_combo_box.currentIndex()
        self.reduction_mode_combo_box.clear()
        for element in reduction_mode_list:
            self.reduction_mode_combo_box.addItem(element)
        if current_index != -1:
            self.reduction_mode_combo_box.setCurrentIndex(current_index)

    @property
    def merge_scale(self):
        return self.get_simple_line_edit_field(line_edit="merged_scale_line_edit", expected_type=float)

    @merge_scale.setter
    def merge_scale(self, value):
        pass

    @property
    def merge_shift(self):
        return self.get_simple_line_edit_field(line_edit="merged_shift_line_edit", expected_type=float)

    @merge_shift.setter
    def merge_shift(self, value):
        pass

    @property
    def merge_scale_fit(self):
        return self.merged_scale_use_fit_check_box.isChecked()

    @merge_scale_fit.setter
    def merge_scale_fit(self, value):
        self.merged_scale_use_fit_check_box.setChecked(value)

    @property
    def merge_shift_fit(self):
        return self.merged_shift_use_fit_check_box.isChecked()

    @merge_shift_fit.setter
    def merge_shift_fit(self, value):
        self.merged_shift_use_fit_check_box.setChecked(value)

    @property
    def merge_q_range_start(self):
        return self.get_simple_line_edit_field(line_edit="merged_q_range_start_line_edit", expected_type=float)

    @merge_q_range_start.setter
    def merge_q_range_start(self, value):
        if value is not None:
            self.update_simple_line_edit_field(line_edit="merged_q_range_start_line_edit", value=value)

    @property
    def merge_q_range_stop(self):
        return self.get_simple_line_edit_field(line_edit="merged_q_range_stop_line_edit", expected_type=float)

    @merge_q_range_stop.setter
    def merge_q_range_stop(self, value):
        if value is not None:
            self.update_simple_line_edit_field(line_edit="merged_q_range_stop_line_edit", value=value)

    @property
    def merge_mask(self):
        return self.merge_mask_check_box.isChecked()

    @merge_mask.setter
    def merge_mask(self, value):
        self.merge_mask_check_box.setChecked(value)

    @property
    def merge_max(self):
        return self.get_simple_line_edit_field(line_edit="merged_max_line_edit", expected_type=float)

    @merge_max.setter
    def merge_max(self, value):
        if value is not None:
            self.update_simple_line_edit_field(line_edit="merged_max_line_edit", value=value)

    @property
    def merge_min(self):
        return self.get_simple_line_edit_field(line_edit="merged_min_line_edit", expected_type=float)

    @merge_min.setter
    def merge_min(self, value):
        if value is not None:
            self.update_simple_line_edit_field(line_edit="merged_min_line_edit", value=value)

    # ------------------------------------------------------------------------------------------------------------------
    # Event slices group
    # ------------------------------------------------------------------------------------------------------------------
    @property
    def event_slices(self):
        return str(self.slice_event_line_edit.text())

    @event_slices.setter
    def event_slices(self, value):
        self.slice_event_line_edit.setText(value)

    # ------------------------------------------------------------------------------------------------------------------
    # Event slices group
    # ------------------------------------------------------------------------------------------------------------------
    @property
    def event_binning(self):
        return str(self.event_binning_line_edit.text())

    @event_binning.setter
    def event_binning(self, value):
        self.event_binning_line_edit.setText(value)

    # ------------------------------------------------------------------------------------------------------------------
    # Wavelength Group
    # ------------------------------------------------------------------------------------------------------------------
    @property
    def wavelength_step_type(self):
        step_type_as_string = self.wavelength_step_type_combo_box.currentText().encode('utf-8')
        return RangeStepType.from_string(step_type_as_string)

    @wavelength_step_type.setter
    def wavelength_step_type(self, value):
        self.update_gui_combo_box(value=value, expected_type=RangeStepType, combo_box="wavelength_step_type_combo_box")

    @property
    def wavelength_min(self):
        return self.get_simple_line_edit_field(line_edit="wavelength_min_line_edit", expected_type=float)

    @wavelength_min.setter
    def wavelength_min(self, value):
        self.update_simple_line_edit_field(line_edit="wavelength_min_line_edit", value=value)

    @property
    def wavelength_max(self):
        return self.get_simple_line_edit_field(line_edit="wavelength_max_line_edit", expected_type=float)

    @wavelength_max.setter
    def wavelength_max(self, value):
        self.update_simple_line_edit_field(line_edit="wavelength_max_line_edit", value=value)

    @property
    def wavelength_step(self):
        return self.get_simple_line_edit_field(line_edit="wavelength_step_line_edit", expected_type=float)

    @wavelength_step.setter
    def wavelength_step(self, value):
        self.update_simple_line_edit_field(line_edit="wavelength_step_line_edit", value=value)

    # ------------------------------------------------------------------------------------------------------------------
    # Scale Group
    # ------------------------------------------------------------------------------------------------------------------
    @property
    def sample_shape(self):
        geometry_as_string = self.geometry_combo_box.currentText().encode('utf-8')
        # Either the selection is something that can be converted to a SampleShape or we need to read from file
        try:
            return SampleShape.from_string(geometry_as_string)
        except RuntimeError:
            return None

    @sample_shape.setter
    def sample_shape(self, value):
        if value is None:
            # Set to the default
            self.geometry_combo_box.setCurrentIndex(0)
        else:
            self.update_gui_combo_box(value=value, expected_type=SampleShape, combo_box="geometry_combo_box")

    @property
    def absolute_scale(self):
        return self.get_simple_line_edit_field(line_edit="absolute_scale_line_edit", expected_type=float)

    @absolute_scale.setter
    def absolute_scale(self, value):
        self.update_simple_line_edit_field(line_edit="absolute_scale_line_edit", value=value)

    @property
    def sample_height(self):
        return self.get_simple_line_edit_field(line_edit="height_line_edit", expected_type=float)

    @sample_height.setter
    def sample_height(self, value):
        self.update_simple_line_edit_field(line_edit="height_line_edit", value=value)

    @property
    def sample_width(self):
        return self.get_simple_line_edit_field(line_edit="width_line_edit", expected_type=float)

    @sample_width.setter
    def sample_width(self, value):
        self.update_simple_line_edit_field(line_edit="width_line_edit", value=value)

    @property
    def sample_thickness(self):
        return self.get_simple_line_edit_field(line_edit="thickness_line_edit", expected_type=float)

    @sample_thickness.setter
    def sample_thickness(self, value):
        self.update_simple_line_edit_field(line_edit="thickness_line_edit", value=value)

    @property
    def z_offset(self):
        return self.get_simple_line_edit_field(line_edit="z_offset_line_edit", expected_type=float)

    @z_offset.setter
    def z_offset(self, value):
        self.update_simple_line_edit_field(line_edit="z_offset_line_edit", value=value)

    # ==================================================================================================================
    # ==================================================================================================================
    # ADJUSTMENT TAB
    # ==================================================================================================================
    # ==================================================================================================================

    # ------------------------------------------------------------------------------------------------------------------
    # Monitor normalization
    # ------------------------------------------------------------------------------------------------------------------
    @property
    def normalization_incident_monitor(self):
        return self.get_simple_line_edit_field(line_edit="monitor_normalization_line_edit", expected_type=int)

    @normalization_incident_monitor.setter
    def normalization_incident_monitor(self, value):
        self.update_simple_line_edit_field(line_edit="monitor_normalization_line_edit", value=value)

    @property
    def normalization_interpolate(self):
        return self.monitor_normalization_interpolating_rebin_check_box.isChecked()

    @normalization_interpolate.setter
    def normalization_interpolate(self, value):
        self.monitor_normalization_interpolating_rebin_check_box.setChecked(value)

    # ------------------------------------------------------------------------------------------------------------------
    # Transmission
    # ------------------------------------------------------------------------------------------------------------------
    @property
    def transmission_incident_monitor(self):
        return self.get_simple_line_edit_field(line_edit="transmission_line_edit", expected_type=int)

    @transmission_incident_monitor.setter
    def transmission_incident_monitor(self, value):
        self.update_simple_line_edit_field(line_edit="transmission_line_edit", value=value)

    @property
    def transmission_interpolate(self):
        return self.transmission_interpolating_rebin_check_box.isChecked()

    @transmission_interpolate.setter
    def transmission_interpolate(self, value):
        self.transmission_interpolating_rebin_check_box.setChecked(value)

    @property
    def transmission_roi_files(self):
        return self.get_simple_line_edit_field(line_edit="transmission_roi_files_line_edit", expected_type=str)

    @transmission_roi_files.setter
    def transmission_roi_files(self, value):
        self.update_simple_line_edit_field(line_edit="transmission_roi_files_line_edit", value=value)

    @property
    def transmission_mask_files(self):
        return self.get_simple_line_edit_field(line_edit="transmission_mask_files_line_edit", expected_type=str)

    @transmission_mask_files.setter
    def transmission_mask_files(self, value):
        self.update_simple_line_edit_field(line_edit="transmission_mask_files_line_edit", value=value)

    @property
    def transmission_radius(self):
        return self.get_simple_line_edit_field(line_edit="transmission_radius_line_edit", expected_type=float)

    @transmission_radius.setter
    def transmission_radius(self, value):
        self.update_simple_line_edit_field(line_edit="transmission_radius_line_edit", value=value)

    @property
    def transmission_monitor(self):
        return self.get_simple_line_edit_field(line_edit="transmission_monitor_line_edit", expected_type=int)

    @transmission_monitor.setter
    def transmission_monitor(self, value):
        self.update_simple_line_edit_field(line_edit="transmission_monitor_line_edit", value=value)

    @property
    def transmission_mn_shift(self):
        return self.get_simple_line_edit_field(line_edit="transmission_mn_shift_line_edit", expected_type=float)

    @transmission_mn_shift.setter
    def transmission_mn_shift(self, value):
        self.update_simple_line_edit_field(line_edit="transmission_mn_shift_line_edit", value=value)

    # ------------------------------------------------------------------------------------------------------------------
    # Transmission fit
    # ------------------------------------------------------------------------------------------------------------------
    @property
    def transmission_sample_use_fit(self):
        return self.fit_sample_use_fit_check_box.isChecked()

    @transmission_sample_use_fit.setter
    def transmission_sample_use_fit(self, value):
        self.fit_sample_use_fit_check_box.setChecked(value)

    @property
    def transmission_can_use_fit(self):
        return self.fit_can_use_fit_check_box.isChecked()

    @transmission_can_use_fit.setter
    def transmission_can_use_fit(self, value):
        self.fit_can_use_fit_check_box.setChecked(value)

    @property
    def transmission_sample_fit_type(self):
        fit_type_as_string = self.fit_sample_fit_type_combo_box.currentText().encode('utf-8')
        return FitType.from_string(fit_type_as_string)

    @transmission_sample_fit_type.setter
    def transmission_sample_fit_type(self, value):
        if value is None:
            self.fit_sample_fit_type_combo_box.setCurrentIndex(0)
        else:
            self.update_gui_combo_box(value=value, expected_type=FitType, combo_box="fit_sample_fit_type_combo_box")

    @property
    def transmission_can_fit_type(self):
        fit_type_as_string = self.fit_can_fit_type_combo_box.currentText().encode('utf-8')
        return FitType.from_string(fit_type_as_string)

    @transmission_can_fit_type.setter
    def transmission_can_fit_type(self, value):
        if value is None:
            self.fit_sample_fit_type_combo_box.setCurrentIndex(0)
        else:
            self.update_gui_combo_box(value=value, expected_type=FitType, combo_box="fit_can_fit_type_combo_box")

    @staticmethod
    def _set_polynomial_order(spin_box, value):
        minimum = spin_box.minimum()
        maximum = spin_box.maximum()
        if value < minimum or value > maximum:
            raise ValueError("The value for the polynomial order {} has "
                             "to be in the range of {} and {}".format(value, minimum, maximum))
        spin_box.setValue(value)

    @property
    def transmission_sample_polynomial_order(self):
        return self.fit_sample_polynomial_order_spin_box.value()

    @transmission_sample_polynomial_order.setter
    def transmission_sample_polynomial_order(self, value):
        self._set_polynomial_order(spin_box=self.fit_sample_polynomial_order_spin_box, value=value)

    @property
    def transmission_can_polynomial_order(self):
        return self.fit_can_polynomial_order_spin_box.value()

    @transmission_can_polynomial_order.setter
    def transmission_can_polynomial_order(self, value):
        self._set_polynomial_order(spin_box=self.fit_can_polynomial_order_spin_box, value=value)

    @property
    def transmission_sample_wavelength_min(self):
        return self.get_simple_line_edit_field(line_edit="fit_sample_wavelength_min_line_edit", expected_type=float)

    @transmission_sample_wavelength_min.setter
    def transmission_sample_wavelength_min(self, value):
        self.update_simple_line_edit_field(line_edit="fit_sample_wavelength_min_line_edit", value=value)

    @property
    def transmission_sample_wavelength_max(self):
        return self.get_simple_line_edit_field(line_edit="fit_sample_wavelength_max_line_edit", expected_type=float)

    @transmission_sample_wavelength_max.setter
    def transmission_sample_wavelength_max(self, value):
        self.update_simple_line_edit_field(line_edit="fit_sample_wavelength_max_line_edit", value=value)

    @property
    def transmission_can_wavelength_min(self):
        return self.get_simple_line_edit_field(line_edit="fit_can_wavelength_min_line_edit", expected_type=float)

    @transmission_can_wavelength_min.setter
    def transmission_can_wavelength_min(self, value):
        self.update_simple_line_edit_field(line_edit="fit_can_wavelength_min_line_edit", value=value)

    @property
    def transmission_can_wavelength_max(self):
        return self.get_simple_line_edit_field(line_edit="fit_can_wavelength_max_line_edit", expected_type=float)

    @transmission_can_wavelength_max.setter
    def transmission_can_wavelength_max(self, value):
        self.update_simple_line_edit_field(line_edit="fit_can_wavelength_max_line_edit", value=value)

    @property
    def transmission_sample_use_wavelength(self):
        return self.fit_sample_wavelength_combo_box.isChecked()

    @transmission_sample_use_wavelength.setter
    def transmission_sample_use_wavelength(self, value):
        self.fit_sample_wavelength_combo_box.setChecked(value)

    @property
    def transmission_can_use_wavelength(self):
        return self.fit_can_wavelength_combo_box.isChecked()

    @transmission_can_use_wavelength.setter
    def transmission_can_use_wavelength(self, value):
        self.fit_can_wavelength_combo_box.setChecked(value)

    # ------------------------------------------------------------------------------------------------------------------
    # Wavelength- and pixel-adjustment files
    # ------------------------------------------------------------------------------------------------------------------
    @property
    def pixel_adjustment_det_1(self):
        return self.get_simple_line_edit_field(line_edit="pixel_adjustment_det_1_line_edit", expected_type=str)

    @pixel_adjustment_det_1.setter
    def pixel_adjustment_det_1(self, value):
        self.update_simple_line_edit_field(line_edit="pixel_adjustment_det_1_line_edit", value=value)

    @property
    def pixel_adjustment_det_2(self):
        return self.get_simple_line_edit_field(line_edit="pixel_adjustment_det_2_line_edit", expected_type=str)

    @pixel_adjustment_det_2.setter
    def pixel_adjustment_det_2(self, value):
        self.update_simple_line_edit_field(line_edit="pixel_adjustment_det_2_line_edit", value=value)

    @property
    def wavelength_adjustment_det_1(self):
        return self.get_simple_line_edit_field(line_edit="wavelength_adjustment_det_1_line_edit", expected_type=str)

    @wavelength_adjustment_det_1.setter
    def wavelength_adjustment_det_1(self, value):
        self.update_simple_line_edit_field(line_edit="wavelength_adjustment_det_1_line_edit", value=value)

    @property
    def wavelength_adjustment_det_2(self):
        return self.get_simple_line_edit_field(line_edit="wavelength_adjustment_det_2_line_edit", expected_type=str)

    @wavelength_adjustment_det_2.setter
    def wavelength_adjustment_det_2(self, value):
        self.update_simple_line_edit_field(line_edit="wavelength_adjustment_det_2_line_edit", value=value)

    # ==================================================================================================================
    # ==================================================================================================================
    # Q TAB
    # ==================================================================================================================
    # ==================================================================================================================

    # ------------------------------------------------------------------------------------------------------------------
    # Q limit
    # ------------------------------------------------------------------------------------------------------------------
    @property
    def q_1d_min_or_rebin_string(self):
        gui_element = self.q_1d_min_line_edit
        value_as_string = gui_element.text()
        if not value_as_string:
            return None
        try:
            value = float(value_as_string)
        except ValueError:
            value = value_as_string.encode('utf-8')
        return value

    @q_1d_min_or_rebin_string.setter
    def q_1d_min_or_rebin_string(self, value):
        self.update_simple_line_edit_field(line_edit="q_1d_min_line_edit", value=value)

    @property
    def q_1d_max(self):
        return self.get_simple_line_edit_field(line_edit="q_1d_max_line_edit", expected_type=float)

    @q_1d_max.setter
    def q_1d_max(self, value):
        self.update_simple_line_edit_field(line_edit="q_1d_max_line_edit", value=value)

    @property
    def q_1d_step(self):
        return self.get_simple_line_edit_field(line_edit="q_1d_step_line_edit", expected_type=float)

    @q_1d_step.setter
    def q_1d_step(self, value):
        self.update_simple_line_edit_field(line_edit="q_1d_step_line_edit", value=value)

    @property
    def q_1d_step_type(self):
        q_1d_step_type_as_string = self.q_1d_step_type_combo_box.currentText().encode('utf-8')
        # Hedge for trying to read out
        try:
            return RangeStepType.from_string(q_1d_step_type_as_string)
        except RuntimeError:
            return None

    @q_1d_step_type.setter
    def q_1d_step_type(self, value):
        if value is None:
            # Set to the default
            self.q_1d_step_type_combo_box.setCurrentIndex(0)
        else:
            self.update_gui_combo_box(value=value, expected_type=RangeStepType, combo_box="q_1d_step_type_combo_box")
            # Set the list
            if isinstance(value, list):
                gui_element = self.q_1d_step_type_combo_box
                gui_element.clear()
                value.append(self.VARIABLE)
                for element in value:
                    self._add_list_element_to_combo_box(gui_element=gui_element, element=element,
                                                        expected_type=RangeStepType)
            else:
                gui_element = getattr(self, "q_1d_step_type_combo_box")
                if issubclass(value, RangeStepType):
                    self._set_enum_as_element_in_combo_box(gui_element=gui_element, element=value,
                                                           expected_type=RangeStepType)
                else:
                    index = gui_element.findText(value)
                    if index != -1:
                        gui_element.setCurrentIndex(index)

    @property
    def q_xy_max(self):
        return self.get_simple_line_edit_field(line_edit="q_xy_max_line_edit", expected_type=float)

    @q_xy_max.setter
    def q_xy_max(self, value):
        self.update_simple_line_edit_field(line_edit="q_xy_max_line_edit", value=value)

    @property
    def q_xy_step(self):
        return self.get_simple_line_edit_field(line_edit="q_xy_step_line_edit", expected_type=float)

    @q_xy_step.setter
    def q_xy_step(self, value):
        self.update_simple_line_edit_field(line_edit="q_xy_step_line_edit", value=value)

    @property
    def q_xy_step_type(self):
        q_xy_step_type_as_string = self.q_xy_step_type_combo_box.currentText().encode('utf-8')
        # Either the selection is something that can be converted to a SampleShape or we need to read from file
        try:
            return RangeStepType.from_string(q_xy_step_type_as_string)
        except RuntimeError:
            return None

    @q_xy_step_type.setter
    def q_xy_step_type(self, value):
        if value is None:
            # Set to the default
            self.q_xy_step_type_combo_box.setCurrentIndex(0)
        else:
            self.update_gui_combo_box(value=value, expected_type=RangeStepType, combo_box="q_xy_step_type_combo_box")

    # ------------------------------------------------------------------------------------------------------------------
    # Gravity
    # ------------------------------------------------------------------------------------------------------------------
    @property
    def gravity_extra_length(self):
        return self.get_simple_line_edit_field(line_edit="gravity_extra_length_line_edit", expected_type=float)

    @gravity_extra_length.setter
    def gravity_extra_length(self, value):
        self.update_simple_line_edit_field(line_edit="gravity_extra_length_line_edit", value=value)

    @property
    def gravity_on_off(self):
        return self.gravity_group_box.isChecked()

    @gravity_on_off.setter
    def gravity_on_off(self, value):
        self.gravity_group_box.setChecked(value)

    # ------------------------------------------------------------------------------------------------------------------
    # Q Resolution
    # ------------------------------------------------------------------------------------------------------------------
    def _get_q_resolution_aperture(self, current_index, line_edit):
        if self.q_resolution_shape_combo_box.currentIndex() == current_index:
            return self.get_simple_line_edit_field(line_edit=line_edit, expected_type=float)
        else:
            return ""

    @property
    def use_q_resolution(self):
        return self.q_resolution_group_box.isChecked()

    @use_q_resolution.setter
    def use_q_resolution(self, value):
        self.q_resolution_group_box.setChecked(value)

    @property
    def q_resolution_source_a(self):
        # We expected a current index 0 (since this is a circular aperture)
        return self._get_q_resolution_aperture(current_index=0, line_edit="q_resolution_source_a_line_edit")

    @q_resolution_source_a.setter
    def q_resolution_source_a(self, value):
        self.update_simple_line_edit_field(line_edit="q_resolution_source_a_line_edit", value=value)

    @property
    def q_resolution_sample_a(self):
        return self._get_q_resolution_aperture(current_index=0, line_edit="q_resolution_sample_a_line_edit")

    @q_resolution_sample_a.setter
    def q_resolution_sample_a(self, value):
        self.update_simple_line_edit_field(line_edit="q_resolution_sample_a_line_edit", value=value)

    @property
    def q_resolution_source_h(self):
        return self._get_q_resolution_aperture(current_index=1, line_edit="q_resolution_source_h_line_edit")

    @q_resolution_source_h.setter
    def q_resolution_source_h(self, value):
        self.update_simple_line_edit_field(line_edit="q_resolution_source_h_line_edit", value=value)

    @property
    def q_resolution_sample_h(self):
        return self._get_q_resolution_aperture(current_index=1, line_edit="q_resolution_sample_h_line_edit")

    @q_resolution_sample_h.setter
    def q_resolution_sample_h(self, value):
        self.update_simple_line_edit_field(line_edit="q_resolution_sample_h_line_edit", value=value)

    @property
    def q_resolution_source_w(self):
        return self._get_q_resolution_aperture(current_index=1, line_edit="q_resolution_source_w_line_edit")

    @q_resolution_source_w.setter
    def q_resolution_source_w(self, value):
        self.update_simple_line_edit_field(line_edit="q_resolution_source_w_line_edit", value=value)

    @property
    def q_resolution_sample_w(self):
        return self._get_q_resolution_aperture(current_index=1, line_edit="q_resolution_sample_w_line_edit")

    @q_resolution_sample_w.setter
    def q_resolution_sample_w(self, value):
        self.update_simple_line_edit_field(line_edit="q_resolution_sample_w_line_edit", value=value)

    @property
    def q_resolution_delta_r(self):
        return self.get_simple_line_edit_field(line_edit="q_resolution_delta_r_line_edit", expected_type=float)

    @q_resolution_delta_r.setter
    def q_resolution_delta_r(self, value):
        self.update_simple_line_edit_field(line_edit="q_resolution_delta_r_line_edit", value=value)

    @property
    def q_resolution_collimation_length(self):
        return self.get_simple_line_edit_field(line_edit="q_resolution_collimation_length_line_edit",
                                               expected_type=float)

    @q_resolution_collimation_length.setter
    def q_resolution_collimation_length(self, value):
        self.update_simple_line_edit_field(line_edit="q_resolution_collimation_length_line_edit", value=value)

    @property
    def q_resolution_moderator_file(self):
        return self.get_simple_line_edit_field(line_edit="q_resolution_moderator_file_line_edit", expected_type=str)

    @q_resolution_moderator_file.setter
    def q_resolution_moderator_file(self, value):
        self.update_simple_line_edit_field(line_edit="q_resolution_moderator_file_line_edit", value=value)

    # ==================================================================================================================
    # ==================================================================================================================
    # MASK TAB
    # ==================================================================================================================
    # ==================================================================================================================

    # ------------------------------------------------------------------------------------------------------------------
    # Phi Limit
    # ------------------------------------------------------------------------------------------------------------------
    @property
    def phi_limit_min(self):
        return self.get_simple_line_edit_field(line_edit="phi_limit_min_line_edit", expected_type=float)

    @phi_limit_min.setter
    def phi_limit_min(self, value):
        self.update_simple_line_edit_field(line_edit="phi_limit_min_line_edit", value=value)

    @property
    def phi_limit_max(self):
        return self.get_simple_line_edit_field(line_edit="phi_limit_max_line_edit", expected_type=float)

    @phi_limit_max.setter
    def phi_limit_max(self, value):
        self.update_simple_line_edit_field(line_edit="phi_limit_max_line_edit", value=value)

    @property
    def phi_limit_use_mirror(self):
        return self.phi_limit_use_mirror_check_box.isChecked()

    @phi_limit_use_mirror.setter
    def phi_limit_use_mirror(self, value):
        self.phi_limit_use_mirror_check_box.setChecked(value)

    # ------------------------------------------------------------------------------------------------------------------
    # Radius Limit
    # ------------------------------------------------------------------------------------------------------------------
    @property
    def radius_limit_min(self):
        return self.get_simple_line_edit_field(line_edit="radius_limit_min_line_edit", expected_type=float)

    @radius_limit_min.setter
    def radius_limit_min(self, value):
        self.update_simple_line_edit_field(line_edit="radius_limit_min_line_edit", value=value)

    @property
    def radius_limit_max(self):
        return self.get_simple_line_edit_field(line_edit="radius_limit_max_line_edit", expected_type=float)

    @radius_limit_max.setter
    def radius_limit_max(self, value):
        self.update_simple_line_edit_field(line_edit="radius_limit_max_line_edit", value=value)

    # $$$$$$$$$$$$$$$$$$$$$$$$$$$$$$$$$$$$$$$$$$$$$$$$$$$$$$$$$$$$$$$$$$$$$$$$$$$$$$$$$$$$$$$$$$$$$$$$$$$$$$$$$$$$$$$$$$
    # $$$$$$$$$$$$$$$$$$$$$$$$$$$$$$$$$$$$$$$$$$$$$$$$$$$$$$$$$$$$$$$$$$$$$$$$$$$$$$$$$$$$$$$$$$$$$$$$$$$$$$$$$$$$$$$$$$
    # END ACCESSORS
    # $$$$$$$$$$$$$$$$$$$$$$$$$$$$$$$$$$$$$$$$$$$$$$$$$$$$$$$$$$$$$$$$$$$$$$$$$$$$$$$$$$$$$$$$$$$$$$$$$$$$$$$$$$$$$$$$$$
    # $$$$$$$$$$$$$$$$$$$$$$$$$$$$$$$$$$$$$$$$$$$$$$$$$$$$$$$$$$$$$$$$$$$$$$$$$$$$$$$$$$$$$$$$$$$$$$$$$$$$$$$$$$$$$$$$$$

    def _attach_validators(self):
        # Setup the list of validators
        double_validator = QtGui.QDoubleValidator()
        positive_double_validator = QtGui.QDoubleValidator()
        positive_double_validator.setBottom(0.0)
        positive_integer_validator = QtGui.QIntValidator()
        positive_integer_validator.setBottom(1)

        # -------------------------------
        # General tab
        # -------------------------------
        self.merged_shift_line_edit.setValidator(double_validator)
        self.merged_scale_line_edit.setValidator(double_validator)
        self.merged_q_range_start_line_edit.setValidator(double_validator)
        self.merged_q_range_stop_line_edit.setValidator(double_validator)
        self.merged_max_line_edit.setValidator(double_validator)
        self.merged_min_line_edit.setValidator(double_validator)

        self.wavelength_min_line_edit.setValidator(positive_double_validator)
        self.wavelength_max_line_edit.setValidator(positive_double_validator)
        self.wavelength_step_line_edit.setValidator(positive_double_validator)

        self.absolute_scale_line_edit.setValidator(double_validator)
        self.height_line_edit.setValidator(positive_double_validator)
        self.width_line_edit.setValidator(positive_double_validator)
        self.thickness_line_edit.setValidator(positive_double_validator)
        self.z_offset_line_edit.setValidator(double_validator)

        # --------------------------------
        # Adjustment tab
        # --------------------------------
        self.monitor_normalization_line_edit.setValidator(positive_integer_validator)
        self.transmission_line_edit.setValidator(positive_integer_validator)
        self.transmission_monitor_line_edit.setValidator(positive_integer_validator)
        self.transmission_radius_line_edit.setValidator(positive_double_validator)
        self.transmission_mn_shift_line_edit.setValidator(double_validator)

        self.fit_sample_wavelength_min_line_edit.setValidator(positive_double_validator)
        self.fit_sample_wavelength_max_line_edit.setValidator(positive_double_validator)
        self.fit_can_wavelength_min_line_edit.setValidator(positive_double_validator)
        self.fit_can_wavelength_max_line_edit.setValidator(positive_double_validator)

        # --------------------------------
        # Q tab
        # --------------------------------
        self.q_1d_min_line_edit.setValidator(double_validator)
        self.q_1d_max_line_edit.setValidator(double_validator)
        self.q_1d_step_line_edit.setValidator(positive_double_validator)
        self.q_xy_max_line_edit.setValidator(positive_double_validator)  # Yes, this should be positive!
        self.q_xy_step_line_edit.setValidator(positive_double_validator)

        self.gravity_extra_length_line_edit.setValidator(double_validator)

        self.q_resolution_source_a_line_edit.setValidator(positive_double_validator)
        self.q_resolution_sample_a_line_edit.setValidator(positive_double_validator)
        self.q_resolution_source_h_line_edit.setValidator(positive_double_validator)
        self.q_resolution_sample_h_line_edit.setValidator(positive_double_validator)
        self.q_resolution_source_w_line_edit.setValidator(positive_double_validator)
        self.q_resolution_sample_w_line_edit.setValidator(positive_double_validator)
        self.q_resolution_delta_r_line_edit.setValidator(positive_double_validator)
        self.q_resolution_collimation_length_line_edit.setValidator(double_validator)

    def reset_all_fields_to_default(self):
        # ------------------------------
        # General tab
        # ------------------------------
        self.reduction_dimensionality_1D.setChecked(True)
        self.reduction_mode_combo_box.setCurrentIndex(0)

        self.merged_q_range_start_line_edit.setText("")
        self.merged_q_range_stop_line_edit.setText("")
        self.merged_max_line_edit.setText("")
        self.merged_min_line_edit.setText("")
        self.merged_scale_line_edit.setText("")
        self.merged_shift_line_edit.setText("")
        self.merged_shift_use_fit_check_box.setChecked(False)
        self.merged_scale_use_fit_check_box.setChecked(False)

        self.slice_event_line_edit.setText("")
        self.event_binning_line_edit.setText("")

        self.wavelength_min_line_edit.setText("")
        self.wavelength_max_line_edit.setText("")
        self.wavelength_step_line_edit.setText("")
        self.wavelength_step_type_combo_box.setCurrentIndex(0)

        self.absolute_scale_line_edit.setText("")
        self.geometry_combo_box.setCurrentIndex(0)
        self.height_line_edit.setText("")
        self.width_line_edit.setText("")
        self.thickness_line_edit.setText("")
        self.z_offset_line_edit.setText("")

        # --------------------------------
        # Adjustment tab
        # --------------------------------
        self.monitor_normalization_line_edit.setText("")
        self.monitor_normalization_interpolating_rebin_check_box.setChecked(False)

        self.transmission_line_edit.setText("")
        self.transmission_interpolating_rebin_check_box.setChecked(False)
        self.transmission_target_combo_box.setCurrentIndex(0)
        self.transmission_monitor_line_edit.setText("")
        self.transmission_mn_shift_line_edit.setText("")
        self.transmission_radius_line_edit.setText("")
        self.transmission_roi_files_line_edit.setText("")
        self.transmission_mask_files_line_edit.setText("")

        self.pixel_adjustment_det_1_line_edit.setText("")
        self.pixel_adjustment_det_2_line_edit.setText("")

        self.wavelength_adjustment_det_1_line_edit.setText("")
        self.wavelength_adjustment_det_2_line_edit.setText("")

        # --------------------------------
        # Q tab
        # --------------------------------
        self.q_1d_min_line_edit.setText("")
        self.q_1d_max_line_edit.setText("")
        self.q_1d_step_line_edit.setText("")
        self.q_1d_step_type_combo_box.setCurrentIndex(0)

        self.q_xy_max_line_edit.setText("")
        self.q_xy_step_line_edit.setText("")
        self.q_xy_step_type_combo_box.setCurrentIndex(0)

        self.gravity_group_box.setChecked(True)
        self.gravity_extra_length_line_edit.setText("")

        self.q_resolution_group_box.setChecked(False)
        self.q_resolution_shape_combo_box.setCurrentIndex(0)
        self.q_resolution_source_a_line_edit.setText("")
        self.q_resolution_sample_a_line_edit.setText("")
        self.q_resolution_source_h_line_edit.setText("")
        self.q_resolution_sample_h_line_edit.setText("")
        self.q_resolution_source_w_line_edit.setText("")
        self.q_resolution_sample_w_line_edit.setText("")
        self.q_resolution_delta_r_line_edit.setText("")
        self.q_resolution_collimation_length_line_edit.setText("")
        self.q_resolution_moderator_file_line_edit.setText("")

    # ------------------------------------------------------------------------------------------------------------------
    # Table interaction
    # ------------------------------------------------------------------------------------------------------------------
    def get_cell(self, row, column, convert_to=None):
        value = self.data_processor_table.getCell(row, column)
        return value if convert_to is None else convert_to(value)

    def set_cell(self, value, row, column):
        value_as_str = str(value)
        self.data_processor_table.setCell(value_as_str, row, column)

    def get_number_of_rows(self):
        return self.data_processor_table.getNumberOfRows()

    def clear_table(self):
        self.data_processor_table.clearTable()

    def add_row(self, value):
        """
        Inserts a row in to the table.

        The value needs to have the form: "Input:test,Output:test,Options:OutputWorkspace=2", where the keys
        are the names of the column
        :param value: the value specifying a row
        """
        self.data_processor_table.transfer([value])

    # ------------------------------------------------------------------------------------------------------------------
    # NON-ESSENTIAL (Should we get rid of it?)
    # ------------------------------------------------------------------------------------------------------------------
    def add_actions_to_menus(self, workspace_list):
        """
        Initialize table actions. Some table actions are not shown with the widget but they can be added to
        external menus.
        In this interface we have a 'File' menu and an 'Edit' menu
        """
        self.menuEdit.clear()
        self.menuFile.clear()

        # Actions that go in the 'Edit' menu
        self._create_action(MantidQt.MantidWidgets.DataProcessor.ProcessCommand(self.data_processor_table),
                            self.menuEdit)
        self._create_action(MantidQt.MantidWidgets.DataProcessor.PlotRowCommand(self.data_processor_table),
                            self.menuEdit)
        self._create_action(MantidQt.MantidWidgets.DataProcessor.AppendRowCommand(self.data_processor_table),
                            self.menuEdit)
        self._create_action(MantidQt.MantidWidgets.DataProcessor.CopySelectedCommand(self.data_processor_table),
                            self.menuEdit)
        self._create_action(MantidQt.MantidWidgets.DataProcessor.CutSelectedCommand(self.data_processor_table),
                            self.menuEdit)
        self._create_action(MantidQt.MantidWidgets.DataProcessor.PasteSelectedCommand(self.data_processor_table),
                            self.menuEdit)
        self._create_action(MantidQt.MantidWidgets.DataProcessor.ClearSelectedCommand(self.data_processor_table),
                            self.menuEdit)
        self._create_action(MantidQt.MantidWidgets.DataProcessor.DeleteRowCommand(self.data_processor_table),
                            self.menuEdit)

        # Actions that go in the 'File' menu
        self._create_action(MantidQt.MantidWidgets.DataProcessor.OpenTableCommand(self.data_processor_table),
                            self.menuFile, workspace_list)
        self._create_action(MantidQt.MantidWidgets.DataProcessor.NewTableCommand(self.data_processor_table),
                            self.menuFile)
        self._create_action(MantidQt.MantidWidgets.DataProcessor.SaveTableCommand(self.data_processor_table),
                            self.menuFile)
        self._create_action(MantidQt.MantidWidgets.DataProcessor.SaveTableAsCommand(self.data_processor_table),
                            self.menuFile)
        self._create_action(MantidQt.MantidWidgets.DataProcessor.ImportTableCommand(self.data_processor_table),
                            self.menuFile)
        self._create_action(MantidQt.MantidWidgets.DataProcessor.ExportTableCommand(self.data_processor_table),
                            self.menuFile)
        self._create_action(MantidQt.MantidWidgets.DataProcessor.OptionsCommand(self.data_processor_table),
                            self.menuFile)

    def _create_action(self, command, menu, workspace_list=None):
        """
        Create an action from a given DataProcessorCommand and add it to a given menu
        A 'workspace_list' can be provided but it is only intended to be used with OpenTableCommand.
        It refers to the list of table workspaces in the ADS that could be loaded into the widget. Note that only
        table workspaces with an appropriate number of columns and column types can be loaded.
        """
        if (workspace_list is not None and command.name() == "Open Table"):
            submenu = QtGui.QMenu(command.name(), self)
            submenu.setIcon(QtGui.QIcon(command.icon()))

            for ws in workspace_list:
                ws_command = MantidQt.MantidWidgets.DataProcessor.WorkspaceCommand(self.data_processor_table, ws)
                action = QtGui.QAction(QtGui.QIcon(ws_command.icon()), ws_command.name(), self)
                action.triggered.connect(lambda: self._connect_action(ws_command))
                submenu.addAction(action)

            menu.addMenu(submenu)
        else:
            action = QtGui.QAction(QtGui.QIcon(command.icon()), command.name(), self)
            action.setShortcut(command.shortcut())
            action.setStatusTip(command.tooltip())
            action.triggered.connect(lambda: self._connect_action(command))
            menu.addAction(action)

    def _connect_action(self, command):
        """
        Executes an action
        """
        command.execute()

    def _run_python_code(self, text):
        """
        Re-emits 'runPytonScript' signal
        """
        mantidplot.runPythonScript(text, True)<|MERGE_RESOLUTION|>--- conflicted
+++ resolved
@@ -60,11 +60,11 @@
             pass
 
         @abstractmethod
-<<<<<<< HEAD
         def on_multi_period_selection(self):
-=======
+            pass
+
+        @abstractmethod
         def on_data_changed(self):
->>>>>>> 36258c01
             pass
 
         @abstractmethod
@@ -259,11 +259,7 @@
         self.data_processor_table.processButtonClicked.connect(self._processed_clicked)
         self.data_processor_table.processingFinished.connect(self._processing_finished)
         self.data_processor_widget_layout.addWidget(self.data_processor_table)
-<<<<<<< HEAD
-=======
         self.data_processor_table.dataChanged.connect(self._data_changed)
-
->>>>>>> 36258c01
         self.data_processor_table.instrumentHasChanged.connect(self._handle_instrument_change)
 
     def _setup_main_tab(self):
