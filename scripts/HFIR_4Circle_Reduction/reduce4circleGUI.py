#pylint: disable=invalid-name,relative-import,W0611,R0921,R0902,R0904,R0921,C0302,R0912
################################################################################
#
# MainWindow application for reducing HFIR 4-circle
#
################################################################################
from __future__ import (absolute_import, division, print_function)
from six.moves import range
import six
import os
import sys
import csv
import time
import datetime
import random
import numpy
import HFIR_4Circle_Reduction.guiutility as gutil
import HFIR_4Circle_Reduction.peakprocesshelper as peak_util
import HFIR_4Circle_Reduction.fourcircle_utility as hb3a_util
from HFIR_4Circle_Reduction import plot3dwindow
from HFIR_4Circle_Reduction.multi_threads_helpers import *
import HFIR_4Circle_Reduction.optimizelatticewindow as ol_window
from HFIR_4Circle_Reduction import viewspicedialog
from HFIR_4Circle_Reduction import peak_integration_utility
from HFIR_4Circle_Reduction import FindUBUtility
from HFIR_4Circle_Reduction import message_dialog

# import line for the UI python class
from HFIR_4Circle_Reduction.ui_MainWindow import Ui_MainWindow

from PyQt4 import QtCore, QtGui

if six.PY3:
    unicode = str

try:
    _fromUtf8 = QtCore.QString.fromUtf8
except AttributeError:
    def _fromUtf8(s):
        return s

try:
    from mantidqtpython import MantidQt
except ImportError as e:
    NO_SCROLL = True
else:
    NO_SCROLL = False

<<<<<<< HEAD
import guiutility as gutil
import peakprocesshelper as peak_util
import fourcircle_utility as hb3a_util
import plot3dwindow
from multi_threads_helpers import *
import optimizelatticewindow as ol_window
import viewspicedialog
import peak_integration_utility
import FindUBUtility
import message_dialog
import PreprocessWindow

# import line for the UI python class
from ui_MainWindow import Ui_MainWindow

=======
>>>>>>> 81b9c3d5

# define constants
IndexFromSpice = 'From Spice (pre-defined)'
IndexFromUB = 'From Calculation By UB'
MAGNETIC_TOL = 0.2


class MainWindow(QtGui.QMainWindow):
    """ Class of Main Window (top)
    """
    TabPage = {'View Raw Data': 2,
               'Calculate UB': 3,
               'UB Matrix': 4,
               'Peak Integration': 6,
               'Scans Processing': 5}

    def __init__(self, parent=None):
        """ Initialization and set up
        """
        # Base class
        QtGui.QMainWindow.__init__(self,parent)

        # UI Window (from Qt Designer)
        self.ui = Ui_MainWindow()
        self.ui.setupUi(self)

        # children windows
        self._my3DWindow = None
        self._refineConfigWindow = None
        self._peakIntegrationInfoWindow = None
        self._addUBPeaksDialog = None
        self._spiceViewer = None
        self._mySinglePeakIntegrationDialog = None
        self._preProcessWindow = None
        self._singlePeakIntegrationDialogBuffer = ''

        # Make UI scrollable
        if NO_SCROLL is False:
            self._scrollbars = MantidQt.API.WidgetScrollbarDecorator(self)
            self._scrollbars.setEnabled(True)  # Must follow after setupUi(self)!

        self._init_widgets()

        # thread
        self._myIntegratePeaksThread = None
        self._addUBPeaksThread = None

        # Mantid configuration
        self._instrument = str(self.ui.comboBox_instrument.currentText())
        # config = ConfigService.Instance()
        # self._instrument = config["default.instrument"]

        # Event handling definitions
        # Top
        self.connect(self.ui.pushButton_setExp, QtCore.SIGNAL('clicked()'),
                     self.do_set_experiment)

        # Tab 'Data Access'
        self.connect(self.ui.pushButton_applySetup, QtCore.SIGNAL('clicked()'),
                     self.do_apply_setup)
        self.connect(self.ui.pushButton_browseLocalDataDir, QtCore.SIGNAL('clicked()'),
                     self.do_browse_local_spice_data)
        self.connect(self.ui.pushButton_testURLs, QtCore.SIGNAL('clicked()'),
                     self.do_test_url)
        self.connect(self.ui.pushButton_ListScans, QtCore.SIGNAL('clicked()'),
                     self.do_list_scans)
        self.connect(self.ui.pushButton_downloadExpData, QtCore.SIGNAL('clicked()'),
                     self.do_download_spice_data)
        self.connect(self.ui.comboBox_mode, QtCore.SIGNAL('currentIndexChanged(int)'),
                     self.do_change_data_access_mode)
        self.connect(self.ui.pushButton_applyCalibratedSampleDistance, QtCore.SIGNAL('clicked()'),
                     self.do_set_user_detector_distance)
        self.connect(self.ui.pushButton_applyUserDetCenter, QtCore.SIGNAL('clicked()'),
                     self.do_set_user_detector_center)
        self.connect(self.ui.pushButton_applyUserWavelength, QtCore.SIGNAL('clicked()'),
                     self.do_set_user_wave_length)
        self.connect(self.ui.pushButton_applyDetectorSize, QtCore.SIGNAL('clicked()'),
                     self.do_set_detector_size)

        # Tab survey
        self.connect(self.ui.pushButton_survey, QtCore.SIGNAL('clicked()'),
                     self.do_survey)
        self.connect(self.ui.pushButton_saveSurvey, QtCore.SIGNAL('clicked()'),
                     self.do_save_survey)
        self.connect(self.ui.pushButton_loadSurvey, QtCore.SIGNAL('clicked()'),
                     self.do_load_survey)
        self.connect(self.ui.pushButton_viewSurveyPeak, QtCore.SIGNAL('clicked()'),
                     self.do_view_survey_peak)
        self.connect(self.ui.pushButton_addPeaksToRefine, QtCore.SIGNAL('clicked()'),
                     self.do_add_peaks_for_ub)
        self.connect(self.ui.pushButton_mergeScansSurvey, QtCore.SIGNAL('clicked()'),
                     self.do_merge_scans_survey)
        self.connect(self.ui.pushButton_selectAllSurveyPeaks, QtCore.SIGNAL('clicked()'),
                     self.do_select_all_survey)
        self.connect(self.ui.pushButton_sortInfoTable, QtCore.SIGNAL('clicked()'),
                     self.do_filter_sort_survey_table)
        self.connect(self.ui.pushButton_clearSurvey, QtCore.SIGNAL('clicked()'),
                     self.do_clear_survey)
        self.connect(self.ui.pushButton_viewRawSpice, QtCore.SIGNAL('clicked()'),
                     self.do_show_spice_file)

        self.connect(self.ui.lineEdit_numSurveyOutput, QtCore.SIGNAL('editingFinished()'),
                     self.evt_show_survey)
        self.connect(self.ui.lineEdit_numSurveyOutput, QtCore.SIGNAL('returnPressed()'),
                     self.evt_show_survey)
        self.connect(self.ui.lineEdit_numSurveyOutput, QtCore.SIGNAL('textEdited(const QString&)'),
                     self.evt_show_survey)

        # Tab 'View Raw Data'
        self.connect(self.ui.pushButton_setScanInfo, QtCore.SIGNAL('clicked()'),
                     self.do_load_scan_info)
        self.connect(self.ui.pushButton_plotRawPt, QtCore.SIGNAL('clicked()'),
                     self.do_plot_pt_raw)
        self.connect(self.ui.pushButton_prevPtNumber, QtCore.SIGNAL('clicked()'),
                     self.do_plot_prev_pt_raw)
        self.connect(self.ui.pushButton_nextPtNumber, QtCore.SIGNAL('clicked()'),
                     self.do_plot_next_pt_raw)
        self.connect(self.ui.pushButton_showPtList, QtCore.SIGNAL('clicked()'),
                     self.show_scan_pt_list)
        self.connect(self.ui.pushButton_showSPICEinRaw, QtCore.SIGNAL('clicked()'),
                     self.do_show_spice_file_raw)
        self.connect(self.ui.pushButton_addROI, QtCore.SIGNAL('clicked()'),
                     self.do_add_roi)
        self.connect(self.ui.pushButton_cancelROI, QtCore.SIGNAL('clicked()'),
                     self.do_del_roi)
        self.connect(self.ui.pushButton_nextScanNumber, QtCore.SIGNAL('clicked()'),
                     self.do_plot_next_scan)
        self.connect(self.ui.pushButton_prevScanNumber, QtCore.SIGNAL('clicked()'),
                     self.do_plot_prev_scan)
        self.connect(self.ui.pushButton_maskScanPt, QtCore.SIGNAL('clicked()'),
                     self.do_mask_pt_2d)
        self.connect(self.ui.pushButton_saveMask, QtCore.SIGNAL('clicked()'),
                     self.do_save_roi)
        self.connect(self.ui.pushButton_integrateROI, QtCore.SIGNAL('clicked()'),
                     self.do_integrate_roi)

        # Tab 'calculate ub matrix'
        self.connect(self.ui.pushButton_addUBScans, QtCore.SIGNAL('clicked()'),
                     self.do_add_ub_peaks)
        # self.connect(self.ui.pushButton_addPeakToCalUB, QtCore.SIGNAL('clicked()'),
        #              self.do_add_ub_peak)
        self.connect(self.ui.pushButton_calUB, QtCore.SIGNAL('clicked()'),
                     self.do_cal_ub_matrix)
        self.connect(self.ui.pushButton_acceptUB, QtCore.SIGNAL('clicked()'),
                     self.do_accept_ub)
        self.connect(self.ui.pushButton_indexUBPeaks, QtCore.SIGNAL('clicked()'),
                     self.do_index_ub_peaks)
        self.connect(self.ui.pushButton_deleteUBPeak, QtCore.SIGNAL('clicked()'),
                     self.do_del_ub_peaks)
        self.connect(self.ui.pushButton_clearUBPeakTable, QtCore.SIGNAL('clicked()'),
                     self.do_clear_ub_peaks)
        self.connect(self.ui.pushButton_resetPeakHKLs, QtCore.SIGNAL('clicked()'),
                     self.do_reset_ub_peaks_hkl)
        # self.connect(self.ui.pushButton_selectAllPeaks, QtCore.SIGNAL('clicked()'),
        #              self.do_select_all_peaks)
        self.connect(self.ui.pushButton_viewScan3D, QtCore.SIGNAL('clicked()'),
                     self.do_view_data_3d)
        self.connect(self.ui.pushButton_plotSelectedData, QtCore.SIGNAL('clicked()'),
                     self.do_view_data_set_3d)
        self.connect(self.ui.pushButton_setHKL2Int, QtCore.SIGNAL('clicked()'),
                     self.do_set_ub_tab_hkl_to_integers)
        self.connect(self.ui.pushButton_undoSetToInteger, QtCore.SIGNAL('clicked()'),
                     self.do_undo_ub_tab_hkl_to_integers)
        self.connect(self.ui.pushButton_clearIndexing, QtCore.SIGNAL('clicked()'),
                     self.do_clear_all_peaks_index_ub)

        self.connect(self.ui.pushButton_refineUB, QtCore.SIGNAL('clicked()'),
                     self.do_refine_ub_indexed_peaks)
        self.connect(self.ui.pushButton_refineUBCalIndex, QtCore.SIGNAL('clicked()'),
                     self.do_refine_ub_cal_indexed_peaks)

        self.connect(self.ui.pushButton_refineUBFFT, QtCore.SIGNAL('clicked()'),
                     self.do_refine_ub_fft)
        self.connect(self.ui.pushButton_findUBLattice, QtCore.SIGNAL('clicked()'),
                     self.do_refine_ub_lattice)

        self.connect(self.ui.radioButton_ubAdvancedSelection, QtCore.SIGNAL('toggled(bool)'),
                     self.do_select_all_peaks)
        self.connect(self.ui.radioButton_ubSelectAllScans, QtCore.SIGNAL('toggled(bool)'),
                     self.do_select_all_peaks)
        self.connect(self.ui.radioButton_ubSelectNoScan, QtCore.SIGNAL('toggled(bool)'),
                     self.do_select_all_peaks)

        # Tab 'Setup'
        self.connect(self.ui.pushButton_useDefaultDir, QtCore.SIGNAL('clicked()'),
                     self.do_setup_dir_default)
        self.connect(self.ui.pushButton_browseLocalCache, QtCore.SIGNAL('clicked()'),
                     self.do_browse_local_cache_dir)
        self.connect(self.ui.pushButton_browseWorkDir, QtCore.SIGNAL('clicked()'),
                     self.do_browse_working_dir)
        self.connect(self.ui.comboBox_instrument, QtCore.SIGNAL('currentIndexChanged(int)'),
                     self.do_change_instrument_name)

        # Tab 'UB Matrix'
        self.connect(self.ui.pushButton_showUB2Edit, QtCore.SIGNAL('clicked()'),
                     self.do_show_ub_in_box)
        self.connect(self.ui.pushButton_syncUB, QtCore.SIGNAL('clicked()'),
                     self.do_sync_ub)
        self.connect(self.ui.pushButton_saveUB, QtCore.SIGNAL('clicked()'),
                     self.do_save_ub)

        # Tab 'Scans Processing'
        self.connect(self.ui.pushButton_addScanSliceView, QtCore.SIGNAL('clicked()'),
                     self.do_add_scans_merge)
        self.connect(self.ui.pushButton_mergeScans, QtCore.SIGNAL('clicked()'),
                     self.do_merge_scans)
        self.connect(self.ui.pushButton_integratePeaks, QtCore.SIGNAL('clicked()'),
                     self.do_integrate_peaks)
        self.connect(self.ui.pushButton_setupPeakIntegration, QtCore.SIGNAL('clicked()'),
                     self.do_switch_tab_peak_int)
        self.connect(self.ui.pushButton_refreshMerged, QtCore.SIGNAL('clicked()'),
                     self.do_refresh_merged_scans_table)
        self.connect(self.ui.pushButton_plotMergedScans, QtCore.SIGNAL('clicked()'),
                     self.do_view_merged_scans_3d)
        self.connect(self.ui.pushButton_showUB, QtCore.SIGNAL('clicked()'),
                     self.do_view_ub)
        self.connect(self.ui.pushButton_exportPeaks, QtCore.SIGNAL('clicked()'),
                     self.do_export_to_fp)
        self.connect(self.ui.pushButton_selectAllScans2Merge, QtCore.SIGNAL('clicked()'),
                     self.do_select_merged_scans)
        self.connect(self.ui.pushButton_indexMergedScans, QtCore.SIGNAL('clicked()'),
                     self.do_index_merged_scans_peaks)
        self.connect(self.ui.pushButton_applyKShift, QtCore.SIGNAL('clicked()'),
                     self.do_apply_k_shift)
        self.connect(self.ui.pushButton_clearMergeScanTable, QtCore.SIGNAL('clicked()'),
                     self.do_clear_merge_table)
        self.connect(self.ui.pushButton_multipleScans, QtCore.SIGNAL('clicked()'),
                     self.do_merge_multi_scans)
        self.connect(self.ui.pushButton_convertMerged2HKL, QtCore.SIGNAL('clicked()'),
                     self.do_convert_merged_to_hkl)
        self.connect(self.ui.pushButton_showScanWSInfo, QtCore.SIGNAL('clicked()'),
                     self.do_show_workspaces)
        self.connect(self.ui.pushButton_showIntegrateDetails, QtCore.SIGNAL('clicked()'),
                     self.do_show_integration_details)
        self.connect(self.ui.pushButton_toggleIntegrateType, QtCore.SIGNAL('clicked()'),
                     self.do_toggle_table_integration)
        self.connect(self.ui.pushButton_exportSelectedPeaks, QtCore.SIGNAL('clicked()'),
                     self.do_export_selected_peaks_to_integrate)

        # Tab 'Integrate (single) Peaks'
        self.connect(self.ui.pushButton_integratePt, QtCore.SIGNAL('clicked()'),
                     self.do_integrate_single_scan)
        self.connect(self.ui.comboBox_ptCountType, QtCore.SIGNAL('currentIndexChanged(int)'),
                     self.evt_change_normalization)  # calculate the normalized data again
        self.connect(self.ui.pushButton_showIntPeakDetails, QtCore.SIGNAL('clicked()'),
                     self.do_show_single_peak_integration)
        self.connect(self.ui.pushButton_clearPeakIntFigure, QtCore.SIGNAL('clicked()'),
                     self.do_clear_peak_integration_canvas)

        # Tab k-shift vector
        self.connect(self.ui.pushButton_addKShift, QtCore.SIGNAL('clicked()'),
                     self.do_add_k_shift_vector)

        # Menu and advanced tab
        self.connect(self.ui.actionExit, QtCore.SIGNAL('triggered()'),
                     self.menu_quit)

        self.connect(self.ui.actionSave_Session, QtCore.SIGNAL('triggered()'),
                     self.save_current_session)
        self.connect(self.ui.actionLoad_Session, QtCore.SIGNAL('triggered()'),
                     self.load_session)

        self.connect(self.ui.actionSave_Project, QtCore.SIGNAL('triggered()'),
                     self.action_save_project)
        self.connect(self.ui.actionOpen_Project, QtCore.SIGNAL('triggered()'),
                     self.action_load_project)
        self.connect(self.ui.actionOpen_Last_Project, QtCore.SIGNAL('triggered()'),
                     self.action_load_last_project)

        self.connect(self.ui.pushButton_loadLastNthProject, QtCore.SIGNAL('clicked()'),
                     self.do_load_nth_project)

        self.connect(self.ui.actionPre_Processing, QtCore.SIGNAL('triggered()'),
                     self.menu_pre_process)

        # Validator ... (NEXT)

        # Declaration of class variable
        # IPTS number
        self._iptsNumber = None

        # some configuration
        self._homeSrcDir = os.getcwd()
        self._homeDir = os.getcwd()

        # Control
        self._myControl = r4c.CWSCDReductionControl(self._instrument)
        self._allowDownload = True
        self._dataAccessMode = 'Download'
        self._surveyTableFlag = True
        self._ubPeakTableFlag = True

        # set the detector geometry
        self.do_set_detector_size()

        # Sub window
        self._baseTitle = 'Title is not initialized'

        # Timing and thread 'global'
        self._startMeringScans = time.clock()
        self._errorMessageEnsemble = ''

        # QSettings
        self.load_settings()

        return

    @property
    def controller(self):
        """ Parameter controller
        """
        assert self._myControl is not None, 'Controller cannot be None.'
        assert isinstance(self._myControl, r4c.CWSCDReductionControl), \
            'My controller must be of type %s, but not %s.' % ('CWSCDReductionControl',
                                                               self._myControl.__class__.__name__)

        return self._myControl

    def _init_widgets(self):
        """ Initialize the table widgets
        :return:
        """
        self._baseTitle = str(self.windowTitle())
        self.setWindowTitle('No Experiment Is Set')

        # detector geometry (set to 256 x 256)
        self.ui.comboBox_detectorSize.setCurrentIndex(0)

        # Table widgets
        self.ui.tableWidget_peaksCalUB.setup()
        self.ui.tableWidget_ubMatrix.setup()
        self.ui.tableWidget_surveyTable.setup()
        self.ui.tableWidget_mergeScans.setup()
        self.ui.tableWidget_ubInUse.setup()
        self.ui.tableWidget_kShift.setup()

        # Radio buttons
        self.ui.radioButton_ubFromTab1.setChecked(True)
        # group for the source of UB matrix to import
        ub_source_group = QtGui.QButtonGroup(self)
        ub_source_group.addButton(self.ui.radioButton_ubFromList)
        ub_source_group.addButton(self.ui.radioButton_ubFromTab1)
        # group for the UB matrix's style
        ub_style_group = QtGui.QButtonGroup(self)
        ub_style_group.addButton(self.ui.radioButton_ubMantidStyle)
        ub_style_group.addButton(self.ui.radioButton_ubSpiceStyle)

        self.ui.radioButton_qsample.setChecked(True)

        # combo-box
        self.ui.comboBox_kVectors.clear()
        self.ui.comboBox_kVectors.addItem('0: (0, 0, 0)')

        self.ui.comboBox_indexFrom.clear()
        self.ui.comboBox_indexFrom.addItem('By calculation')
        self.ui.comboBox_indexFrom.addItem('From SPICE')

        self.ui.comboBox_hklType.clear()
        self.ui.comboBox_hklType.addItem('SPICE')
        self.ui.comboBox_hklType.addItem('Calculated')

        # normalization to peak
        self.ui.comboBox_ptCountType.clear()
        self.ui.comboBox_ptCountType.addItem('Time')
        self.ui.comboBox_ptCountType.addItem('Monitor')
        self.ui.comboBox_ptCountType.addItem('Absolute')

        # tab
        self.ui.tabWidget.setCurrentIndex(0)

        self.ui.radioButton_ubMantidStyle.setChecked(True)
        self.ui.lineEdit_numSurveyOutput.setText('50')
        self.ui.checkBox_sortDescending.setChecked(False)
        self.ui.radioButton_sortByCounts.setChecked(True)
        self.ui.radioButton_ubSelectNoScan.setChecked(True)

        # Tab 'Access'
        self.ui.lineEdit_url.setText('http://neutron.ornl.gov/user_data/hb3a/')
        self.ui.comboBox_mode.setCurrentIndex(0)
        self.ui.lineEdit_localSpiceDir.setEnabled(True)
        self.ui.pushButton_browseLocalDataDir.setEnabled(True)

        # progress bars
        self.ui.progressBar_mergeScans.setRange(0, 20)
        self.ui.progressBar_mergeScans.setValue(0)

        # check boxes
        self.ui.graphicsView_detector2dPlot.set_parent_window(self)

        # background points
        self.ui.lineEdit_backgroundPts.setText('1, 1')

        return

    def _build_peak_info_list(self, zero_hkl, is_spice=True):
        """ Build a list of PeakInfo to build peak workspace
        peak HKL can be set to zero or from table
        :return: list of peak information, which is a PeakProcessRecord instance
        """
        # Collecting all peaks that will be used to refine UB matrix
        row_index_list = self.ui.tableWidget_peaksCalUB.get_selected_rows(True)
        if len(row_index_list) < 3:
            err_msg = 'At least 3 peaks must be selected to refine UB matrix.' \
                      'Now it is only %d selected.' % len(row_index_list)
            self.pop_one_button_dialog(err_msg)
            return

        # loop over all peaks for peak information
        peak_info_list = list()
        status, exp_number = gutil.parse_integers_editors(self.ui.lineEdit_exp)
        assert status
        for i_row in row_index_list:
            scan_num, pt_num = self.ui.tableWidget_peaksCalUB.get_exp_info(i_row)
            if pt_num < 0:
                pt_num = None
            peak_info = self._myControl.get_peak_info(exp_number, scan_num, pt_num)
            assert isinstance(peak_info, r4c.PeakProcessRecord)

            if zero_hkl:
                # set HKL to zero
                peak_info.set_hkl(0., 0., 0.)
            elif is_spice:
                # set from table
                spice_hkl = self.ui.tableWidget_peaksCalUB.get_hkl(i_row, True)
                peak_info.set_hkl_np_array(numpy.array(spice_hkl))
            else:
                calculated_hkl = self.ui.tableWidget_peaksCalUB.get_hkl(i_row, False)
                peak_info.set_hkl_np_array(numpy.array(calculated_hkl))
            # END-IF-ELSE

            peak_info_list.append(peak_info)
        # END-FOR

        return peak_info_list

    def _show_refined_ub_result(self):
        """
        Show the result from refined UB matrix
        :return:
        """
        # Deal with result
        ub_matrix, lattice, lattice_error = self._myControl.get_refined_ub_matrix()
        # ub matrix
        self.ui.tableWidget_ubMatrix.set_from_matrix(ub_matrix)

        # lattice parameter
        assert isinstance(lattice, list)
        assert len(lattice) == 6
        self.ui.lineEdit_aUnitCell.setText('%.5f' % lattice[0])
        self.ui.lineEdit_bUnitCell.setText('%.5f' % lattice[1])
        self.ui.lineEdit_cUnitCell.setText('%.5f' % lattice[2])
        self.ui.lineEdit_alphaUnitCell.setText('%.5f' % lattice[3])
        self.ui.lineEdit_betaUnitCell.setText('%.5f' % lattice[4])
        self.ui.lineEdit_gammaUnitCell.setText('%.5f' % lattice[5])

        assert isinstance(lattice_error, list)
        assert len(lattice_error) == 6
        self.ui.lineEdit_aError.setText('%.5f' % lattice_error[0])
        self.ui.lineEdit_bError.setText('%.5f' % lattice_error[1])
        self.ui.lineEdit_cError.setText('%.5f' % lattice_error[2])
        self.ui.lineEdit_alphaError.setText('%.5f' % lattice_error[3])
        self.ui.lineEdit_betaError.setText('%.5f' % lattice_error[4])
        self.ui.lineEdit_gammaError.setText('%.5f' % lattice_error[5])

        return

    def action_save_project(self):
        """
        Save project
        :return:
        """
        # read project file name
        project_file_name = str(QtGui.QFileDialog.getSaveFileName(self, 'Specify Project File', os.getcwd()))
        # NEXT ISSUE - consider to allow incremental project saving technique
        if os.path.exists(project_file_name):
            yes = gutil.show_message(self, 'Project file %s does exist. This is supposed to be '
                                           'an incremental save.' % project_file_name)
            if yes:
                print('[INFO] Save project in incremental way.')
            else:
                print('[INFO] Saving activity is cancelled.')
        else:
            print('[INFO] Saving current project to %s.' % project_file_name)

        # gather some useful information
        ui_dict = dict()
        ui_dict['exp number'] = str(self.ui.lineEdit_exp.text())
        ui_dict['local spice dir'] = str(self.ui.lineEdit_localSpiceDir.text())
        ui_dict['work dir'] = str(self.ui.lineEdit_workDir.text())
        ui_dict['survey start'] = str(self.ui.lineEdit_surveyStartPt.text())
        ui_dict['survey stop'] = str(self.ui.lineEdit_surveyEndPt.text())

        # detector-sample distance
        det_distance_str = str(self.ui.lineEdit_infoDetSampleDistance.text()).strip()
        if len(det_distance_str) > 0:
            ui_dict['det_sample_distance'] = det_distance_str

        # wave length
        wave_length_str = str(self.ui.lineEdit_infoWavelength.text()).strip()
        if len(wave_length_str) > 0:
            ui_dict['wave_length'] = wave_length_str

        # calibrated detector center
        det_center_str = str(self.ui.lineEdit_infoDetCenter.text())
        if len(det_center_str) > 0:
            ui_dict['det_center'] = det_center_str

        # register and make it as a queue for last n opened/saved project
        last_1_path = str(self.ui.label_last1Path.text())
        if last_1_path != project_file_name:
            self.ui.label_last3Path.setText(self.ui.label_last2Path.text())
            self.ui.label_last2Path.setText(self.ui.label_last1Path.text())
            self.ui.label_last1Path.setText(project_file_name)
        # END-IF

        self._myControl.save_project(project_file_name, ui_dict)

        # TODO/NOW/TODAY - Implement a pop-up dialog for this
        information = 'Project has been saved to {0}\n'.format(project_file_name),
        information += 'Including dictionary keys: {0}'.format(ui_dict)
        print('[INFO]\n{0}'.format(information))

        return

    def action_load_project(self):
        """
        Load project
        :return:
        """
        project_file_name = str(QtGui.QFileDialog.getOpenFileName(self, 'Choose Project File', os.getcwd()))
        if len(project_file_name) == 0:
            # return if cancelled
            return

        # make it as a queue for last n opened/saved project
        last_1_path = str(self.ui.label_last1Path.text())
        if last_1_path != project_file_name:
            self.ui.label_last3Path.setText(self.ui.label_last2Path.text())
            self.ui.label_last2Path.setText(self.ui.label_last1Path.text())
            self.ui.label_last1Path.setText(last_1_path)
        # END-IF

        self.load_project(project_file_name)

        return

    def action_load_last_project(self):
        """
        Load last project
        :return:
        """
        project_file_name = str(self.ui.label_last1Path.text())
        if os.path.exists(project_file_name) is False:
            self.pop_one_button_dialog('Last saved project %s cannot be located.' % project_file_name)
        else:
            ui_dict = self._myControl.load_project(project_file_name)

            # set the UI parameters to GUI
            try:
                self.ui.lineEdit_localSpiceDir.setText(ui_dict['local spice dir'])
                self.ui.lineEdit_workDir.setText(ui_dict['work dir'])
                self.ui.lineEdit_surveyStartPt.setText(ui_dict['survey start'])
                self.ui.lineEdit_surveyEndPt.setText(ui_dict['survey stop'])

                # now try to call some actions
                self.do_apply_setup()
                self.do_set_experiment()
            except KeyError:
                print('[Error] Some field cannot be found.')

        return

    def closeEvent(self, QCloseEvent):
        """
        Close event
        :param QCloseEvent:
        :return:
        """
        self.menu_quit()

        return

    def do_accept_ub(self):
        """ Accept the calculated UB matrix and thus put to controller
        """
        # get the experiment number
        exp_number = int(str(self.ui.lineEdit_exp.text()))

        # get matrix
        curr_ub = self.ui.tableWidget_ubMatrix.get_matrix()

        # synchronize UB matrix to tableWidget_ubInUse
        self.ui.tableWidget_ubInUse.set_from_matrix(curr_ub)

        # set UB matrix to system
        self._myControl.set_ub_matrix(exp_number, curr_ub)

        return

    def do_add_peaks_for_ub(self):
        """ In tab-survey, merge selected scans, find peaks in merged data and
         switch to UB matrix calculation tab and add to table
        :return:
        """
        # get selected scans
        selected_row_index_list = self.ui.tableWidget_surveyTable.get_selected_rows(True)
        scan_number_list = self.ui.tableWidget_surveyTable.get_scan_numbers(selected_row_index_list)
        if len(scan_number_list) == 0:
            self.pop_one_button_dialog('No scan is selected.')
            return

        # get experiment number
        status, exp_number = gutil.parse_integers_editors(self.ui.lineEdit_exp)
        if not status:
            self.pop_one_button_dialog('Unable to get experiment number\n  due to %s.' % str(exp_number))
            return

        # switch to tab-3
        self.ui.tabWidget.setCurrentIndex(MainWindow.TabPage['Calculate UB'])

        # prototype for a new thread
        self.ui.progressBar_add_ub_peaks.setRange(0, len(scan_number_list))
        self._addUBPeaksThread = AddPeaksThread(self, exp_number, scan_number_list)
        self._addUBPeaksThread.start()

        # set the flag/notification where the indexing (HKL) from
        self.ui.lineEdit_peaksIndexedBy.setText(IndexFromSpice)

        return

    def add_scans_ub_table(self, scan_list):
        """

        :param scan_list:
        :return:
        """
        # TODO/FIXME/ISSUE/NOW - consider to refactor with do_add_peaks_for_ub() and
        # get experiment number
        status, exp_number = gutil.parse_integers_editors(self.ui.lineEdit_exp)
        if not status:
            self.pop_one_button_dialog('Unable to get experiment number\n  due to %s.' % str(exp_number))
            return

        # switch to tab-3
        # self.ui.tabWidget.setCurrentIndex(MainWindow.TabPage['Calculate UB'])

        # prototype for a new thread
        self.ui.progressBar_add_ub_peaks.setRange(0, len(scan_list))
        self._addUBPeaksThread = AddPeaksThread(self, exp_number, scan_list)
        self._addUBPeaksThread.start()

        # set the flag/notification where the indexing (HKL) from
        self.ui.lineEdit_peaksIndexedBy.setText(IndexFromSpice)

        return

    def do_add_roi(self):
        """ Add region of interest to 2D image
        :return:
        """
        # set the button to next mode
        if str(self.ui.pushButton_addROI.text()) == 'Edit ROI':
            # enter adding ROI mode
            self.ui.graphicsView_detector2dPlot.enter_roi_mode(state=True)
            # rename the button
            self.ui.pushButton_addROI.setText('Quit ROI')
        else:
            # quit editing ROI mode
            self.ui.graphicsView_detector2dPlot.enter_roi_mode(state=False)
            # rename the button
            self.ui.pushButton_addROI.setText('Edit ROI')
        # END-IF-ELSE

        return

    def do_add_scans_merge(self):
        """ Add scans to merge
        :return:
        """
        # Get list of scans
        scan_list = gutil.parse_integer_list(str(self.ui.lineEdit_listScansSliceView.text()))
        if len(scan_list) == 0:
            self.pop_one_button_dialog('Scan list is empty.')

        # Set table
        self.ui.tableWidget_mergeScans.append_scans(scans=scan_list, allow_duplicate_scans=False)

        return

    def do_add_ub_peaks(self):
        """
        Launch dialog to add UB peaks
        :return:
        """
        if self._addUBPeaksDialog is None:
            self._addUBPeaksDialog = FindUBUtility.AddScansForUBDialog(self)

        self._addUBPeaksDialog.show()

        return

    # def do_add_ub_peak(self):
    #     """ Add current to ub peaks
    #     :return:
    #     """
    #     # TODO/FIXME/ISSUE/NOW - Find out whether this method is still needed
    #     # Add peak
    #     status, int_list = gutil.parse_integers_editors([self.ui.lineEdit_exp,
    #                                                      self.ui.lineEdit_scanNumber])
    #     if status is False:
    #         self.pop_one_button_dialog(int_list)
    #         return
    #     exp_no, scan_no = int_list
    #
    #     # Get HKL from GUI
    #     status, float_list = gutil.parse_float_editors([self.ui.lineEdit_H,
    #                                                     self.ui.lineEdit_K,
    #                                                     self.ui.lineEdit_L])
    #     if status is False:
    #         err_msg = float_list
    #         self.pop_one_button_dialog(err_msg)
    #         return
    #     h, k, l = float_list
    #
    #     try:
    #         peak_info_obj = self._myControl.get_peak_info(exp_no, scan_no)
    #     except AssertionError as ass_err:
    #         self.pop_one_button_dialog(str(ass_err))
    #         return
    #
    #     assert isinstance(peak_info_obj, r4c.PeakProcessRecord)
    #     peak_info_obj.set_hkl(h, k, l)
    #     self.set_ub_peak_table(peak_info_obj)
    #
    #     # Clear
    #     self.ui.lineEdit_scanNumber.setText('')
    #
    #     self.ui.lineEdit_sampleQx.setText('')
    #     self.ui.lineEdit_sampleQy.setText('')
    #     self.ui.lineEdit_sampleQz.setText('')
    #
    #     self.ui.lineEdit_H.setText('')
    #     self.ui.lineEdit_K.setText('')
    #     self.ui.lineEdit_L.setText('')
    #
    #     # set the flag/notification where the indexing (HKL) from
    #     self.ui.lineEdit_peaksIndexedBy.setText(IndexFromSpice)
    #
    #     return

    def do_add_k_shift_vector(self):
        """ Add a k-shift vector
        :return:
        """
        # parse the k-vector
        status, ret_obj = gutil.parse_float_editors([self.ui.lineEdit_kX, self.ui.lineEdit_kY, self.ui.lineEdit_kZ],
                                                    allow_blank=False)
        if status is False:
            error_message = ret_obj
            self.pop_one_button_dialog(error_message)
            return
        else:
            k_x, k_y, k_z = ret_obj

        # add to controller
        k_index = self._myControl.add_k_shift_vector(k_x, k_y, k_z)

        # add to table and combo-box
        self.ui.tableWidget_kShift.add_k_vector(k_index, k_x, k_y, k_z)

        combo_message = '%d: (%.5f, %.5f, %.5f)' % (k_index, k_x, k_y, k_z)
        self.ui.comboBox_kVectors.addItem(combo_message)

        return

    def do_apply_k_shift(self):
        """ Apply k-shift to selected reflections
        :return:
        """
        # get the selected scans
        scan_list = list()
        selected_row_numbers = self.ui.tableWidget_mergeScans.get_selected_rows(True)
        for row_index in selected_row_numbers:
            scan_number = self.ui.tableWidget_mergeScans.get_scan_number(row_index)
            scan_list.append(scan_number)

        # get the k-vector
        k_shift_message = str(self.ui.comboBox_kVectors.currentText())
        k_index = int(k_shift_message.split(':')[0])

        # set to controller
        self._myControl.set_k_shift(scan_list, k_index)

        # set k-shift to table
        # exp_number = int(self.ui.lineEdit_exp.text())
        for row_index in selected_row_numbers:
            self.ui.tableWidget_mergeScans.set_k_shift_index(row_index, k_index)
            # scan_number = self.ui.tableWidget_mergeScans.get_scan_number(row_index)

        return

    def do_apply_roi(self):
        """ Save current selection of region of interest
        :return:
        """
        lower_left_c, upper_right_c = self.ui.graphicsView_detector2dPlot.get_roi()
        # at the very beginning, the lower left and upper right are same
        if lower_left_c[0] == upper_right_c[0] or lower_left_c[1] == upper_right_c[1]:
            return

        status, par_val_list = gutil.parse_integers_editors([self.ui.lineEdit_exp, self.ui.lineEdit_run])
        assert status, str(par_val_list)
        exp_number = par_val_list[0]
        scan_number = par_val_list[1]

        try:
            self._myControl.set_roi(exp_number, scan_number, lower_left_c, upper_right_c)
        except AssertionError as ass_err:
            print('[ERROR] Unable to set ROI due to {0}.'.format(ass_err))

        return

    def do_apply_setup(self):
        """
        Purpose:
         - Apply the setup to controller.
        Requirements:
         - data directory, working directory must be given; but not necessarily correct
         - URL must be given; but not necessary to be correct
        :return:
        """
        # get data directory, working directory and data server URL from GUI
        local_data_dir = str(self.ui.lineEdit_localSpiceDir.text()).strip()
        working_dir = str(self.ui.lineEdit_workDir.text()).strip()
        data_server = str(self.ui.lineEdit_url.text()).strip()

        # set to my controller
        status, err_msg = self._myControl.set_local_data_dir(local_data_dir)
        if not status:
            raise RuntimeError(err_msg)
        self._myControl.set_working_directory(working_dir)
        self._myControl.set_server_url(data_server, check_link=False)

        # check
        error_message = ''

        # local data dir
        if local_data_dir == '':
            error_message += 'Local data directory is not specified!\n'
        elif os.path.exists(local_data_dir) is False:
            try:
                os.mkdir(local_data_dir)
            except OSError as os_error:
                error_message += 'Unable to create local data directory %s due to %s.\n' % (
                    local_data_dir, str(os_error))
                self.ui.lineEdit_localSpiceDir.setStyleSheet("color: red;")
            else:
                self.ui.lineEdit_localSpiceDir.setStyleSheet("color: green;")
        else:
            self.ui.lineEdit_localSpiceDir.setStyleSheet("color: green;")
        # END-IF-ELSE

        # working directory
        if working_dir == '':
            error_message += 'Working directory is not specified!\n'
        elif os.path.exists(working_dir) is False:
            try:
                os.mkdir(working_dir)
                self.ui.lineEdit_workDir.setStyleSheet("color: green;")
            except OSError as os_error:
                error_message += 'Unable to create working directory %s due to %s.\n' % (
                    working_dir, str(os_error))
                self.ui.lineEdit_workDir.setStyleSheet("color: red;")
        else:
            self.ui.lineEdit_workDir.setStyleSheet("color: green;")
        # END-IF-ELSE

        # Set the URL red as it is better not check at this stage. Leave it to user
        self.ui.lineEdit_url.setStyleSheet("color: black;")

        if len(error_message) > 0:
            self.pop_one_button_dialog(error_message)

        return

    def do_browse_local_cache_dir(self):
        """ Browse local cache directory
        :return:
        """
        local_cache_dir = str(QtGui.QFileDialog.getExistingDirectory(self,
                                                                     'Get Local Cache Directory',
                                                                     self._homeSrcDir))

        # Set local directory to control
        status, error_message = self._myControl.set_local_data_dir(local_cache_dir)
        if status is False:
            self.pop_one_button_dialog(error_message)
            return

        # Synchronize to local data/spice directory and local cache directory
        if str(self.ui.lineEdit_localSpiceDir.text()) != '':
            prev_dir = str(self.ui.lineEdit_localSrcDir.text())
            self.pop_one_button_dialog('Local data directory was set up as %s' %
                                       prev_dir)
        self.ui.lineEdit_localSrcDir.setText(local_cache_dir)
        self.ui.lineEdit_localSpiceDir.setText(local_cache_dir)

        return

    def do_browse_local_spice_data(self):
        """ Browse local source SPICE data directory
        """
        src_spice_dir = str(QtGui.QFileDialog.getExistingDirectory(self, 'Get Directory',
                                                                   self._homeSrcDir))
        # Set local data directory to controller
        status, error_message = self._myControl.set_local_data_dir(src_spice_dir)
        if status is False:
            self.pop_one_button_dialog(error_message)
            return

        self._homeSrcDir = src_spice_dir
        self.ui.lineEdit_localSpiceDir.setText(src_spice_dir)

        return

    def do_browse_working_dir(self):
        """
        Browse and set up working directory
        :return:
        """
        work_dir = str(QtGui.QFileDialog.getExistingDirectory(self, 'Get Working Directory', self._homeDir))
        status, error_message = self._myControl.set_working_directory(work_dir)
        if status is False:
            self.pop_one_button_dialog(error_message)
        else:
            self.ui.lineEdit_workDir.setText(work_dir)

        return

    def do_cal_ub_matrix(self):
        """ Calculate UB matrix by 2 or 3 reflections
        """
        # Get reflections selected to calculate UB matrix
        num_rows = self.ui.tableWidget_peaksCalUB.rowCount()
        peak_info_list = list()
        status, exp_number = gutil.parse_integers_editors(self.ui.lineEdit_exp)
        assert status
        for i_row in range(num_rows):
            if self.ui.tableWidget_peaksCalUB.is_selected(i_row) is True:
                scan_num, pt_num = self.ui.tableWidget_peaksCalUB.get_exp_info(i_row)
                if pt_num < 0:
                    pt_num = None
                peak_info = self._myControl.get_peak_info(exp_number, scan_num, pt_num)
                assert isinstance(peak_info, r4c.PeakProcessRecord)
                peak_info_list.append(peak_info)
        # END-FOR

        # Get lattice
        status, ret_obj = self._get_lattice_parameters()
        if status is True:
            a, b, c, alpha, beta, gamma = ret_obj
        else:
            err_msg = ret_obj
            self.pop_one_button_dialog(err_msg)
            return

        # Calculate UB matrix
        status, ub_matrix = self._myControl.calculate_ub_matrix(peak_info_list, a, b, c,
                                                                alpha, beta, gamma)

        # Deal with result
        if status is True:
            self.ui.tableWidget_ubMatrix.set_from_matrix(ub_matrix)

        else:
            err_msg = ub_matrix
            self.pop_one_button_dialog(err_msg)

        return

    def do_change_data_access_mode(self):
        """ Change data access mode between downloading from server and local
        Event handling methods
        :return:
        """
        new_mode = str(self.ui.comboBox_mode.currentText())
        self._dataAccessMode = new_mode

        if new_mode.startswith('Local') is True:
            self.ui.lineEdit_localSpiceDir.setEnabled(True)
            self.ui.pushButton_browseLocalDataDir.setEnabled(True)
            self.ui.lineEdit_url.setEnabled(False)
            self.ui.lineEdit_localSrcDir.setEnabled(False)
            self.ui.pushButton_browseLocalCache.setEnabled(False)
            self._allowDownload = False
        else:
            self.ui.lineEdit_localSpiceDir.setEnabled(False)
            self.ui.pushButton_browseLocalDataDir.setEnabled(False)
            self.ui.lineEdit_url.setEnabled(True)
            self.ui.lineEdit_localSrcDir.setEnabled(True)
            self.ui.pushButton_browseLocalCache.setEnabled(True)
            self._allowDownload = True

        return

    def do_change_instrument_name(self):
        """ Handing the event as the instrument name is changed
        :return:
        """
        new_instrument = str(self.ui.comboBox_instrument.currentText())
        self.pop_one_button_dialog('Change of instrument during data processing is dangerous.')
        status, error_message = self._myControl.set_instrument_name(new_instrument)
        if status is False:
            self.pop_one_button_dialog(error_message)

        return

    def do_clear_all_peaks_index_ub(self):
        """
        Set all peaks' indexes in UB matrix calculation tab to zero
        :return:
        """
        num_rows = self.ui.tableWidget_peaksCalUB.rowCount()
        for i_row in range(num_rows):
            self.ui.tableWidget_peaksCalUB.set_hkl(i_row, [0., 0., 0.], is_spice_hkl=False)

        return

    def do_clear_merge_table(self):
        """
        Clear the merge/peak-integration table
        :return:
        """
        # clear
        self.ui.tableWidget_mergeScans.remove_all_rows()

    def do_clear_peak_integration_canvas(self):
        """
        clear the peak integration canvas and the integrated values
        :return:
        """
        self.ui.graphicsView_integratedPeakView.clear_all_lines()

        self.ui.lineEdit_rawSinglePeakIntensity.setText('')
        self.ui.lineEdit_intensity2.setText('')
        self.ui.lineEdit_gaussianPeakIntensity.setText('')
        self.ui.lineEdit_errorIntensity1.setText('')
        self.ui.lineEdit_errorIntensity2.setText('')
        self.ui.lineEdit_errorIntensity3.setText('')

        return

    def do_clear_survey(self):
        """
        Clear survey and survey table.
        As myController does not store any survey information,
        there is no need to clear any data structure in myController
        :return:
        """
        # Clear table
        self.ui.tableWidget_surveyTable.remove_all_rows()
        self.ui.tableWidget_surveyTable.reset()

        return

    def do_clear_ub_peaks(self):
        """
        Clear all peaks in UB-Peak table
        :return:
        """
        num_rows = self.ui.tableWidget_peaksCalUB.rowCount()
        row_number_list = list(range(num_rows))
        self.ui.tableWidget_peaksCalUB.delete_rows(row_number_list)

        return

    def do_convert_merged_to_hkl(self):
        """
        convert merged workspace in Q-sample frame to HKL frame
        :return:
        """
        # get experiment number
        exp_number = int(str(self.ui.lineEdit_exp.text()))

        # get the lines that are selected
        selected_row_number_list = self.ui.tableWidget_mergeScans.get_selected_rows(True)

        for row_number in selected_row_number_list:
            scan_number = self.ui.tableWidget_mergeScans.get_scan_number(row_number)
            status, ret_obj = self._myControl.get_pt_numbers(exp_number, scan_number)
            if not status:
                raise RuntimeError('It is not possible to fail to get Pt number list at this stage.'
                                   'Error is due to %s.' % str(ret_obj))
            pt_number_list = ret_obj

            # set intensity to zero and error message if fails to get Pt.
            self._myControl.convert_merged_ws_to_hkl(exp_number, scan_number, pt_number_list)

        return

    def do_del_roi(self):
        """ Delete ROI
        :return:
        """
        self.ui.graphicsView_detector2dPlot.remove_roi()

        return

    def do_del_ub_peaks(self):
        """
        Delete a peak in UB-Peak table
        :return:
        """
        # Find out the lines to get deleted
        row_num_list = self.ui.tableWidget_peaksCalUB.get_selected_rows()

        # Delete
        self.ui.tableWidget_peaksCalUB.delete_rows(row_num_list)

        return

    def do_download_spice_data(self):
        """ Download SPICE data
        :return:
        """
        # Check scans to download
        scan_list_str = str(self.ui.lineEdit_downloadScans.text())
        if len(scan_list_str) > 0:
            # user specifies scans to download
            valid, scan_list = hb3a_util.parse_int_array(scan_list_str)
            if valid is False:
                error_message = scan_list
                self.pop_one_button_dialog(error_message)
        else:
            # Get all scans
            status, ret_obj = gutil.parse_integers_editors([self.ui.lineEdit_exp])
            if status is False:
                self.pop_one_button_dialog(ret_obj)
                return
            exp_no = ret_obj
            assert isinstance(exp_no, int)
            server_url = str(self.ui.lineEdit_url.text())
            scan_list = hb3a_util.get_scans_list(server_url, exp_no, return_list=True)
        self.pop_one_button_dialog('Going to download scans %s.' % str(scan_list))

        # Check location
        destination_dir = str(self.ui.lineEdit_localSrcDir.text())
        status, error_message = self._myControl.set_local_data_dir(destination_dir)
        if status is False:
            self.pop_one_button_dialog(error_message)
        else:
            self.pop_one_button_dialog('Spice files will be downloaded to %s.' % destination_dir)

        # Set up myControl for downloading data
        exp_no = int(self.ui.lineEdit_exp.text())
        self._myControl.set_exp_number(exp_no)

        server_url = str(self.ui.lineEdit_url.text())
        status, error_message = self._myControl.set_server_url(server_url)
        if status is False:
            self.pop_one_button_dialog(error_message)
            return

        # Download
        self._myControl.download_data_set(scan_list)

        return

    def find_peak_in_scan(self , scan_number, load_spice_hkl):
        """ Find peak in a given scan and record it
        """
        # Get experiment, scan and pt
        status, ret_obj = gutil.parse_integers_editors([self.ui.lineEdit_exp])
        if status is True:
            exp_no = ret_obj
        else:
            self.pop_one_button_dialog(ret_obj)
            return

        # merge peak if necessary
        if self._myControl.has_merged_data(exp_no, scan_number) is False:
            status, err_msg = self._myControl.merge_pts_in_scan(exp_no, scan_number, [])
            if status is False:
                self.pop_one_button_dialog(err_msg)

        # Find peak
        status, err_msg = self._myControl.find_peak(exp_no, scan_number)
        if status is False:
            self.pop_one_button_dialog(ret_obj)
            return

        # Get information from the latest (integrated) peak
        # if load_spice_hkl:
        #     # This is the first time that in the workflow to get HKL from MD workspace
        #     peak_info = self._myControl.get_peak_info(exp_no, scan_number)
        #     assert peak_info is not None, 'Unable to locate PeakProcessRecord (peak info).'
        # # END-IF

        # Set up correct values to table tableWidget_peaksCalUB
        peak_info = self._myControl.get_peak_info(exp_no, scan_number)
        assert peak_info is not None, 'Unable to locate PeakProcessRecord (peak info).'

        if load_spice_hkl:
            h, k, l = peak_info.get_hkl()
            hkl = (h, k, l)
        else:
            hkl = ()

        q_x, q_y, q_z = peak_info.get_peak_centre()
        vec_q = (q_x, q_y, q_z)

        return hkl, vec_q

    def do_export_selected_peaks_to_integrate(self):
        """
        export (to file or just print out) the scans that are selected for integration
        :param self:
        :return:
        """
        # get selected rows' scan numbers
        scan_tuple_list = self.ui.tableWidget_mergeScans.get_selected_scans()
        scan_number_list = list()
        for tup in scan_tuple_list:
            scan_number_list.append(tup[0])
        scan_number_list.sort()

        info_str = '# Selected scans: \n'
        info_str += '{0}'.format(scan_number_list)

        print('[TEMP] Selected scans:\n{0}'.format(info_str))

        return

    def do_export_to_fp(self):
        """ Export selected reflections to Fullprof single crystal data file for analysis
        :return:
        """
        # get selected lines
        selected_rows = self.ui.tableWidget_mergeScans.get_selected_rows(True)
        if len(selected_rows) == 0:
            self.pop_one_button_dialog('There isn\'t any peak selected.')
            return

        # get the file name
        fp_name = str(QtGui.QFileDialog.getSaveFileName(self, 'Save to Fullprof File'))

        # return due to cancel
        if len(fp_name) == 0:
            return

        # collect information
        exp_number = int(self.ui.lineEdit_exp.text())
        scan_number_list = list()
        for i_row in selected_rows:
            scan_number_list.append(self.ui.tableWidget_mergeScans.get_scan_number(i_row))

        # write
        user_header = str(self.ui.lineEdit_fpHeader.text())
        try:
            export_absorption = self.ui.checkBox_exportAbsorptionToFP.isChecked()

            status, file_content = self._myControl.export_to_fullprof(exp_number, scan_number_list,
                                                                      user_header, export_absorption, fp_name)
            self.ui.plainTextEdit_fpContent.setPlainText(file_content)
            if status is False:
                error_msg = file_content
                if error_msg.startswith('Peak index error'):
                    error_msg = 'You may forget to index peak\n' + error_msg
                self.pop_one_button_dialog(error_msg)
        except AssertionError as a_err:
            self.pop_one_button_dialog(str(a_err))
            return
        except KeyError as key_err:
            self.pop_one_button_dialog(str(key_err))

        return

    def do_filter_sort_survey_table(self):
        """
        Sort and filter survey table by specified field
        Requirements:
        Guarantees: the original table is cleared and a new list is appended
        :return:
        """
        # Get column name
        if self.ui.radioButton_sortByScan.isChecked():
            column_name = 'Scan'
        elif self.ui.radioButton_sortByCounts.isChecked():
            column_name = 'Max Counts'
        elif self.ui.radioButton_sortByTemp.isChecked():
            column_name = 'Sample Temp'
        else:
            self.pop_one_button_dialog('No column is selected to sort.')
            return

        # Get filters
        status, ret_obj = gutil.parse_integers_editors([self.ui.lineEdit_filterScanLower,
                                                        self.ui.lineEdit_filterScanUpper],
                                                       allow_blank=True)

        # return with error
        if status is False:
            self.pop_one_button_dialog(ret_obj)
            return

        # set up default with return as None
        start_scan_number = ret_obj[0]
        if start_scan_number is None:
            start_scan_number = 0
        end_scan_number = ret_obj[1]
        if end_scan_number is None:
            end_scan_number = sys.maxsize

        status, ret_obj = gutil.parse_float_editors([self.ui.lineEdit_filterCountsLower,
                                                     self.ui.lineEdit_filterCountsUpper],
                                                    allow_blank=True)
        if status is False:
            # return with error message
            self.pop_one_button_dialog(ret_obj)
            return

        # set up default with return as None
        min_counts = ret_obj[0]
        if min_counts is None:
            min_counts = -0.0
        max_counts = ret_obj[1]
        if max_counts is None:
            max_counts = sys.float_info.max

        # filter and sort
        ascending_order = not self.ui.checkBox_sortDescending.isChecked()
        if ascending_order:
            sort_order = 0
        else:
            sort_order = 1
        self.ui.tableWidget_surveyTable.filter_and_sort(start_scan_number, end_scan_number,
                                                        min_counts, max_counts,
                                                        column_name, sort_order)

        return

    def do_integrate_single_scan(self):
        """
        integrate a single scan in 'Peak Integration' tab
        Note: this is an experimenntal replacement for do_integrate_per_pt
        :return:
        """
        # parse experiment and scan number
        status, ret_obj = gutil.parse_integers_editors([self.ui.lineEdit_exp,
                                                        self.ui.lineEdit_scanIntegratePeak])
        if not status:
            self.pop_one_button_dialog('Unable to integrate peak due to %s.' % ret_obj)
            return
        else:
            exp_number, scan_number = ret_obj

        # parse normalization type
        normalization = str(self.ui.comboBox_ptCountType.currentText())
        if normalization.count('Time') > 0:
            norm_type = 'time'
        elif normalization.count('Monitor') > 0:
            norm_type = 'monitor'
        else:
            norm_type = ''

        # parse scale factor
        try:
            intensity_scale_factor = float(self.ui.lineEdit_scaleFactorScan.text())
        except ValueError:
            intensity_scale_factor = 1.

        # calculate peak center (weighted)
        status, ret_obj = self._myControl.find_peak(exp_number, scan_number)
        if status is False:
            error_message = ret_obj
            self.pop_one_button_dialog(error_message)
            return
        else:
            this_peak_centre = ret_obj

        # mask workspace
        mask_name = str(self.ui.comboBox_maskNames2.currentText())
        if mask_name.lower() == 'no mask':
            mask_name = ''

        # ui.lineEdit_backgroundPts and set default in init_widgets
        bkgd_pt_tuple = gutil.parse_integer_list(str(self.ui.lineEdit_backgroundPts.text()), 2)

        # integrate peak
        try:
            int_peak_dict = self._myControl.integrate_scan_peak(exp_number=exp_number,
                                                                scan_number=scan_number,
                                                                peak_centre=this_peak_centre,
                                                                mask_name=mask_name,
                                                                normalization=norm_type,
                                                                scale_factor=intensity_scale_factor,
                                                                background_pt_tuple=bkgd_pt_tuple)
        except RuntimeError as run_error:
            self.pop_one_button_dialog('Unable to integrate peak for scan {0} due to {1}.'
                                       ''.format(scan_number, run_error))
            return

        # plot calculated motor position (or Pt.) - integrated intensity per Pts.
        motor_pos_vec = int_peak_dict['motor positions']
        pt_intensity_vec = int_peak_dict['pt intensities']
        # print('[DB...BAT] motor position vector: {0} of type {1}'.format(motor_pos_vec, type(motor_pos_vec)))
        motor_std = motor_pos_vec.std()
        if motor_std > 0.005:
            self.ui.graphicsView_integratedPeakView.plot_raw_data(motor_pos_vec, pt_intensity_vec)
        else:
            # motor position fixed
            # KEEP-IN-MIND:  Make this an option from
            self.ui.graphicsView_integratedPeakView.plot_raw_data(numpy.arange(1, len(pt_intensity_vec)+1),
                                                                  pt_intensity_vec)

        if self._mySinglePeakIntegrationDialog is None:
            self._mySinglePeakIntegrationDialog = message_dialog.MessageDialog(self)
        self._mySinglePeakIntegrationDialog.set_peak_integration_details(motor_pos_vec, pt_intensity_vec)

        # set calculated values
        try:
            self.ui.lineEdit_rawSinglePeakIntensity.setText('{0:.7f}'.format(int_peak_dict['simple intensity']))
            self.ui.lineEdit_errorIntensity1.setText('{0:.7f}'.format(int_peak_dict['simple error']))
            self.ui.lineEdit_avgBackground.setText('{0:.7f}'.format(int_peak_dict['simple background']))
            self.ui.lineEdit_intensity2.setText('{0:.7f}'.format(int_peak_dict['intensity 2']))
            if int_peak_dict['error 2'] is None:
                self.ui.lineEdit_errorIntensity2.setText('inf')
            else:
                self.ui.lineEdit_errorIntensity2.setText('{0:.7f}'.format(int_peak_dict['error 2']))
            self.ui.lineEdit_ptRange.setText('{0}'.format(int_peak_dict['pt_range']))
            self.ui.lineEdit_gaussianPeakIntensity.setText('{0:.7f}'.format(int_peak_dict['gauss intensity']))
            if int_peak_dict['gauss error'] is None:
                self.ui.lineEdit_errorIntensity3.setText('inf')
            else:
                self.ui.lineEdit_errorIntensity3.setText('{0:.7f}'.format(int_peak_dict['gauss error']))
            self.ui.tableWidget_covariance.set_matrix(int_peak_dict['covariance matrix'])

            fit_param_dict = int_peak_dict['gauss parameters']
            # {'A': 1208.4097237325959, 'x0': 32.175524426773507, 'B': 23.296505385975976, 's': 0.47196665622701633}
            self.ui.lineEdit_peakBackground.setText('{0:.4f}'.format(fit_param_dict['B']))
            self.ui.lineEdit_gaussA.setText('{0:.4f}'.format(fit_param_dict['A']))
            self.ui.lineEdit_gaussSigma.setText('{0:.4f}'.format(fit_param_dict['s']))
            self.ui.lineEdit_gaussB.setText('{0:.4f}'.format(fit_param_dict['B']))

            # plot fitted Gaussian
            fit_gauss_dict = int_peak_dict['gauss parameters']
        except KeyError as key_err:
            raise RuntimeError('Peak integration result dictionary has keys {0}. Error is caused by {1}.'
                               ''.format(int_peak_dict.keys(), key_err))
        except ValueError as value_err:
            print('[ERROR] Unable to fit by Gaussian due to {0}.'.format(value_err))
        else:
            self.plot_model_data(motor_pos_vec, fit_gauss_dict)

        return

    def plot_model_data(self, vec_x, params):
        """
        calculate the Y value by the model and plot them.
        the sparse X values will be expanded
        :return:
        """
        # check inputs
        assert isinstance(vec_x, numpy.ndarray), 'vec X {0} must be a numpy.ndarray but not a {1}.' \
                                                 ''.format(vec_x, type(vec_x))
        assert isinstance(params, dict), 'Model parameters {0} must be given by a dictionary but not by a {1}.' \
                                         ''.format(params, type(params))

        # get parameters
        x0 = params['x0']
        gauss_sigma = params['s']
        gauss_a = params['A']
        background = params['B']
        info_str = 'Gaussian fit'

        # plot the data
        # make modelX and modelY for more fine grids
        model_x = peak_integration_utility.get_finer_grid(vec_x, 10)
        model_y = peak_integration_utility.gaussian_linear_background(model_x, x0, gauss_sigma,
                                                                      gauss_a, background)

        # plot the model
        self.ui.graphicsView_integratedPeakView.plot_model(model_x, model_y, title=info_str)

        return

    def do_integrate_roi(self):
        """integrate the detector counts in the region of interest

        Integrate the detector's counts (2D) along axis-0 and axis-1 respectively.
        and save the result (1D data) to file
        :return:
        """
        exp_number = str(self.ui.lineEdit_exp.text())
        scan_number = str(self.ui.lineEdit_run.text())
        pt_number = str(self.ui.lineEdit_rawDataPtNo.text())
        working_dir = str(self.ui.lineEdit_workDir.text())

        msg = self.ui.graphicsView_detector2dPlot.integrate_roi_linear(exp_number, scan_number, pt_number, working_dir)

        self.pop_one_button_dialog(msg)

        return

    def do_integrate_peaks(self):
        """Integrate selected peaks tab-'scan processing'.

        If any scan is not merged, then it will merge the scan first.
        Integrate peaks from the table of merged peak.
        It will so the simple cuboid integration with region of interest and background subtraction.
        :return:
        """
        # get rows to merge
        row_number_list = self.ui.tableWidget_mergeScans.get_selected_rows(True)
        if len(row_number_list) == 0:
            self.pop_one_button_dialog('No scan is selected for scan')
            return

        # get experiment number
        status, ret_obj = gutil.parse_integers_editors(self.ui.lineEdit_exp, allow_blank=False)
        if status:
            exp_number = ret_obj
        else:
            self.pop_one_button_dialog('Unable to get valid experiment number due to %s.' % ret_obj)
            return

        # mask workspace
        selected_mask = str(self.ui.comboBox_maskNames1.currentText())
        if selected_mask.lower().startswith('no mask'):
            selected_mask = ''
            mask_det = False
        else:
            mask_det = True

        # normalization
        norm_str = str(self.ui.comboBox_mergePeakNormType.currentText())
        if norm_str.lower().count('time') > 0:
            norm_type = 'time'
        elif norm_str.lower().count('monitor') > 0:
            norm_type = 'monitor'
        else:
            norm_type = ''

        # background Pt.
        status, num_bg_pt = gutil.parse_integers_editors(self.ui.lineEdit_numPt4Background, allow_blank=False)
        if not status or num_bg_pt == 0:
            self.pop_one_button_dialog('Number of Pt number for background must be larger than 0: %s!' % str(num_bg_pt))
            return

        # get the merging information: each item should be a tuple as (scan number, pt number list, merged)
        scan_number_list = list()
        for row_number in row_number_list:
            # get scan number and pt numbers
            scan_number = self.ui.tableWidget_mergeScans.get_scan_number(row_number)
            status, pt_number_list = self._myControl.get_pt_numbers(exp_number, scan_number)

            # set intensity to zero and error message if fails to get Pt.
            if status is False:
                error_msg = 'Unable to get Pt. of experiment %d scan %d due to %s.' % (exp_number, scan_number,
                                                                                       str(pt_number_list))
                self.controller.set_zero_peak_intensity(exp_number, scan_number)
                self.ui.tableWidget_mergeScans.set_peak_intensity(row_number, scan_number, 0., False,
                                                                  integrate_method='')
                self.ui.tableWidget_mergeScans.set_status(scan_number, error_msg)
                continue

            # merge all Pt. of the scan if they are not merged.
            merged = self.ui.tableWidget_mergeScans.get_merged_status(row_number)

            # add to list
            scan_number_list.append((scan_number, pt_number_list, merged))
            self.ui.tableWidget_mergeScans.set_status(row_number, 'Waiting')
        # END-FOR

        # set the progress bar
        self.ui.progressBar_mergeScans.setRange(0, len(scan_number_list))
        self.ui.progressBar_mergeScans.setValue(0)
        self.ui.progressBar_mergeScans.setTextVisible(True)
        self.ui.progressBar_mergeScans.setStatusTip('Hello')

        # process background setup
        status, ret_obj = gutil.parse_integers_editors([self.ui.lineEdit_numPt4Background,
                                                        self.ui.lineEdit_numPt4BackgroundRight],
                                                       allow_blank=False)
        if not status:
            error_msg = str(ret_obj)
            self.pop_one_button_dialog(error_msg)
            return
        num_pt_bg_left = ret_obj[0]
        num_pt_bg_right = ret_obj[1]

        self._myIntegratePeaksThread = IntegratePeaksThread(self, exp_number, scan_number_list,
                                                            mask_det, selected_mask, norm_type,
                                                            num_pt_bg_left, num_pt_bg_right)
        self._myIntegratePeaksThread.start()

        return

    def do_index_ub_peaks(self):
        """ Index the peaks in the UB matrix peak table
        :return:
        """
        # Get UB matrix
        ub_matrix = self.ui.tableWidget_ubMatrix.get_matrix()
        print('[Info] Get UB matrix from table ', ub_matrix)

        # Index all peaks
        num_peaks = self.ui.tableWidget_peaksCalUB.rowCount()
        err_msg = ''
        for i_peak in range(num_peaks):
            scan_no = self.ui.tableWidget_peaksCalUB.get_exp_info(i_peak)[0]
            status, ret_obj = self._myControl.index_peak(ub_matrix, scan_number=scan_no)
            if status is True:
                hkl_value = ret_obj[0]
                hkl_error = ret_obj[1]
                self.ui.tableWidget_peaksCalUB.set_hkl(i_peak, hkl_value, is_spice_hkl=False,
                                                       error=hkl_error)
            else:
                err_msg += ret_obj + '\n'
        # END-FOR

        # error message
        if len(err_msg) > 0:
            self.pop_one_button_dialog(err_msg)

        # update the message
        self.ui.lineEdit_peaksIndexedBy.setText(IndexFromUB)

        # enable/disable push buttons
        # self.ui.pushButton_setHKL2Int.setEnabled(True)
        # self.ui.pushButton_undoSetToInteger.setEnabled(True)

        return

    def do_list_scans(self):
        """ List all scans available
        :return:
        """
        # Experiment number
        exp_no = int(self.ui.lineEdit_exp.text())

        access_mode = str(self.ui.comboBox_mode.currentText())
        if access_mode == 'Local':
            spice_dir = str(self.ui.lineEdit_localSpiceDir.text())
            message = hb3a_util.get_scans_list_local_disk(spice_dir, exp_no)
        else:
            url = str(self.ui.lineEdit_url.text())
            message = hb3a_util.get_scans_list(url, exp_no)

        self.pop_one_button_dialog(message)

        return

    def do_load_scan_info(self):
        """ Load SIICE's scan file
        :return:
        """
        # Get scan number
        status, ret_obj = gutil.parse_integers_editors([self.ui.lineEdit_run])
        if status is True:
            scan_no = ret_obj[0]
        else:
            err_msg = ret_obj
            self.pop_one_button_dialog('Unable to get scan number in raw data tab due to %s.' % err_msg)
            return

        status, err_msg = self._myControl.load_spice_scan_file(exp_no=None, scan_no=scan_no)
        if status is False:
            self.pop_one_button_dialog(err_msg)

        return

    def do_load_survey(self):
        """ Load csv file containing experiment-scan survey's result.
        :return:
        """
        # check validity
        num_rows = int(self.ui.lineEdit_numSurveyOutput.text())

        # get the csv file
        file_filter = 'CSV Files (*.csv);;All Files (*)'
        csv_file_name = str(QtGui.QFileDialog.getOpenFileName(self, 'Open Exp-Scan Survey File', self._homeDir,
                                                              file_filter))
        if csv_file_name is None or len(csv_file_name) == 0:
            # return if file selection is cancelled
            return

        # call controller to load
        survey_tuple = self._myControl.load_scan_survey_file(csv_file_name)
        scan_sum_list = survey_tuple[1]
        assert isinstance(scan_sum_list, list), 'Returned value from load scan survey file must be a dictionary.'

        # set the table
        self.ui.tableWidget_surveyTable.set_survey_result(scan_sum_list)
        self.ui.tableWidget_surveyTable.remove_all_rows()
        self.ui.tableWidget_surveyTable.show_reflections(num_rows)

        return

    def do_plot_pt_raw(self):
        """ Plot the Pt.
        """
        # Get measurement pt and the file number
        status, ret_obj = gutil.parse_integers_editors([self.ui.lineEdit_exp,
                                                        self.ui.lineEdit_run,
                                                        self.ui.lineEdit_rawDataPtNo])
        if status is True:
            exp_no = ret_obj[0]
            scan_no = ret_obj[1]
            pt_no = ret_obj[2]
        else:
            self.pop_one_button_dialog(ret_obj)
            return

        # Call to plot 2D
        self._plot_raw_xml_2d(exp_no, scan_no, pt_no)

        return

    def evt_change_normalization(self):
        """
        Integrate Pt. vs integrated intensity of detectors of that Pt. if it is not calculated before
        and then plot pt vs. integrated intensity on
        :return:
        """
        # integrate any how
        # self.do_integrate_per_pt()
        self.do_integrate_single_scan()

        return

    def do_plot_prev_pt_raw(self):
        """ Plot the Pt.
        """
        # Get measurement pt and the file number
        status, ret_obj = gutil.parse_integers_editors([self.ui.lineEdit_exp,
                                                        self.ui.lineEdit_run,
                                                        self.ui.lineEdit_rawDataPtNo])
        if status is True:
            exp_no = ret_obj[0]
            scan_no = ret_obj[1]
            pt_no = ret_obj[2]
        else:
            self.pop_one_button_dialog(ret_obj)
            return

        # Previous one
        pt_no -= 1
        if pt_no <= 0:
            self.pop_one_button_dialog('Pt. = 1 is the first one.')
            return
        else:
            self.ui.lineEdit_rawDataPtNo.setText('%d' % pt_no)

        # Plot
        self._plot_raw_xml_2d(exp_no, scan_no, pt_no)

        return

    def do_plot_prev_scan(self):
        """ Plot the previous scan while keeping the same Pt.
        :return:
        """
        # get current exp number, scan number and pt number
        status, ret_obj = gutil.parse_integers_editors([self.ui.lineEdit_exp,
                                                        self.ui.lineEdit_run,
                                                        self.ui.lineEdit_rawDataPtNo])
        if status is False:
            error_msg = ret_obj
            self.pop_one_button_dialog(error_msg)
            return

        exp_number, scan_number, pt_number = ret_obj

        # get next scan
        scan_number -= 1
        if scan_number < 0:
            self.pop_one_button_dialog('Scan number cannot be negative!')
            return

        # plot
        try:
            self._plot_raw_xml_2d(exp_number, scan_number, pt_number)
        except RuntimeError as err:
            error_msg = 'Unable to plot next scan %d due to %s.' % (scan_number, str(err))
            self.pop_one_button_dialog(error_msg)
            return

        # update line edits
        self.ui.lineEdit_run.setText(str(scan_number))

        return

    def do_plot_next_pt_raw(self):
        """ Plot the Pt.
        """
        # Get measurement pt and the file number
        status, ret_obj = gutil.parse_integers_editors([self.ui.lineEdit_exp,
                                                        self.ui.lineEdit_run,
                                                        self.ui.lineEdit_rawDataPtNo])
        if status is True:
            exp_no = ret_obj[0]
            scan_no = ret_obj[1]
            pt_no = ret_obj[2]
        else:
            self.pop_one_button_dialog(ret_obj)
            return

        # Next Pt
        pt_no += 1
        # get last Pt. number
        status, last_pt_no = self._myControl.get_pt_numbers(exp_no, scan_no)
        if status is False:
            error_message = last_pt_no
            self.pop_one_button_dialog('Unable to access Spice table for scan %d. Reason" %s.' % (
                scan_no, error_message))
        if pt_no > last_pt_no:
            self.pop_one_button_dialog('Pt. = %d is the last one of scan %d.' % (pt_no, scan_no))
            return
        else:
            self.ui.lineEdit_rawDataPtNo.setText('%d' % pt_no)

        # Plot
        self._plot_raw_xml_2d(exp_no, scan_no, pt_no)

        return

    def do_plot_next_scan(self):
        """ Plot the next scan while keeping the same Pt.
        :return:
        """
        # get current exp number, scan number and pt number
        status, ret_obj = gutil.parse_integers_editors([self.ui.lineEdit_exp,
                                                        self.ui.lineEdit_run,
                                                        self.ui.lineEdit_rawDataPtNo])
        if status is False:
            error_msg = ret_obj
            self.pop_one_button_dialog(error_msg)
            return

        exp_number, scan_number, pt_number = ret_obj

        # get next scan
        scan_number += 1

        # plot
        try:
            self._plot_raw_xml_2d(exp_number, scan_number, pt_number)
        except RuntimeError as err:
            error_msg = 'Unable to plot next scan %d due to %s.' % (scan_number, str(err))
            self.pop_one_button_dialog(error_msg)
            return

        # update line edits
        self.ui.lineEdit_run.setText(str(scan_number))

        return

    def do_load_nth_project(self):
        """
        Load the n-th saved project listed in the last tab
        :return:
        """
        # from the radio buttons to find the project that is selected to load
        if self.ui.radioButton_useLast1.isChecked():
            project_file_name = str(self.ui.label_last1Path.text())
        elif self.ui.radioButton_useLast2.isChecked():
            project_file_name = str(self.ui.label_last2Path.text())
        elif self.ui.radioButton_useLast3.isChecked():
            project_file_name = str(self.ui.label_last3Path.text())
        else:
            raise RuntimeError('None of the saved project is selected.')

        # load project
        self.load_project(project_file_name)

        return

    def do_mask_pt_2d(self):
        """ Mask a Pt and re-plot
        :return:
        """
        # get experiment, scan
        status, ret_obj = gutil.parse_integers_editors([self.ui.lineEdit_exp, self.ui.lineEdit_run,
                                                        self.ui.lineEdit_rawDataPtNo],
                                                       allow_blank=False)
        if status:
            exp, scan, pt = ret_obj
        else:
            self.pop_one_button_dialog(ret_obj)
            return

        # get the mask
        status, ret_obj = self._myControl.get_region_of_interest(exp, scan)
        if status is False:
            # unable to get region of interest
            self.pop_one_button_dialog(ret_obj)
            return
        else:
            corner1, corner2 = ret_obj

        # create mask workspace
        status, error = self._myControl.generate_mask_workspace(exp, scan, corner1, corner2)
        if status is False:
            self.pop_one_button_dialog(error)
            return

        # re-load data file and mask
        self._myControl.load_spice_xml_file(exp, scan, pt)
        self._myControl.apply_mask(exp, scan, pt)

        # plot
        self._plot_raw_xml_2d(exp, scan, pt)

        return

    def do_merge_multi_scans(self):
        """
        Merge several scans to a single MDWorkspace and give suggestion for re-binning
        :return:
        """
        # find the selected scans
        selected_rows = self.ui.tableWidget_mergeScans.get_selected_rows(True)
        if len(selected_rows) < 2:
            self.pop_one_button_dialog('Merging multiple scans requires more than 1 scan to be selected.')
            return

        # find out the merged workspace is in Q or hkl
        convert_to_hkl = self.ui.radioButton_hkl.isChecked()

        # get the information from table workspace
        exp_number = int(str(self.ui.lineEdit_exp.text()))
        md_ws_list = list()
        peak_center_list = list()
        for i_row in selected_rows:
            # get scan number and md workspace number
            scan_number = self.ui.tableWidget_mergeScans.get_scan_number(i_row)
            md_ws_name = self.ui.tableWidget_mergeScans.get_merged_ws_name(i_row)
            if convert_to_hkl:
                status, ret_obj = self._myControl.get_pt_numbers(exp_number, scan_number)
                if not status:
                    raise RuntimeError('It is not possible to fail to get Pt number list at this stage.'
                                       'Error is due to %s.' % str(ret_obj))
                pt_list = ret_obj
                md_ws_name = hb3a_util.get_merged_hkl_md_name(self._instrument, exp_number, scan_number, pt_list)
            md_ws_list.append(md_ws_name)
            # get peak center in 3-tuple
            peak_center = self._myControl.get_peak_info(exp_number, scan_number).get_peak_centre()
            assert peak_center is not None, 'Exp/Scan/Pt %s does not exist in PeakInfo dictionary.'
            peak_center_list.append(peak_center)
        # END-FOR

        # ask name for the merged workspace
        merged_ws_name, status = gutil.get_value(self)

        # call the controller to merge the scans
        message = self._myControl.merge_multiple_scans(md_ws_list, peak_center_list, merged_ws_name)

        # information
        self.pop_one_button_dialog(message)

        return

    def do_merge_scans(self):
        """ Merge each selected scans in the tab-merge-scans
        :return:
        """
        # Get UB matrix and set to control
        ub_matrix = self.ui.tableWidget_ubInUse.get_matrix()
        self._myControl.set_ub_matrix(exp_number=None, ub_matrix=ub_matrix)

        # Warning
        self.pop_one_button_dialog('Merging scans can take long time. Please be patient!')

        # Process
        row_number_list = self.ui.tableWidget_mergeScans.get_selected_rows(True)
        exp_number = int(str(self.ui.lineEdit_exp.text()))

        sum_error_msg = ''

        for row_number in row_number_list:
            # get row number
            scan_number = self.ui.tableWidget_mergeScans.get_scan_number(row_number)

            # check SPICE file's existence. if not, then download it
            self._myControl.download_spice_file(exp_number, scan_number, over_write=False)

            status, pt_list = self._myControl.get_pt_numbers(exp_number, scan_number)
            if status is False:
                # skip this row due to error
                sum_error_msg += '%s\n' % str(pt_list)
                continue

            self.ui.tableWidget_mergeScans.set_status(row_number, 'In Processing')
            status, ret_tup = self._myControl.merge_pts_in_scan(exp_no=exp_number, scan_no=scan_number,
                                                                pt_num_list=[])
            # find peaks too
            status, ret_obj = self._myControl.find_peak(exp_number, scan_number)

            # process output
            if status:
                assert len(ret_tup) == 2
                merge_status = 'Merged'
                merged_name = ret_tup[0]
            else:
                merge_status = 'Failed. Reason: %s' % ret_tup
                merged_name = 'x'

            # update table
            self.ui.tableWidget_mergeScans.set_status(row_number, merge_status)
            self.ui.tableWidget_mergeScans.set_ws_name(row_number, merged_name)
            # if peak_centre is not None:
            #     self.ui.tableWidget_mergeScans.set_peak_centre(row_number, peak_centre)

            # Sleep for a while
            time.sleep(0.1)
        # END-FOR

        return

    def do_merge_scans_survey(self):
        """
        Merge each selected scans in the 'List Scans' tab to Q-sample space
        :return:
        """
        # get the selected scans
        scan_run_list = self.ui.tableWidget_surveyTable.get_selected_run_surveyed(required_size=None)
        if len(scan_run_list) == 0:
            self.pop_one_button_dialog('There is no run that is selected.')

        # start to add scan/run to table
        # Set table
        scan_list = list()
        for scan, pt in scan_run_list:
            scan_list.append(scan)
        scan_list.sort()
        self.ui.tableWidget_mergeScans.append_scans(scans=scan_list, allow_duplicate_scans=False)

        # switch tab
        self.ui.tabWidget.setCurrentIndex(MainWindow.TabPage['Scans Processing'])

        return

    def do_refine_ub_indexed_peaks(self):
        """
        Refine UB matrix by indexed peaks
        :return:
        """
        # refine UB matrix by indexed peak
        peak_info_list = self._build_peak_info_list(zero_hkl=False)

        # Refine UB matrix
        try:
            self._myControl.refine_ub_matrix_indexed_peaks(peak_info_list)
        except AssertionError as error:
            self.pop_one_button_dialog(str(error))
            return

        # show result
        self._show_refined_ub_result()

        return

    def do_refine_ub_cal_indexed_peaks(self):
        """
        refine UB matrix by indexed peaks with HKL calculated
        :return:
        """
        # refine UB matrix by indexed peak
        peak_info_list = self._build_peak_info_list(zero_hkl=False, is_spice=False)

        # Refine UB matrix
        try:
            self._myControl.refine_ub_matrix_indexed_peaks(peak_info_list)
        except AssertionError as error:
            self.pop_one_button_dialog(str(error))
            return

        # show result
        self._show_refined_ub_result()

        return

    def do_refine_ub_lattice(self):
        """
        Calculate UB matrix constrained by lattice parameters
        :return:
        """
        # launch the set up window
        if self._refineConfigWindow is None:
            self._refineConfigWindow = ol_window.OptimizeLatticeWindow(self)

        self._refineConfigWindow.set_prev_ub_refine_method(False)
        self._refineConfigWindow.show()

        return

    def load_project(self, project_file_name):
        """
        Load a saved project with all the setup loaded to memory
        :param project_file_name:
        :return:
        """
        assert isinstance(project_file_name, str), 'Project file name %s must be a string but not %s.' \
                                                   '' % (str(project_file_name), type(project_file_name))
        assert os.path.exists(project_file_name), 'Project file "%s" cannot be found.' % project_file_name

        # load project
        ui_dict = self._myControl.load_project(project_file_name)

        # get experiment number and IPTS number
        exp_number = int(ui_dict['exp number'])
        self.ui.lineEdit_exp.setText(str(exp_number))
        if 'ipts' in ui_dict and ui_dict['ipts'] is not None:
            self.ui.lineEdit_iptsNumber.setText(str(ui_dict['ipts']))

        # set the UI parameters to GUI
        try:
            self.ui.lineEdit_localSpiceDir.setText(ui_dict['local spice dir'])
            self.ui.lineEdit_workDir.setText(ui_dict['work dir'])
            self.ui.lineEdit_surveyStartPt.setText(ui_dict['survey start'])
            self.ui.lineEdit_surveyEndPt.setText(ui_dict['survey stop'])

            # now try to call some actions
            self.do_apply_setup()
            self.do_set_experiment()

        except KeyError:
            print('[Error] Some field cannot be found.')

        # set experiment configurations
        # set sample distance
        if 'det_sample_distance' in ui_dict and ui_dict['det_sample_distance'] is not None:
            det_sample_distance = float(ui_dict['det_sample_distance'])
            self.ui.lineEdit_infoDetSampleDistance.setText(str(det_sample_distance))
            self._myControl.set_default_detector_sample_distance(det_sample_distance)

        # set user-specified wave length
        if 'wave_length' in ui_dict and ui_dict['wave_length'] is not None:
            wave_length = float(ui_dict['wave_length'])
            self.ui.lineEdit_infoWavelength.setText(str(wave_length))
            self._myControl.set_user_wave_length(exp_number, wave_length)

        if 'det_center' in ui_dict and ui_dict['det_center'] is not None:
            det_center_str = ui_dict['det_center'].strip()
            terms = det_center_str.split(',')
            center_row = int(terms[0].strip())
            center_col = int(terms[1].strip())
            self.ui.lineEdit_infoDetCenter.setText('{0}, {1}'.format(center_row, center_col))
            self._myControl.set_detector_center(exp_number, center_row, center_col)

        # TODO/ISSUE/NOW/TODAY - Shall pop out a dialog to notify the completion
        print('[INFO] Project from file {0} is loaded.'.format(project_file_name))

        return

    # add slot for UB refinement configuration window's signal to connect to
    @QtCore.pyqtSlot(int)
    def refine_ub_lattice(self, val):
        """
        Refine UB matrix by constraining on lattice type.
        Required inputs:
          1. unit cell type
          2. peak information include
        :param val:
        :return:
        """
        # check signal for hand shaking
        if val != 1000:
            raise RuntimeError('Signal value %s is not an authorized signal value (1000).' % str(val))

        # it is supposed to get the information back from the window
        unit_cell_type = self._refineConfigWindow.get_unit_cell_type()

        # get peak information list
        peak_info_list = self._build_peak_info_list(zero_hkl=False)

        # get the UB matrix value
        ub_src_tab = self._refineConfigWindow.get_ub_source()
        if ub_src_tab == 3:
            print('[INFO] UB matrix comes from tab "Calculate UB".')
            ub_matrix = self.ui.tableWidget_ubMatrix.get_matrix_str()
        elif ub_src_tab == 4:
            print('[INFO] UB matrix comes from tab "UB Matrix".')
            ub_matrix = self.ui.tableWidget_ubInUse.get_matrix_str()
        else:
            self.pop_one_button_dialog('UB source tab %s is not supported.' % str(ub_src_tab))
            return

        # refine UB matrix by constraint on lattice parameters
        status, error_message = self._myControl.refine_ub_matrix_by_lattice(peak_info_list, ub_matrix, unit_cell_type)
        if status:
            # successfully refine the lattice and UB matrix
            self._show_refined_ub_result()
        else:
            self.pop_one_button_dialog(error_message)

        return

    def do_refine_ub_fft(self):
        """
        Refine UB matrix by calling FFT method
        :return:
        """
        import refineubfftsetup

        dlg = refineubfftsetup.RefineUBFFTSetupDialog(self)
        if dlg.exec_():
            # Do stuff with values
            min_d, max_d, tolerance = dlg.get_values()
        else:
            # case for cancel
            return

        # launch the dialog to get min D and max D
        if (0 < min_d < max_d) is False:
            self.pop_one_button_dialog('Range of d is not correct! FYI, min D = %.5f, max D = %.5f.'
                                       '' % (min_d, max_d))
            return

        # get PeakInfo list and check
        peak_info_list = self._build_peak_info_list(zero_hkl=True)
        assert isinstance(peak_info_list, list), \
            'PeakInfo list must be a list but not %s.' % str(type(peak_info_list))
        assert len(peak_info_list) >= 3, \
            'PeakInfo must be larger or equal to 3 (.now given %d) to refine UB matrix' % len(peak_info_list)

        # friendly suggestion
        if len(peak_info_list) <= 9:
            self.pop_one_button_dialog('It is recommended to use at least 9 reflections'
                                       'to refine UB matrix without prior knowledge.')

        # refine
        try:
            self._myControl.refine_ub_matrix_least_info(peak_info_list, min_d, max_d, tolerance)
        except RuntimeError as runtime_error:
            self.pop_one_button_dialog(str(runtime_error))
            return

        # set value
        self._show_refined_ub_result()

        # set HKL to zero
        self.do_clear_all_peaks_index_ub()

        return

    def do_refresh_merged_scans_table(self):
        """ Find the merged
        :return:
        """
        # find out the merged runs
        scan_info_tup_list = self._myControl.get_merged_scans()

        # get existing scan numbers
        existing_scan_number_list = self.ui.tableWidget_mergeScans.get_selected_scans()

        # append the row to the merged scan table
        for scan_info_tup in scan_info_tup_list:
            scan_number = scan_info_tup[1]
            # skip if existing
            if scan_number in existing_scan_number_list:
                continue

            exp_number = scan_info_tup[0]
            pt_number_list = scan_info_tup[2]
            ws_name = hb3a_util.get_merged_md_name('HB3A', exp_number, scan_number, pt_number_list)
            self.ui.tableWidget_mergeScans.add_new_merged_data(exp_number, scan_number, ws_name)

        return

    def do_reset_ub_peaks_hkl(self):
        """
        Reset user specified HKL value to peak table
        :return:
        """
        # get experiment number
        status, ret_obj = gutil.parse_integers_editors([self.ui.lineEdit_exp])
        if not status:
            raise RuntimeError(ret_obj)
        else:
            exp_number = ret_obj[0]

        # reset all rows back to SPICE HKL
        num_rows = self.ui.tableWidget_peaksCalUB.rowCount()
        for i_row in range(num_rows):
            scan, pt = self.ui.tableWidget_peaksCalUB.get_scan_pt(i_row)
            if pt < 0:
                pt = None
            peak_info = self._myControl.get_peak_info(exp_number, scan, pt)
            h, k, l = peak_info.get_hkl(user_hkl=False)
            self.ui.tableWidget_peaksCalUB.update_hkl(i_row, h, k, l)
        # END-FOR

        # set the flag right
        self.ui.lineEdit_peaksIndexedBy.setText(IndexFromSpice)

        return

    def do_save_roi(self):
        """
        Save region of interest to a specific name and reflects in combo boxes for future use,
        especially used as a general ROI for multiple scans
        :return:
        """
        # get the experiment and scan value
        status, par_val_list = gutil.parse_integers_editors([self.ui.lineEdit_exp, self.ui.lineEdit_run])
        assert status
        exp_number = par_val_list[0]
        scan_number = par_val_list[1]

        # get the user specified name from ...
        roi_name, ok = QtGui.QInputDialog.getText(self, 'Input Mask Name', 'Enter mask name:')

        # return if cancelled
        if not ok:
            return

        # get current ROI
        status, roi = self._myControl.get_region_of_interest(exp_number=exp_number, scan_number=scan_number)
        assert status, str(roi)
        roi_name = str(roi_name)
        self._myControl.save_roi(roi_name, roi)

        # set it to combo-box
        self.ui.comboBox_maskNames1.addItem(roi_name)
        self.ui.comboBox_maskNames2.addItem(roi_name)

        return

    def do_save_survey(self):
        """
        Save the survey to a file
        :return:
        """
        # Get file name
        file_filter = 'CSV Files (*.csv);;All Files (*)'
        out_file_name = str(QtGui.QFileDialog.getSaveFileName(self, 'Save scan survey result',
                                                              self._homeDir, file_filter))

        # Save file
        self._myControl.save_scan_survey(out_file_name)

        return

    def do_save_ub(self):
        """ Save the in-use Matrix to an ASCII file
        :return:
        """
        # get file name
        file_filter = 'Data Files (*.dat);;All Files (*)'
        ub_file_name = str(QtGui.QFileDialog.getSaveFileName(self, 'ASCII File To Save UB Matrix', self._homeDir,
                                                             file_filter))

        # early return if user cancels selecting a file name to save
        if ub_file_name is None:
            return

        # get UB matrix
        in_use_ub = self.ui.tableWidget_ubInUse.get_matrix()
        ub_shape = in_use_ub.shape
        assert len(ub_shape) == 2 and ub_shape[0] == ub_shape[1] == 3

        # construct string
        ub_str = '# UB matrix\n# %s\n' % str(self.ui.label_ubInfoLabel.text())
        for i_row in range(3):
            for j_col in range(3):
                ub_str += '%.15f  ' % in_use_ub[i_row][j_col]
            ub_str += '\n'

        # write to file
        ub_file = open(ub_file_name, 'w')
        ub_file.write(ub_str)
        ub_file.close()

        return

    def do_select_all_peaks(self):
        """
        Purpose: select all peaks in table tableWidget_peaksCalUB
        :return:
        """
        if self.ui.radioButton_ubSelectAllScans.isChecked() and self._ubPeakTableFlag != 0:
            self.ui.tableWidget_peaksCalUB.select_all_rows(True)
            self._ubPeakTableFlag = 0
        elif self.ui.radioButton_ubSelectNoScan.isChecked() and self._ubPeakTableFlag != 1:
            self.ui.tableWidget_peaksCalUB.select_all_rows(False)
            self._ubPeakTableFlag = 1
        elif self.ui.radioButton_ubAdvancedSelection.isChecked() and self._ubPeakTableFlag != 2:
            # advanced
            import FindUBUtility
            self._selectUBScanDialog = FindUBUtility.SelectUBMatrixScansDialog(self)
            self._selectUBScanDialog.show()
            self._ubPeakTableFlag = 2
        # END-IF

        # if not self._ubPeakTableFlag:
        #     # turn to deselect all
        #     self.ui.tableWidget_peaksCalUB.select_all_rows(self._ubPeakTableFlag)
        # elif self.ui.checkBox_ubNuclearPeaks.isChecked() is False:
        #     # all peaks are subjected to select
        #     self.ui.tableWidget_peaksCalUB.select_all_rows(self._ubPeakTableFlag)
        # else:
        #     # only nuclear peaks to get selected
        #     self.ui.tableWidget_peaksCalUB.select_all_nuclear_peaks()
        # # END-IF-ELSE
        #
        # # revert the flag
        # self._ubPeakTableFlag = not self._ubPeakTableFlag

        return

    def do_select_all_survey(self):
        """
        Select or de-select all rows in survey items
        :return:
        """
        if self._surveyTableFlag:
            # flag is turned on: select all peaks or all nuclear peaks
            if self.ui.checkBox_surveySelectNuclearPeaks.isChecked():
                # only select nuclear peaks
                num_rows = self.ui.tableWidget_surveyTable.rowCount()
                for i_row in range(num_rows):
                    peak_hkl = self.ui.tableWidget_surveyTable.get_hkl(i_row)
                    if peak_util.is_peak_nuclear(peak_hkl[0], peak_hkl[1], peak_hkl[2]):
                        self.ui.tableWidget_surveyTable.select_row(i_row, True)
                    else:
                        self.ui.tableWidget_surveyTable.select_row(i_row, False)
            else:
                # all peaks
                self.ui.tableWidget_surveyTable.select_all_rows(True)
        else:
            # de-select all peaks
            self.ui.tableWidget_surveyTable.select_all_rows(False)
        # END-IF-ELSE

        # flip the flag for next select
        self._surveyTableFlag = not self._surveyTableFlag

        return

    def do_select_merged_scans(self):
        """ Select or deselect all rows in the merged scan table
        :return:
        """
        # get current status
        curr_state = str(self.ui.pushButton_selectAllScans2Merge.text()).startswith('Select')

        # select/deselect all
        self.ui.tableWidget_mergeScans.select_all_rows(curr_state)

        # set the text to the push button
        if curr_state:
            self.ui.pushButton_selectAllScans2Merge.setText('Deselect All')
        else:
            self.ui.pushButton_selectAllScans2Merge.setText('Select All')

        return

    def do_set_detector_size(self):
        """
        set the detector size to controller
        :return:
        """
        det_size_str = str(self.ui.comboBox_detectorSize.currentText())

        if det_size_str.count('256') > 0:
            # 256 by 256 pixels
            det_size_row = 256
            det_size_col = 256
        elif det_size_str.count('512') > 0:
            # 512 x 512
            det_size_row = 512
            det_size_col = 512
        else:
            # unsupported case yet
            raise NotImplementedError('Detector with size {0} is not supported yet.'.format(det_size_str))

        # set to controller
        self._myControl.set_detector_geometry(det_size_row, det_size_col)

        return

    def do_set_ipts_number(self):
        """
        set IPTS number
        :return:
        """
        # get IPTS number
        status, ret_obj = gutil.parse_integers_editors([self.ui.lineEdit_iptsNumber])
        if status:
            # a valid IPTS number

            raise NotImplementedError('The following section commented out now will be implemented when IPTS is ready.')
            # ipts_number = ret_obj[0]
            # search archive for available experiment number under this IPTS
            # status, ret_obj = self._myControl.check_ipts(ipts_number=ipts_number)
            # if status:
            #     exp_number_list = ret_obj
            #     self._iptsNumber = ipts_number
            #     self.ui.comboBox_expInIPTS.clear()
            #     for exp_number in exp_number_list:
            #         self.ui.comboBox_expInIPTS.addItem(str(exp_number))
            # else:
            #     self.pop_one_button_dialog('Unable to locate IPTS {0} due to {1}'.format(ipts_number, ret_obj))
            #     return
        else:
            # error
            self.pop_one_button_dialog('User specified IPTS number {0} is not correct.'
                                       ''.format(str(self.ui.lineEdit_iptsNumber.text())))
            return

    def do_set_experiment(self):
        """ Set experiment
        :return:
        """
        # get exp number
        status, ret_obj = gutil.parse_integers_editors([self.ui.lineEdit_exp])
        if status:
            # new experiment number
            exp_number = ret_obj[0]
            # current experiment to be replaced: warning
            curr_exp_number = self._myControl.get_experiment()
            if curr_exp_number is not None and exp_number != curr_exp_number:
                self.pop_one_button_dialog('Changing experiment to %d.  Clean previous experiment %d\'s result'
                                           ' in Mantid manually.' % (exp_number, curr_exp_number))
            # set the new experiment number
            self._myControl.set_exp_number(exp_number)
            self.ui.lineEdit_exp.setStyleSheet('color: black')
            self.setWindowTitle('Experiment %d' % exp_number)

            # try to set the default
            if self._iptsNumber is not None:
                default_data_dir = '/HFIR/HB3A/IPTS-{0}/exp{1}/Datafiles'.format(self._iptsNumber, exp_number)
            else:
                default_data_dir = '/HFIR/HB3A/exp{0}/Datafiles'.format(exp_number)
            if os.path.exists(default_data_dir):
                # set the directory in
                self.ui.lineEdit_localSpiceDir.setText(default_data_dir)
                # find out the detector type
                status, ret_obj = self._myControl.find_detector_size(default_data_dir, exp_number)

        else:
            err_msg = ret_obj
            self.pop_one_button_dialog('Unable to set experiment as %s' % err_msg)
            self.ui.lineEdit_exp.setStyleSheet('color: red')
            return

        self.ui.tabWidget.setCurrentIndex(0)

        # set the instrument geometry constants
        status, ret_obj = gutil.parse_float_editors([self.ui.lineEdit_defaultSampleDetDistance,
                                                     self.ui.lineEdit_pixelSizeX,
                                                     self.ui.lineEdit_pixelSizeY],
                                                    allow_blank=False)
        if status:
            default_det_sample_distance, pixel_x_size, pixel_y_size = ret_obj
            self._myControl.set_default_detector_sample_distance(default_det_sample_distance)
            self._myControl.set_default_pixel_size(pixel_x_size, pixel_y_size)
        else:
            self.pop_one_button_dialog('[ERROR] Unable to parse default instrument geometry constants '
                                       'due to %s.' % str(ret_obj))
            return

        # set the detector center
        det_center_str = str(self.ui.lineEdit_defaultDetCenter.text())
        try:
            terms = det_center_str.split(',')
            center_row = int(terms[0])
            center_col = int(terms[1])
            self._myControl.set_detector_center(exp_number, center_row, center_col, default=True)
        except (IndexError, ValueError) as error:
            self.pop_one_button_dialog('[ERROR] Unable to parse default detector center %s due to %s.'
                                       '' % (det_center_str, str(error)))

        return

    def do_set_ub_tab_hkl_to_integers(self):
        """
        Set all peaks' indexing (HKL) to integer in the table in "UB matrix calculation" tab.
        Change to these HKL values is only related to GUI, i.e., the table
        :return:
        """
        # get the current index source
        hkl_type_str = str(self.ui.comboBox_hklType.currentText())
        if hkl_type_str.lower().count('spice') > 0:
            # set spice HKL to integer
            is_spice = True
        else:
            is_spice = False

        # store the current value
        self.ui.tableWidget_peaksCalUB .store_current_indexing()

        # set the index to integer
        num_rows = self.ui.tableWidget_peaksCalUB.rowCount()
        for row_index in range(num_rows):
            try:
                m_h, m_l, m_k = self.ui.tableWidget_peaksCalUB.get_hkl(row_index, is_spice_hkl=is_spice)
                peak_indexing, round_error = hb3a_util.convert_hkl_to_integer(m_h, m_l, m_k, MAGNETIC_TOL)
                self.ui.tableWidget_peaksCalUB.set_hkl(row_index, peak_indexing, is_spice, round_error)
            except RuntimeError as run_err:
                scan_number, pt_number = self.ui.tableWidget_peaksCalUB.get_scan_pt(row_index)
                print('[ERROR] Unable to convert HKL to integer for scan '
                      '{0} due to {1}.'.format(scan_number, run_err))
        # END-FOR

        # disable the set to integer button and enable the revert/undo button
        # self.ui.pushButton_setHKL2Int.setEnabled(False)
        # self.ui.pushButton_undoSetToInteger.setEnabled(True)

        return

    def do_toggle_table_integration(self):
        """
        change the type
        :return:
        """
        exp_number = int(self.ui.lineEdit_exp.text())

        integrate_type = self.ui.tableWidget_mergeScans.get_integration_type()
        if integrate_type == 'simple':
            integrate_type = 'mixed'
        elif integrate_type == 'mixed':
            integrate_type = 'gaussian'
        else:
            integrate_type = 'simple'

        for i_row in range(self.ui.tableWidget_mergeScans.rowCount()):
            scan_number = self.ui.tableWidget_mergeScans.get_scan_number(i_row)
            peak_info_obj = self._myControl.get_peak_info(exp_number, scan_number)
            try:
                intensity1, error1 = peak_info_obj.get_intensity(integrate_type, False)
                intensity2, error2 = peak_info_obj.get_intensity(integrate_type, True)
                self.ui.tableWidget_mergeScans.set_peak_intensity(i_row, intensity1, intensity2, error2, integrate_type)
            except RuntimeError as run_err:
                print('[ERROR] Unable to get peak intensity of scan'
                      ' {0} due to {1}.'.format(self.ui.tableWidget_mergeScans.get_scan_number(i_row), run_err))
        # END-FOR

        return

    def do_undo_ub_tab_hkl_to_integers(self):
        """
        After the peaks' indexing are set to integer, undo the action (i.e., revert to the original value)
        :return:
        """
        # get the column
        hkl_type = str(self.ui.comboBox_hklType.currentText())
        if hkl_type.lower().count('spice') > 0:
            is_spice = True
        else:
            is_spice = False

        # restore the value
        self.ui.tableWidget_peaksCalUB.restore_cached_indexing(is_spice)

        # enable and disable the buttons
        # self.ui.pushButton_setHKL2Int.setEnabled(True)
        # self.ui.pushButton_undoSetToInteger.setEnabled(False)

        return

    def do_index_merged_scans_peaks(self):
        """ Index all peaks' HKL value in the merged-peak tab by UB matrix that is just calculated
        :return:
        """
        # get the parameters
        exp_number = int(self.ui.lineEdit_exp.text())
        hkl_src = str(self.ui.comboBox_indexFrom.currentText())

        # loop through all rows
        num_rows = self.ui.tableWidget_mergeScans.rowCount()
        for row_index in range(num_rows):
            # get scan number
            scan_i = self.ui.tableWidget_mergeScans.get_scan_number(row_index)
            peak_info_i = self._myControl.get_peak_info(exp_number, scan_number=scan_i)

            # skip non-merged sans
            if peak_info_i is None:
                continue

            # get or calculate HKL
            if hkl_src == 'From SPICE':
                # get HKL from SPICE (non-user-hkl)
                hkl_i = peak_info_i.get_hkl(user_hkl=False)
            else:
                # calculate HKL from SPICE
                try:
                    ub_matrix = self._myControl.get_ub_matrix(exp_number)
                except KeyError as key_err:
                    print('[Error] unable to get UB matrix: %s' % str(key_err))
                    self.pop_one_button_dialog('Unable to get UB matrix.\nCheck whether UB matrix is set.')
                    return
                index_status, ret_tup = self._myControl.index_peak(ub_matrix, scan_i, allow_magnetic=True)
                if index_status:
                    hkl_i = ret_tup[0]
                else:
                    # unable to index peak. use fake hkl and set error message
                    hkl_i = [0, 0, 0]
                    error_msg = 'Scan %d: %s' % (scan_i, str(ret_tup))
                    self.ui.tableWidget_mergeScans.set_status(scan_i, error_msg)
                # END-IF-ELSE(index)
            # END-IF-ELSE (hkl_from_spice)

            # set & show
            peak_info_i.set_hkl_np_array(hkl_i)
            # self._myControl.get_peak_info(exp_number, scan_i)
            # round HKL?
            if self.ui.checkBox_roundHKL.isChecked():
                hkl_i = [hb3a_util.round_miller_index(hkl_i[0], 0.2),
                         hb3a_util.round_miller_index(hkl_i[1], 0.2),
                         hb3a_util.round_miller_index(hkl_i[2], 0.2)]

            self.ui.tableWidget_mergeScans.set_hkl(row_index, hkl_i, hkl_src)
        # END-FOR

        return

    def do_setup_dir_default(self):
        """
        Set up default directory for storing data and working
        If directory /HFIR/HB3A exists, it means that the user can access HFIR archive server
        :return:
        """
        home_dir = os.path.expanduser('~')

        # Data cache directory
        project_cache_dir = os.path.join(home_dir, 'Temp/HB3ATest')
        if os.path.exists('/HFIR/HB3A/'):
            self.ui.lineEdit_localSrcDir.setText('/HFIR/HB3A/')
        else:
            self.ui.lineEdit_localSpiceDir.setText(project_cache_dir)

        # working directory
        work_dir = os.path.join(project_cache_dir, 'Workspace')
        self.ui.lineEdit_workDir.setText(work_dir)

        return

    def set_ub_from_file(self):
        """ Get UB matrix from an Ascii file
        :return:
        """
        file_filter = 'Data Files (*.dat);;Text Files (*.txt);;All Files (*)'
        file_name = QtGui.QFileDialog.getOpenFileName(self, 'Open UB ASCII File', self._homeDir,
                                                      file_filter)
        # quit if cancelled
        if file_name is None:
            return

        # parse file
        ub_file = open(file_name, 'r')
        raw_lines = ub_file.readlines()
        ub_file.close()

        # convert to ub string
        ub_str = ''
        for line in raw_lines:
            line = line.strip()
            if len(line) == 0:
                # empty line
                continue
            elif line[0] == '#':
                # comment line
                continue
            else:
                # regular line
                ub_str += '%s ' % line

        # convert to matrix
        ub_matrix = gutil.convert_str_to_matrix(ub_str, (3, 3))

        return ub_matrix

    def do_set_user_detector_distance(self):
        """
        Set up the user-defined detector distance for loading instrument with data
        :return:
        """
        user_det_distance_str = str(self.ui.lineEdit_userDetSampleDistance.text()).strip()
        if len(user_det_distance_str) == 0:
            return

        # convert to float
        try:
            user_det_distance = float(user_det_distance_str)
        except ValueError:
            self.pop_one_button_dialog('User detector-sample distance %s must be a float.' % user_det_distance_str)
            return

        # check distance value because it cannot be too far
        default_det_distance = float(str(self.ui.lineEdit_defaultSampleDetDistance.text()))
        distance_tol = float(str(self.ui.lineEdit_sampleDetDistTol.text()))
        if abs((user_det_distance - default_det_distance) / default_det_distance) > distance_tol:
            self.pop_one_button_dialog('User specified sample-detector distance is not reasonable.')
            return

        # set to controller
        exp_number = int(str(self.ui.lineEdit_exp.text()))
        self._myControl.set_detector_sample_distance(exp_number, user_det_distance)

        # update the GUI for information
        self.ui.lineEdit_infoDetSampleDistance.setText('%.5f' % user_det_distance)

        return

    def do_set_user_wave_length(self):
        """

        :return:
        """
        try:
            exp_number = int(str(self.ui.lineEdit_exp.text()))
            user_lambda = float(str(self.ui.lineEdit_userWaveLength.text()))
        except ValueError:
            self.pop_one_button_dialog('Unable to set user wave length with value %s.'
                                       '' % str(self.ui.lineEdit_infoWavelength.text()))
            return

        self._myControl.set_user_wave_length(exp_number, user_lambda)

        # set back to GUI
        self.ui.lineEdit_infoWavelength.setText('%.5f' % user_lambda)

        return

    def do_set_user_detector_center(self):
        """
        set the user-defined detector center
        :return:
        """
        # get information
        status, ret_obj = gutil.parse_integers_editors([self.ui.lineEdit_exp,
                                                        self.ui.lineEdit_detCenterPixHorizontal,
                                                        self.ui.lineEdit_detCenterPixVertical],
                                                       allow_blank=True)

        if not status:
            self.pop_one_button_dialog(str(ret_obj))
            return

        assert isinstance(ret_obj, list) and len(ret_obj) == 3, 'Error!'
        exp_number, user_center_row, user_center_col = ret_obj
        assert isinstance(exp_number, int), 'Experiment number must be set up.'

        self._myControl.set_detector_center(exp_number, user_center_row, user_center_col)

        # apply to the GUI
        self.ui.lineEdit_infoDetCenter.setText('%d, %d' % (user_center_row, user_center_col))

        return

    def do_show_integration_details(self):
        """
        show the details (in table) about the integration of scans
        :return:
        """
        import PeaksIntegrationReport

        # check whether the integration information table
        if self._peakIntegrationInfoWindow is None:
            self._peakIntegrationInfoWindow = PeaksIntegrationReport.PeaksIntegrationReportDialog(self)

        # show
        self._peakIntegrationInfoWindow.show()

        # report
        report_dict = self.generate_peaks_integration_report()
        self._peakIntegrationInfoWindow.set_report(report_dict)

        return

    def do_show_single_peak_integration(self):
        """
        pop out a dialog box to show the detailed integration information
        :return:
        """
        if self._mySinglePeakIntegrationDialog is None:
            self._mySinglePeakIntegrationDialog = message_dialog.MessageDialog(self)

        self._mySinglePeakIntegrationDialog.show()

        return

    def do_show_spice_file(self):
        """
        Show SPICE file in a window
        :return:
        """
        # get the files from the GUI
        exp_number = int(str(self.ui.lineEdit_exp.text()))

        row_id_list = self.ui.tableWidget_surveyTable.get_selected_rows(True)
        scan_number_list = self.ui.tableWidget_surveyTable.get_scan_numbers(row_id_list)
        if len(scan_number_list) == 0:
            return

        # read the spice file into list of lines
        spice_line_list = self._myControl.read_spice_file(exp_number, scan_number_list[0])

        self._spiceViewer = viewspicedialog.ViewSpiceDialog(self)

        # Write each line
        wbuf = ''
        for line in spice_line_list:
            wbuf += line
        self._spiceViewer.write_text(wbuf)

        # show the new window
        self._spiceViewer.show()

        return

    def do_show_spice_file_raw(self):
        """
        show SPICE file in a window from Raw-Tab
        :return:
        """
        # get the files from the GUI
        exp_number = int(str(self.ui.lineEdit_exp.text()))

        # get the scan number
        try:
            scan_number = int(str(self.ui.lineEdit_run.text()))
        except ValueError as val_err:
            error_msg = 'Scan number {0} in raw-data-view-tab is invalid. FYI: {1}.' \
                        ''.format(self.ui.lineEdit_run.text(), val_err)
            self.pop_one_button_dialog(error_msg)
            return

        # get spice file
        spice_line_list = self._myControl.read_spice_file(exp_number, scan_number)

        # launch SPICE view
        if self._spiceViewer is None:
            # create SPICE viewer if it does not exist
            self._spiceViewer = viewspicedialog.ViewSpiceDialog(self)

        # form the buffer
        spice_buffer = ''
        for line in spice_line_list:
            spice_buffer += line

        # write out the value
        self._spiceViewer.write_text(spice_buffer)

        # show
        self._spiceViewer.show()

        return

    def do_show_ub_in_box(self):
        """ Get UB matrix in table tableWidget_ubMergeScan and write to plain text edit plainTextEdit_ubInput
        :return:
        """
        ub_matrix = self.ui.tableWidget_ubInUse.get_matrix()

        text = ''
        for i in range(3):
            for j in range(3):
                text += '%.7f, ' % ub_matrix[i][j]
            text += '\n'

        self.ui.plainTextEdit_ubInput.setPlainText(text)

        return

    def do_show_workspaces(self):
        """
        pop out a dialog to show the workspace names that are selected
        :return:
        """
        # get number of rows that are selected
        row_number_list = self.ui.tableWidget_mergeScans.get_selected_rows(True)

        message = ''
        for row_number in row_number_list:
            scan_number = self.ui.tableWidget_mergeScans.get_scan_number(row_number)
            md_qample_ws_name = self.ui.tableWidget_mergeScans.get_merged_ws_name(row_number)
            message += 'Scan %03d: %s\n' % (scan_number, md_qample_ws_name)
        # END-FOR

        gutil.show_message(message=message)

        return

    def do_survey(self):
        """
        Purpose: survey for the strongest reflections
        :return:
        """
        # Get experiment number
        exp_number = int(self.ui.lineEdit_exp.text())
        status, ret_obj = gutil.parse_integers_editors([self.ui.lineEdit_surveyStartPt,
                                                        self.ui.lineEdit_surveyEndPt])
        if status is False:
            err_msg = ret_obj
            self.pop_one_button_dialog(err_msg)
        start_scan = ret_obj[0]
        end_scan = ret_obj[1]

        max_number = int(self.ui.lineEdit_numSurveyOutput.text())

        # Get value
        status, ret_obj, err_msg = self._myControl.survey(exp_number, start_scan, end_scan)
        if status is False:
            self.pop_one_button_dialog(ret_obj)
            return
        elif err_msg != '':
            self.pop_one_button_dialog(err_msg)
        scan_sum_list = ret_obj
        self.ui.tableWidget_surveyTable.set_survey_result(scan_sum_list)
        self.ui.tableWidget_surveyTable.show_reflections(max_number)

        return

    def do_switch_tab_peak_int(self):
        """ Switch to tab 'Peak Integration' to set up and learn how to do peak integration
        :return:
        """
        # switch tab
        self.ui.tabWidget.setCurrentIndex(MainWindow.TabPage['Peak Integration'])

        # set up value
        selected_scans = self.ui.tableWidget_mergeScans.get_selected_scans()
        if len(selected_scans) > 0:
            # set the first one.  remember that the return is a list of tuple
            self.ui.lineEdit_scanIntegratePeak.setText(str(selected_scans[0][0]))

        return

    def do_sync_ub(self):
        """ Purpose: synchronize UB matrix in use with UB matrix calculated.
        Requirements: One of these must be given
        1. a valid UB matrix from tableWidget_ubMatrix
        2. an ascii file that contains 9 float
        3. from text edit
        :return:
        """
        # get the radio button that is checked
        if self.ui.radioButton_ubFromTab1.isChecked():
            # get ub matrix from tab 'Calculate UB Matrix'
            ub_matrix = self.ui.tableWidget_ubMatrix.get_matrix()

        # elif self.ui.radioButton_loadUBmatrix.isChecked():
        #     # load ub matrix from a file
        # ISSUE 001 VZ-FUTURE: Implement this next!
        #     raise NotImplementedError('This tab is not implemented, because the file format has not been decided.')

        elif self.ui.radioButton_ubFromList.isChecked():
            # load ub matrix from text editor
            ub_matrix = self.get_ub_from_text()

        else:
            raise RuntimeError('None radio button is selected for UB')

        # set to in-use UB matrix and control
        self.ui.tableWidget_ubInUse.set_from_matrix(ub_matrix)

        exp_no = int(str(self.ui.lineEdit_exp.text()))
        self._myControl.set_ub_matrix(exp_number=exp_no, ub_matrix=ub_matrix)

        return

    def do_test_url(self):
        """ Test whether the root URL provided specified is good
        """
        url = str(self.ui.lineEdit_url.text())

        url_is_good, err_msg = hb3a_util.check_url(url)
        if url_is_good is True:
            self.pop_one_button_dialog("URL %s is valid." % url)
            self.ui.lineEdit_url.setStyleSheet("color: green;")
        else:
            self.pop_one_button_dialog(err_msg)
            self.ui.lineEdit_url.setStyleSheet("color: read;")

        return url_is_good

    def do_view_data_set_3d(self):
        """
        Launch the sub window to view merged data in 3D.
        :return:
        """
        # get a list of rows that are selected
        row_index_list = self.ui.tableWidget_peaksCalUB.get_selected_rows(True)
        assert len(row_index_list) > 0, 'There is no row that is selected to view.'

        # get the information from the selected row
        status, exp_number = gutil.parse_integers_editors(self.ui.lineEdit_exp)
        assert status, 'Experiment number is not a valid integer.'

        # create window
        if self._my3DWindow is None:
            self._my3DWindow = plot3dwindow.Plot3DWindow(self)

        for i_row in row_index_list:
            exp_info = self.ui.tableWidget_peaksCalUB.get_exp_info(i_row)
            scan_number = exp_info[0]

            # prepare data
            ret_obj = self._prepare_view_merged(exp_number, scan_number)
            assert len(ret_obj) == 5
            md_file_name, weight_peak_centers, weight_peak_intensities, avg_peak_centre, avg_peak_intensity = ret_obj

            # add the 3D window
            self._my3DWindow.initialize_group('%s' % scan_number)
            self._my3DWindow.add_plot_by_file(md_file_name)
            self._my3DWindow.add_plot_by_array(weight_peak_centers, weight_peak_intensities)
            self._my3DWindow.add_plot_by_array(avg_peak_centre, avg_peak_intensity)
            self._my3DWindow.close_session()

        # END-FOR

        # Show
        self._my3DWindow.show()

        return

    def do_view_data_3d(self):
        """
        View merged scan data in 3D after FindPeaks.
        :return:
        """
        # get experiment and scan number
        scan_number = self.ui.tableWidget_peaksCalUB.get_selected_scans()
        status, ret_obj = gutil.parse_integers_editors([self.ui.lineEdit_exp,
                                                        self.ui.lineEdit_scanNumber])
        if status:
            exp_number = ret_obj[0]
            scan_number = ret_obj[1]
        else:
            self.pop_one_button_dialog(ret_obj)
            return

        # Check
        if self._myControl.has_merged_data(exp_number, scan_number) is False:
            self.pop_one_button_dialog('No merged MD workspace found for %d, %d' % (exp_number, scan_number))
            return

        # Generate data by writing out temp file
        ret_obj = self._prepare_view_merged(exp_number, scan_number)
        assert len(ret_obj) == 5
        md_file_name, weight_peak_centers, weight_peak_intensities, avg_peak_centre, avg_peak_intensity = ret_obj

        # Plot
        if self._my3DWindow is None:
            self._my3DWindow = plot3dwindow.Plot3DWindow(self)

        print('[INFO] Write file to %s' % md_file_name)
        self._my3DWindow.add_plot_by_file(md_file_name)
        self._my3DWindow.add_plot_by_array(weight_peak_centers, weight_peak_intensities)
        self._my3DWindow.add_plot_by_array(avg_peak_centre, avg_peak_intensity)

        # Show
        self._my3DWindow.show()

        return

    def _prepare_view_merged(self, exp_number, scan_number):
        """
        Prepare the data to view 3D for merged scan
        :return:
        """
        # check
        assert isinstance(exp_number, int) and isinstance(scan_number, int)

        # get file name for 3D data
        base_file_name = 'md_%d.dat' % random.randint(1, 1001)
        md_file_name = self._myControl.export_md_data(exp_number, scan_number, base_file_name)
        peak_info = self._myControl.get_peak_info(exp_number, scan_number)

        # peak center
        weight_peak_centers, weight_peak_intensities = peak_info.get_weighted_peak_centres()
        qx, qy, qz = peak_info.get_peak_centre()

        # convert from list to ndarray
        num_pt_peaks = len(weight_peak_centers)
        assert num_pt_peaks == len(weight_peak_intensities)

        pt_peak_centre_array = numpy.ndarray(shape=(num_pt_peaks, 3), dtype='float')
        pt_peak_intensity_array = numpy.ndarray(shape=(num_pt_peaks,), dtype='float')
        for i_pt in range(num_pt_peaks):
            for j in range(3):
                pt_peak_centre_array[i_pt][j] = weight_peak_centers[i_pt][j]
            pt_peak_intensity_array[i_pt] = weight_peak_intensities[i_pt]

        avg_peak_centre = numpy.ndarray(shape=(1, 3), dtype='float')
        avg_peak_intensity = numpy.ndarray(shape=(1,), dtype='float')
        avg_peak_centre[0][0] = qx
        avg_peak_centre[0][1] = qy
        avg_peak_centre[0][2] = qz
        # integrated peak intensity
        avg_peak_intensity[0] = sum(pt_peak_intensity_array)

        return md_file_name, pt_peak_centre_array, pt_peak_intensity_array, avg_peak_centre, avg_peak_intensity

    def do_view_merged_scans_3d(self):
        """ Get selected merged scan and plot them individually in 3D
        :return:
        """
        # collect the selected rows and thus workspace names
        row_index_list = self.ui.tableWidget_mergeScans.get_selected_rows(True)
        exp_scan_list = list()
        for row_index in row_index_list:
            exp_number, scan_number = self.ui.tableWidget_mergeScans.get_exp_scan(row_index)
            pt_number_list = self._myControl.get_pt_numbers(exp_number, scan_number)
            md_data = self._myControl.get_merged_data(exp_number, scan_number, pt_number_list)
            exp_scan_list.append((scan_number, md_data))

        # initialize 3D plot
        if self._my3DWindow is None:
            self._my3DWindow = plot3dwindow.Plot3DWindow(self)
        self._my3DWindow.set_merged_data_set(exp_scan_list)
        self._my3DWindow.show()

        return

    def do_view_ub(self):
        """ View UB matrix in tab 'UB matrix'
        :return:
        """
        self.ui.tabWidget.setCurrentIndex(MainWindow.TabPage['UB Matrix'])

        return

    def do_view_survey_peak(self):
        """ View selected peaks from survey table
        Requirements: one and only 1 run is selected
        Guarantees: the scan number and pt number that are selected will be set to
            tab 'View Raw' and the tab is switched.
        :return:
        """
        # get values
        try:
            scan_num, pt_num = self.ui.tableWidget_surveyTable.get_selected_run_surveyed()
        except RuntimeError as err:
            self.pop_one_button_dialog(str(err))
            return

        # clear selection
        self.ui.tableWidget_surveyTable.select_all_rows(False)

        # switch tab
        self.ui.tabWidget.setCurrentIndex(MainWindow.TabPage['View Raw Data'])
        self.ui.lineEdit_run.setText(str(scan_num))
        self.ui.lineEdit_rawDataPtNo.setText(str(pt_num))

        return

    def evt_show_survey(self):
        """
        Show survey result
        :return:
        """
        if self.ui.tableWidget_surveyTable.rowCount() == 0:
            # do nothing if the table is empty
            return

        max_number = int(self.ui.lineEdit_numSurveyOutput.text())

        # ignore the situation that this line edit is cleared
        if max_number <= 0:
            return
        if max_number != self.ui.tableWidget_surveyTable.rowCount():
            # re-show survey
            self.ui.tableWidget_surveyTable.remove_all_rows()
            self.ui.tableWidget_surveyTable.show_reflections(max_number)

        return

    def generate_peaks_integration_report(self):
        """
        generate a report for all integrated peaks
        :return:
        """
        # get experiment number
        exp_number = int(self.ui.lineEdit_exp.text())

        # get all the selected peaks from table
        row_number_list = self.ui.tableWidget_mergeScans.get_selected_rows()

        # collection all the information
        report_dict = dict()
        print('[DB] Selected rows: {0}'.format(row_number_list))
        for row_number in row_number_list:
            scan_number = self.ui.tableWidget_mergeScans.get_scan_number(row_number)
            peak_info = self._myControl.get_peak_info(exp_number, scan_number)
            peak_integrate_dict = peak_info.generate_integration_report()
            report_dict[scan_number] = peak_integrate_dict
            print('[DB] Report Scan {0}. Keys: {1}'.format(scan_number, peak_integrate_dict.keys()))
        # END-FOR

        return report_dict

    def get_ub_from_text(self):
        """ Purpose: Set UB matrix in use from plain text edit plainTextEdit_ubInput.
        Requirements:
          1. the string in the plain text edit must be able to be split to 9 floats by ',', ' ', '\t' and '\n'
        Guarantees: the matrix will be set up the UB matrix in use
        :return:
        """
        # get the string for ub matrix
        ub_str = str(self.ui.plainTextEdit_ubInput.toPlainText())

        # check the float list string
        status, ret_obj = gutil.parse_float_array(ub_str)
        # check whether the ub matrix in text editor is valid
        if status is False:
            # unable to parse to float arrays
            self.pop_one_button_dialog(ret_obj)
            return
        elif len(ret_obj) != 9:
            # number of floats is not 9
            self.pop_one_button_dialog('Requiring 9 floats for UB matrix.  Only %d are given.' % len(ret_obj))
            return

        # in good UB matrix format
        if self.ui.radioButton_ubMantidStyle.isChecked():
            # UB matrix in mantid style
            mantid_ub = gutil.convert_str_to_matrix(ub_str, (3, 3))

        elif self.ui.radioButton_ubSpiceStyle.isChecked():
            # UB matrix in SPICE style
            spice_ub = gutil.convert_str_to_matrix(ub_str, (3, 3))
            mantid_ub = r4c.convert_spice_ub_to_mantid(spice_ub)

        else:
            # not defined
            self.pop_one_button_dialog('Neither Mantid or SPICE-styled UB is checked!')
            return

        return mantid_ub

    def load_session(self, filename=None):
        """
        To load a session, i.e., read it back:
        :param filename:
        :return:
        """
        if filename is None:
            filename = 'session_backup.csv'
            filename = os.path.join(os.path.expanduser('~/.mantid/'), filename)

        in_file = open(filename, 'r')
        reader = csv.reader(in_file)
        my_dict = dict(x for x in reader)

        # set the data from saved file
        for key, value in my_dict.items():
            if key.startswith('lineEdit') is True:
                self.ui.__getattribute__(key).setText(value)
            elif key.startswith('plainText') is True:
                self.ui.__getattribute__(key).setPlainText(value)
            elif key.startswith('comboBox') is True:
                self.ui.__getattribute__(key).setCurrentIndex(int(value))
            else:
                self.pop_one_button_dialog('Error! Widget name %s is not supported' % key)
        # END-FOR

        # set the experiment
        self._myControl.set_local_data_dir(str(self.ui.lineEdit_localSpiceDir.text()))
        self._myControl.set_working_directory(str(self.ui.lineEdit_workDir.text()))
        self._myControl.set_server_url(str(self.ui.lineEdit_url.text()))

        print('[INFO] Session {0} has been loaded.'.format(filename))

        return

    def pop_one_button_dialog(self, message):
        """ Pop up a one-button dialog
        :param message:
        :return:
        """
        assert isinstance(message, str), 'Input message %s must a string but not %s.' \
                                         '' % (str(message), type(message))
        QtGui.QMessageBox.information(self, '4-circle Data Reduction', message)

        return

    def report_peak_addition(self, exp_number, error_message):
        """

        :param self:
        :param exp_number:
        :param error_message:
        :return:
        """
        self.pop_one_button_dialog('Exp: %d\n%s' % (exp_number, error_message))

        return

    def save_current_session(self, filename=None):
        """ Save current session/value setup to
        :return:
        """
        # Set up dictionary
        save_dict = dict()

        # Setup
        save_dict['lineEdit_localSpiceDir'] = str(self.ui.lineEdit_localSpiceDir.text())
        save_dict['lineEdit_url'] = str(self.ui.lineEdit_url.text())
        save_dict['lineEdit_workDir'] = str(self.ui.lineEdit_workDir.text())

        # Experiment
        save_dict['lineEdit_exp'] = str(self.ui.lineEdit_exp.text())

        # Lattice
        save_dict['lineEdit_a'] = str(self.ui.lineEdit_a.text())
        save_dict['lineEdit_b'] = str(self.ui.lineEdit_b.text())
        save_dict['lineEdit_c'] = str(self.ui.lineEdit_c.text())
        save_dict['lineEdit_alpha'] = str(self.ui.lineEdit_alpha.text())
        save_dict['lineEdit_beta'] = str(self.ui.lineEdit_beta.text())
        save_dict['lineEdit_gamma'] = str(self.ui.lineEdit_gamma.text())

        # Merge scan
        save_dict['lineEdit_listScansSliceView'] = str(self.ui.lineEdit_listScansSliceView.text())

        # Save to csv file
        if filename is None:
            # default
            save_dir = os.path.expanduser('~/.mantid/')
            if os.path.exists(save_dir) is False:
                os.mkdir(save_dir)
            filename = os.path.join(save_dir, 'session_backup.csv')
        # END-IF

        ofile = open(filename, 'w')
        writer = csv.writer(ofile)
        for key, value in save_dict.items():
            writer.writerow([key, value])
        ofile.close()

        return

    def menu_quit(self):
        """

        :return:
        """
        self.save_settings()
        self.close()

    def menu_pre_process(self):
        """
        blabla
        :return:
        """
        # initialize the pre processing window if it is not initialized
        reset_pre_process_window = False
        if self._preProcessWindow is None:
            # initialize the instance
            self._preProcessWindow = PreprocessWindow.ScanPreProcessWindow(self)
            self._preProcessWindow.setup(self._myControl)
            reset_pre_process_window = True

        # show the window
        self._preProcessWindow.show()

        # setup the parameters
        if reset_pre_process_window:
            exp_number = int(str(self.ui.lineEdit_exp.text()))
            det_size_str = str(self.ui.comboBox_detectorSize.currentText())
            det_size = int(det_size_str.split()[0])
            det_center = str(self.ui.lineEdit_infoDetCenter.text())
            # TODO/ISSUE/NOWNOW - Set up the other calibration parameters

            self._preProcessWindow.set_instrument_calibration(exp_number=exp_number, det_size=det_size,
                                                              det_center=det_center,
                                                              det_sample_distance=None, wave_length=None)
        # END-IF



        return

    def show_scan_pt_list(self):
        """ Show the range of Pt. in a scan
        :return:
        """
        # Get parameters
        status, inp_list = gutil.parse_integers_editors([self.ui.lineEdit_exp, self.ui.lineEdit_run])
        if status is False:
            self.pop_one_button_dialog(inp_list)
            return
        else:
            exp_no = inp_list[0]
            scan_no = inp_list[1]

        status, ret_obj = self._myControl.get_pt_numbers(exp_no, scan_no)

        # Form message
        if status is False:
            # Failed to get Pt. list
            error_message = ret_obj
            self.pop_one_button_dialog(error_message)
        else:
            # Form message
            pt_list = sorted(ret_obj)
            num_pts = len(pt_list)
            info = 'Exp %d Scan %d has %d Pt. ranging from %d to %d.\n' % (exp_no, scan_no, num_pts,
                                                                           pt_list[0], pt_list[-1])
            num_miss_pt = pt_list[-1] - pt_list[0] + 1 - num_pts
            if num_miss_pt > 0:
                info += 'There are %d Pt. skipped.\n' % num_miss_pt

            self.pop_one_button_dialog(info)

        return

    def set_ub_peak_table(self, peak_info):
        """
        Set up the table of peaks to calculate UB matrix
        Requirements: peak_info is a valid PeakInfo instance
        :param peak_info:
        :return:
        """
        # Check requirements
        assert isinstance(peak_info, r4c.PeakProcessRecord)

        # Get data
        exp_number, scan_number = peak_info.get_experiment_info()
        h, k, l = peak_info.get_hkl(user_hkl=False)
        q_x, q_y, q_z = peak_info.get_peak_centre()
        m1 = self._myControl.get_sample_log_value(exp_number, scan_number, 1, '_m1')
        # TODO/ISSUE/NOW consider user specified
        wave_length = hb3a_util.convert_to_wave_length(m1_position=m1)

        # Set to table
        status, err_msg = self.ui.tableWidget_peaksCalUB.add_peak(scan_number, (h, k, l), (q_x, q_y, q_z), m1,
                                                                  wave_length)
        if status is False:
            self.pop_one_button_dialog(err_msg)

        return

    def save_settings(self):
        """
        Save settings (parameter set) upon quiting
        :return:
        """
        settings = QtCore.QSettings()

        # directories
        local_spice_dir = str(self.ui.lineEdit_localSpiceDir.text())
        settings.setValue("local_spice_dir", local_spice_dir)
        work_dir = str(self.ui.lineEdit_workDir.text())
        settings.setValue('work_dir', work_dir)

        # experiment number
        exp_num = str(self.ui.lineEdit_exp.text())
        settings.setValue('exp_number', exp_num)

        # lattice parameters
        lattice_a = str(self.ui.lineEdit_a.text())
        settings.setValue('a', lattice_a)
        lattice_b = str(self.ui.lineEdit_b.text())
        settings.setValue('b', lattice_b)
        lattice_c = str(self.ui.lineEdit_c.text())
        settings.setValue('c', lattice_c)
        lattice_alpha = str(self.ui.lineEdit_alpha.text())
        settings.setValue('alpha', lattice_alpha)
        lattice_beta = str(self.ui.lineEdit_beta.text())
        settings.setValue('beta', lattice_beta)
        lattice_gamma = str(self.ui.lineEdit_gamma.text())
        settings.setValue('gamma', lattice_gamma)

        # calibrated instrument configurations
        user_wave_length = str(self.ui.lineEdit_userWaveLength.text())
        settings.setValue('wave_length', user_wave_length)

        det_row_center = str(self.ui.lineEdit_detCenterPixHorizontal.text())
        settings.setValue('row_center', det_row_center)

        det_col_center = str(self.ui.lineEdit_detCenterPixVertical.text())
        settings.setValue('col_center', det_col_center)

        det_sample_distance_str = str(self.ui.lineEdit_userDetSampleDistance.text())
        settings.setValue('det_sample_distance', det_sample_distance_str)

        # last project
        last_1_project_path = str(self.ui.label_last1Path.text())
        settings.setValue('last1path', last_1_project_path)

        return

    def load_settings(self):
        """
        Load QSettings from previous saved file
        :return:
        """
        settings = QtCore.QSettings()

        # directories
        try:
            spice_dir = settings.value('local_spice_dir', '')
            self.ui.lineEdit_localSpiceDir.setText(str(spice_dir))
            work_dir = settings.value('work_dir')
            self.ui.lineEdit_workDir.setText(str(work_dir))

            # experiment number
            exp_num = settings.value('exp_number')
            self.ui.lineEdit_exp.setText(str(exp_num))

            # lattice parameters
            lattice_a = settings.value('a')
            self.ui.lineEdit_a.setText(str(lattice_a))
            lattice_b = settings.value('b')
            self.ui.lineEdit_b.setText(str(lattice_b))
            lattice_c = settings.value('c')
            self.ui.lineEdit_c.setText(str(lattice_c))
            lattice_alpha = settings.value('alpha')
            self.ui.lineEdit_alpha.setText(str(lattice_alpha))
            lattice_beta = settings.value('beta')
            self.ui.lineEdit_beta.setText(str(lattice_beta))
            lattice_gamma = settings.value('gamma')
            self.ui.lineEdit_gamma.setText(str(lattice_gamma))

            # calibrated instrument configurations
            user_wave_length = settings.value('wave_length')
            self.ui.lineEdit_userWaveLength.setText(user_wave_length)

            det_row_center = settings.value('row_center')
            self.ui.lineEdit_detCenterPixHorizontal.setText(det_row_center)

            det_col_center = settings.value('col_center')
            self.ui.lineEdit_detCenterPixVertical.setText(det_col_center)

            det_sample_distance = settings.value('det_sample_distance')
            self.ui.lineEdit_userDetSampleDistance.setText(det_sample_distance)

            # last project
            last_1_project_path = str(settings.value('last1path'))
            self.ui.label_last1Path.setText(last_1_project_path)

        except TypeError as err:
            self.pop_one_button_dialog(str(err))
            return

        return

    def _get_lattice_parameters(self):
        """
        Get lattice parameters from GUI
        :return: (Boolean, Object).  True, 6-tuple as a, b, c, alpha, beta, gamm
                                     False: error message
        """
        status, ret_list = gutil.parse_float_editors([self.ui.lineEdit_a,
                                                      self.ui.lineEdit_b,
                                                      self.ui.lineEdit_c,
                                                      self.ui.lineEdit_alpha,
                                                      self.ui.lineEdit_beta,
                                                      self.ui.lineEdit_gamma])
        if status is False:
            err_msg = ret_list
            err_msg = 'Unable to parse unit cell due to %s' % err_msg
            return False, err_msg

        a, b, c, alpha, beta, gamma = ret_list

        return True, (a, b, c, alpha, beta, gamma)

    def _plot_raw_xml_2d(self, exp_no, scan_no, pt_no):
        """ Plot raw workspace from XML file for a measurement/pt.
        """
        # Check and load SPICE table file
        does_exist = self._myControl.does_spice_loaded(exp_no, scan_no)
        if does_exist is False:
            # Download data
            status, error_message = self._myControl.download_spice_file(exp_no, scan_no, over_write=False)
            if status is True:
                status, error_message = self._myControl.load_spice_scan_file(exp_no, scan_no)
                if status is False and self._allowDownload is False:
                    self.pop_one_button_dialog(error_message)
                    return
            else:
                self.pop_one_button_dialog(error_message)
                return
        # END-IF(does_exist)

        # Load Data for Pt's xml file
        does_exist = self._myControl.does_raw_loaded(exp_no, scan_no, pt_no)

        if does_exist is False:
            # Check whether needs to download
            status, error_message = self._myControl.download_spice_xml_file(scan_no, pt_no, exp_no=exp_no)
            if status is False:
                self.pop_one_button_dialog(error_message)
                return
            # Load SPICE xml file
            status, error_message = self._myControl.load_spice_xml_file(exp_no, scan_no, pt_no)
            if status is False:
                self.pop_one_button_dialog(error_message)
                return

        # Convert a list of vector to 2D numpy array for imshow()
        # Get data and plot
        raw_det_data = self._myControl.get_raw_detector_counts(exp_no, scan_no, pt_no)
        # raw_det_data = numpy.rot90(raw_det_data, 1)
        self.ui.graphicsView_detector2dPlot.clear_canvas()
        # get the configuration of detector from GUI
        #  FIXME/TODO/ISSUE/NOW/TODAY - use the detector size wrong!
        if 0:
            ret_obj = gutil.parse_integer_list(str(self.ui.lineEdit_detectorGeometry.text()), expected_size=2)
            x_max, y_max = ret_obj
        else:
            x_max, y_max = 256, 256

        self.ui.graphicsView_detector2dPlot.add_plot_2d(raw_det_data, x_min=0, x_max=x_max, y_min=0, y_max=y_max,
                                                        hold_prev_image=False)
        status, roi = self._myControl.get_region_of_interest(exp_no, scan_number=None)
        if status:
            self.ui.graphicsView_detector2dPlot.add_roi(roi[0], roi[1])
        else:
            error_msg = roi
            # self.pop_one_button_dialog(error_msg)
            print('[Error] %s' % error_msg)
        # END-IF

        # Information
        info = '%-10s: %d\n%-10s: %d\n%-10s: %d\n' % ('Exp', exp_no,
                                                      'Scan', scan_no,
                                                      'Pt', pt_no)
        self.ui.plainTextEdit_rawDataInformation.setPlainText(info)

        return

    def update_adding_peaks_status(self, exp_number, scan_number, progress):
        """
        Update the status for adding peak to UB matrix calculating
        :param exp_number:
        :param scan_number:
        :param progress:
        :return:
        """
        # show message to bar
        if scan_number < 0:
            message = 'Peak processing finished'
        else:
            message = 'Processing experiment %d scan %d starting from %s.' % (exp_number, scan_number,
                                                                              str(datetime.datetime.now()))
        self.ui.statusbar.showMessage(message)

        # update progress bar
        self.ui.progressBar_add_ub_peaks.setValue(progress)

        return

    def update_merge_value(self, exp_number, scan_number, sig_value, peak_centre, mode):
        """
        update the values of result from merging/integrating peaks
        :param exp_number:
        :param scan_number:
        :param sig_value:
        :param peak_centre:
        :param mode:
        :return:
        """
        # Process signals according to mode
        if mode == 0:
            # start of processing one peak
            progress = int(sig_value - 0.5)
            if progress == 0:
                # run start
                self._startMeringScans = time.clock()
                self._errorMessageEnsemble = ''

            self.ui.progressBar_mergeScans.setValue(progress)

        elif mode == 1:
            # receive signal from the end of processing one peak: complete the row
            # get the peak object
            peak_info_obj = self._myControl.get_peak_info(exp_number, scan_number)

            # get row number to set up the table
            try:
                row_number = self.ui.tableWidget_mergeScans.get_row_by_scan(scan_number)
            except RuntimeError as run_err:
                raise RuntimeError('Unable to find scan {0} in Peak-Processing table due to {1}.'
                                   ''.format(scan_number, run_err))

            # get peak: simple summation intensity
            intensity, int_std_dev = peak_info_obj.get_intensity('simple intensity', False)

            # check intensity value
            is_error = False
            if intensity < 0:
                # set to status
                error_msg = 'Negative intensity (simple): %.3f' % intensity
                self.ui.tableWidget_mergeScans.set_status(row_number=row_number, status=error_msg)
                # reset intensity to 0.
                intensity = 0.
                is_error = True
                int_std_dev = 0.

            # get the corrected value
            corrected_intensity = intensity * peak_info_obj.lorentz_correction_factor
            corrected_std_dev = int_std_dev * peak_info_obj.lorentz_correction_factor

            # status, error_msg = self._myControl.set_peak_intensity(exp_number, scan_number, intensity)
            # if status:
            #     # set the value to table
            self.ui.tableWidget_mergeScans.set_peak_intensity(row_number=row_number,
                                                              peak_intensity=intensity,
                                                              corrected_intensity=corrected_intensity,
                                                              standard_error=corrected_std_dev,
                                                              integrate_method='simple')

            if is_error:
                self.ui.tableWidget_mergeScans.set_status(row_number, 'Integration Error')
            else:
                self.ui.tableWidget_mergeScans.set_status(row_number, 'Integrated')

        elif mode == 2:
            # get signal from the end of all selected scans being integrated

            # apply Lorentz correction
            # self.ui_apply_lorentz_correction_mt()

            # set progress bar
            progress = int(sig_value+0.5)
            self.ui.progressBar_mergeScans.setValue(progress)

            # set message to status bar
            merge_run_end = time.clock()
            elapsed = merge_run_end - self._startMeringScans
            message = 'Peak integration is over. Used %.2f seconds' % elapsed
            self.ui.statusbar.showMessage(message)

            # pop error message if there is any
            if len(self._errorMessageEnsemble) > 0:
                self.pop_one_button_dialog(self._errorMessageEnsemble)

            # delete thread
            del self._myIntegratePeaksThread
            self._myIntegratePeaksThread = None

        # END-IF-ELSE (mode)

        return

    def update_merge_message(self, exp_number, scan_number, mode, message):
        """
        Update the merge-scan table for message such as error or etc.
        Note: the string passed from PyQt message is of type unicode but not string!
        :param exp_number:
        :param scan_number:
        :param mode:
        :param message:
        :return:
        """
        # check
        assert isinstance(exp_number, int), 'Experiment number must be integer.'
        assert isinstance(scan_number, int), 'Scan number must be integer.'
        assert isinstance(mode, int), 'Mode %s must be integer but not %s.' \
                                      '' % (str(mode), type(mode))
        assert isinstance(message, str) or isinstance(message, unicode),\
            'Message %s must be a string/unicode but not %s.' % (str(message), type(message))

        # passed value from PyQt signal might be a unicode code
        message = str(message)

        try:
            row_number = self.ui.tableWidget_mergeScans.get_row_by_scan(scan_number)
        except RuntimeError as run_err:
            self.pop_one_button_dialog(str(run_err))
            return

        # set intensity, state to table
        if mode == 0:
            # error message
            self.ui.tableWidget_mergeScans.set_peak_intensity(row_number, peak_intensity=0., corrected_intensity=0.,
                                                              standard_error=0., integrate_method='simple')
            self.ui.tableWidget_mergeScans.set_status(row_number=row_number, status=message)

            # set peak value
            status, ret_message = self._myControl.set_zero_peak_intensity(exp_number, scan_number)
            if not status:
                self.pop_one_button_dialog(ret_message)

        elif mode == 1:
            # merged workspace name
            merged_ws_name = message
            self.ui.tableWidget_mergeScans.set_ws_name(row_number=row_number, merged_md_name=merged_ws_name)

        else:
            raise RuntimeError('Peak-merging mode %d is not supported.' % mode)

        return

    def update_peak_added_info(self, int_msg, int_msg2):
        """
        Update the peak-being-added information
        :param int_msg:
        :param int_msg2:
        :return:
        """
        # get parameters passed
        exp_number = int_msg
        scan_number = int_msg2

        # get PeakInfo
        peak_info = self._myControl.get_peak_info(exp_number, scan_number)
        assert isinstance(peak_info, r4c.PeakProcessRecord)

        # add to table
        self.set_ub_peak_table(peak_info)

        return

    @property
    def ub_matrix_processing_table(self):
        """
        return the handler to the UB matrix
        :return:
        """
        return self.ui.tableWidget_peaksCalUB

    @property
    def working_directory(self):
        """
        return the current working directory
        :return:
        """
        return self._myControl._workDir<|MERGE_RESOLUTION|>--- conflicted
+++ resolved
@@ -24,6 +24,7 @@
 from HFIR_4Circle_Reduction import peak_integration_utility
 from HFIR_4Circle_Reduction import FindUBUtility
 from HFIR_4Circle_Reduction import message_dialog
+from HFIR_4Circle_Reduction import PreprocessWindow
 
 # import line for the UI python class
 from HFIR_4Circle_Reduction.ui_MainWindow import Ui_MainWindow
@@ -45,25 +46,6 @@
     NO_SCROLL = True
 else:
     NO_SCROLL = False
-
-<<<<<<< HEAD
-import guiutility as gutil
-import peakprocesshelper as peak_util
-import fourcircle_utility as hb3a_util
-import plot3dwindow
-from multi_threads_helpers import *
-import optimizelatticewindow as ol_window
-import viewspicedialog
-import peak_integration_utility
-import FindUBUtility
-import message_dialog
-import PreprocessWindow
-
-# import line for the UI python class
-from ui_MainWindow import Ui_MainWindow
-
-=======
->>>>>>> 81b9c3d5
 
 # define constants
 IndexFromSpice = 'From Spice (pre-defined)'
