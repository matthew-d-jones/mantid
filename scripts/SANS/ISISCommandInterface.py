﻿#pylint: disable=too-many-lines
#pylint: disable=invalid-name
"""
    Enables the SANS commands (listed at http://www.mantidproject.org/SANS) to
    be run
"""
import isis_instrument
from reducer_singleton import ReductionSingleton
from mantid.kernel import Logger
sanslog = Logger("SANS")

import isis_reduction_steps
import isis_reducer
from centre_finder import *
#import SANSReduction
from mantid.simpleapi import *
from mantid.api import WorkspaceGroup
import copy
from SANSadd2 import *
import SANSUtility as su
from SANSUtility import deprecated
import SANSUserFileParser as UserFileParser

# disable plotting if running outside Mantidplot
try:
    import mantidplot
except:
    mantidplot = None
    #this should happen when this is called from outside Mantidplot and only then,
    #the result is that attempting to plot will raise an exception
    pass

try:
    from PyQt4.QtGui import qApp
    def appwidgets():
        return qApp.allWidgets()
except ImportError:
    def appwidgets():
        return []

_VERBOSE_ = False
LAST_SAMPLE = None
def SetVerboseMode(state):
#TODO: this needs to be on the reducer
    _VERBOSE_ = state

# Print a message and log it if the
def _printMessage(msg, log = True, no_console=False):
    if log == True and _VERBOSE_ == True:
        sanslog.notice(msg)
    if not no_console:
        print msg

def issueWarning(msg):
    """
        Issues a Mantid message
        @param msg: message to be issued
    """
    isis_reduction_steps._issueWarning(msg)

def _refresh_singleton():
    ReductionSingleton.clean(isis_reducer.ISISReducer)
    ReductionSingleton().remove_settings()

def Clean():
    """
    An exposed command to allow cleaning of the reducer, and any related
    settings.
    """
    _refresh_singleton()

def SANS2D(idf_path=None):
    """
        Initialises the instrument settings for SANS2D
        @param idf_path :: optionally specify the path to the SANS2D IDF to use.
                           Uses default if none specified.
        @return True on success
    """
    _printMessage('SANS2D()')
    try:
        instrument = isis_instrument.SANS2D(idf_path)

        ReductionSingleton().set_instrument(instrument)
        config['default.instrument']='SANS2D'
    except:
        return False
    return True

def SANS2DTUBES():
    """
    Quick, temporary workaround for the IDF problem we're fixing in #9367.
    Simply pass the correct IDF to SANS2D().
    """
    return SANS2D("SANS2D_Definition_Tubes.xml")

def LOQ():
    """
        Initialises the instrument settings for LOQ
        @return True on success
    """
    _printMessage('LOQ()')
    try:
        instrument = isis_instrument.LOQ()

        ReductionSingleton().set_instrument(instrument)
        config['default.instrument']='LOQ'
    except:
        return False
    return True

def LARMOR():
    """
    Initialises the instrument settings for LARMOR
    @return True on success
    """
    _printMessage('LARMOR()')
    try:
        instrument = isis_instrument.LARMOR()

        ReductionSingleton().set_instrument(instrument)
        config['default.instrument']='LARMOR'
    except:
        return False
    return True

def Detector(det_name):
    """
        Sets the detector bank to use for the reduction e.g. 'front-detector'. The
        main detector is assumed if this line is not given
        @param det_name: the detector's name
    """
    _printMessage('Detector("' + det_name + '")')
    ReductionSingleton().instrument.setDetector(det_name)

def Mask(details):
    """
        Specify regions of the detector to mask using the same syntax
        as used in the user file
        @param details: a string that specifies masking as it would appear in a mask file
    """
    _printMessage('Mask("' + details + '")')
    ReductionSingleton().mask.parse_instruction(ReductionSingleton().instrument.name(),details)

def MaskFile(file_name):
    """
        Loads the settings file. The settings are loaded as soon as this line is encountered
        and are overridden by other Python commands
        @param file_name: the settings file
    """
    _printMessage('#Opening "'+file_name+'"')

    # ensure that no slice string is kept from previous executions.
    ReductionSingleton().setSlicesLimits("")

    ReductionSingleton().user_settings = isis_reduction_steps.UserFile(
        file_name)
    status = ReductionSingleton().user_settings.execute(
        ReductionSingleton(), None)
    _printMessage('#Success reading "'+file_name+'"'+' is '+str(status))
    return status

def SetMonitorSpectrum(specNum, interp=False):
    """
        Specifies the spectrum number of the spectrum that will be used to
        for monitor normalisation
        @param specNum: a spectrum number (1 or greater)
        @param interp: when rebinning the wavelength bins to match the main workspace, if use interpolation default no interpolation
    """
    ReductionSingleton().set_monitor_spectrum(specNum, interp)

def SetTransSpectrum(specNum, interp=False):
    ReductionSingleton().set_trans_spectrum(specNum, interp)

def SetSampleOffset(value):
    ReductionSingleton().instrument.set_sample_offset(value)

def Gravity(flag, extra_length = 0.0):
    _printMessage('Gravity(' + str(flag) + ', '+ str(extra_length) + ')')
    ReductionSingleton().to_Q.set_gravity(flag)
    ReductionSingleton().to_Q.set_extra_length(extra_length)

def SetFrontDetRescaleShift(scale=1.0, shift=0.0, fitScale=False, fitShift=False, qMin=None, qMax=None):
    """
        Stores property about the detector which is used to rescale and shift
        data in the bank after data have been reduced
        @param scale: Default to 1.0. Value to multiply data with
        @param shift: Default to 0.0. Value to add to data
        @param fitScale: Default is False. Whether or not to try and fit this param
        @param fitShift: Default is False. Whether or not to try and fit this param
        @param qMin: When set to None (default) then for fitting use the overlapping q region of front and rear detectors
        @param qMax: When set to None (default) then for fitting use the overlapping q region of front and rear detectors
    """
    ReductionSingleton().instrument.getDetector('FRONT').rescaleAndShift = ReductionSingleton().instrument.getDetector('FRONT')._RescaleAndShift(
        scale, shift, fitScale, fitShift, qMin, qMax)
    _printMessage('#Set front detector rescale/shift values')

def TransFit(mode,lambdamin=None,lambdamax=None, selector='BOTH'):
    """
        Sets the fit method to calculate the transmission fit and the wavelength range
        over which to do the fit. These arguments are passed to the algorithm
        CalculateTransmission. If mode is set to 'Off' then the unfitted workspace is
        used and lambdamin and max have no effect
        @param mode: can be 'Logarithmic' ('YLOG', 'LOG') 'OFF' ('CLEAR') or 'LINEAR' (STRAIGHT', LIN'), 'POLYNOMIAL2', 'POLYNOMIAL3', ...
        @param lambdamin: the lowest wavelength to use in any fit
        @param lambdamax: the end of the fit range
        @param selector: define for which transmission this fit specification is valid (BOTH, SAMPLE, CAN)
    """
    mode = str(mode).strip().upper()
    message = mode
    if lambdamin:
    	message += ', ' + str(lambdamin)
    if lambdamax:
    	message += ', ' + str(lambdamax)
    message += ', selector=' + selector
    _printMessage("TransFit(\"" + message + "\")")

    ReductionSingleton().set_trans_fit(lambdamin, lambdamax, mode, selector)

def TransWorkspace(sample, can = None):
    """
        Use a given workpspace that contains pre-calculated transmissions
        @param sample the workspace to use for the sample
        @param can calculated transmission for the can
    """
    ReductionSingleton().transmission_calculator.calculated_samp = sample
    ReductionSingleton().transmission_calculator.calculated_can = can

def _return_old_compatibility_assign_methods(ws_name):
    """For backward compatibility, AssignCan and AssignSample returns a tuple
    with workspace name and the log entry if available.

    In the future, those methods should return just workspace name
    """
    logs = ""
    if isinstance(ReductionSingleton().instrument, isis_instrument.SANS2D):
        try:
            logs = ReductionSingleton().instrument.get_detector_log(ws_name)
        except:
            pass
    return ws_name, logs

def AssignCan(can_run, reload = True, period = isis_reduction_steps.LoadRun.UNSET_PERIOD):
    """
        The can is a scattering run under the same conditions as the experimental run but the
        only the sample container is in the sample position. Hence allowing the effect of the
        container to be removed. The run is specified using instrumentrunnumber.extension,
        e.g. SANS2D7777.nxs. On calling this function the run is loaded to a workspace and the
        detector banks and other components moved as applicable. Currently only reload=true is
        supported.
        @param can_run: run number to analysis e.g. SANS2D7777.nxs
        @param reload: must be set to True
        @param period: the period (entry) number to load, default is the first period
    """
    mes = 'AssignCan("' + str(can_run) + '"'
    if period != isis_reduction_steps.LoadRun.UNSET_PERIOD:
        mes += ', ' + str(period)
    mes += ')'
    _printMessage(mes)

    ReductionSingleton().set_can(can_run, reload, period)
    return _return_old_compatibility_assign_methods(
        ReductionSingleton().get_can().wksp_name)

def TransmissionSample(sample, direct, reload = True, period_t = -1, period_d = -1):
    """
        Specify the transmission and direct runs for the sample
        @param sample: the transmission run
        @param direct: direct run
        @param reload: if to replace the workspace if it is already there
        @param period_t: the entry number of the transmission run (default single entry file)
        @param period_d: the entry number of the direct run (default single entry file)
    """
    _printMessage('TransmissionSample("' + str(sample) + '","' + str(direct) + '")')
    ReductionSingleton().set_trans_sample(sample, direct, reload, period_t, period_d)
    return ReductionSingleton().samp_trans_load.execute(\
                                        ReductionSingleton(), None)

def TransmissionCan(can, direct, reload = True, period_t = -1, period_d = -1):
    """
        Specify the transmission and direct runs for the can
        @param can: the transmission run
        @param direct: direct run
        @param reload: if to replace the workspace if it is already there
        @param period_t: the entry number of the transmission run (default single entry file)
        @param period_d: the entry number of the direct run (default single entry file)
    """
    _printMessage('TransmissionCan("' + str(can) + '","' + str(direct) + '")')
    ReductionSingleton().set_trans_can(can, direct, reload, period_t, period_d)
    return ReductionSingleton().can_trans_load.execute(\
                                            ReductionSingleton(), None)

def AssignSample(sample_run, reload = True, period = isis_reduction_steps.LoadRun.UNSET_PERIOD):
    """
        Specifies the run to analyse using the format instrumentrunnumber.extension,
        e.g. SANS2D7777.nxs. This is one of the few commands that executes Mantid algorithms
        when called. Currently only reload=true is supported.
        @param sample_run: run number to analysis e.g. SANS2D7777.nxs
        @param reload: must be set to True
        @param period: the period (entry) number to load, default is the first period
    """
    mes = 'AssignSample("' + str(sample_run) + '"'
    if period != isis_reduction_steps.LoadRun.UNSET_PERIOD:
        mes += ', ' + str(period)
    mes += ')'
    _printMessage(mes)

    ReductionSingleton().set_sample(sample_run, reload, period)

    global LAST_SAMPLE
    LAST_SAMPLE = ReductionSingleton().get_sample().wksp_name
    return _return_old_compatibility_assign_methods(LAST_SAMPLE)

def SetCentre(xcoord, ycoord, bank = 'rear'):
    """
    Configure the Beam Center position. It support the configuration of the centre for
    the both detectors bank (low-angle bank and high-angle bank detectors)

    It allows defining the position for both detector banks.
    :param xcoord: X position of beam center in the user coordinate system.
    :param ycoord: Y position of beam center in the user coordinate system.
    :param bank: The selected bank ('rear' - low angle or 'front' - high angle)
    Introduced #5942
    """
    _printMessage('SetCentre(' + str(xcoord) + ', ' + str(ycoord) + ')')
    # use the scale factors from the parameter file to scale correctly
    XSF = ReductionSingleton().inst.beam_centre_scale_factor1
    YSF = ReductionSingleton().inst.beam_centre_scale_factor2

    ReductionSingleton().set_beam_finder(isis_reduction_steps.BaseBeamFinder(\
                                float(xcoord)/XSF, float(ycoord)/YSF), bank)

def GetMismatchedDetList():
    """
        Return the list of mismatched detector names
    """
    return ReductionSingleton().instrument.get_marked_dets()

def WavRangeReduction(wav_start=None, wav_end=None, full_trans_wav=None, name_suffix=None, combineDet=None, resetSetup=True, out_fit_settings = dict()):
    """
        Run reduction from loading the raw data to calculating Q. Its optional arguments allows specifics
        details to be adjusted, and optionally the old setup is reset at the end. Note if FIT of RESCALE or SHIFT
        is selected then both REAR and FRONT detectors are both reduced EXCEPT if only the REAR detector is selected
        to be reduced

        @param wav_start: the first wavelength to be in the output data
        @param wav_end: the last wavelength in the output data
        @param full_trans_wav: if to use a wide wavelength range, the instrument's default wavelength range,
                               for the transmission correction, false by default
        @param name_suffix: append the created output workspace with this
        @param combineDet: combineDet can be one of the following:
                           'rear'                (run one reduction for the 'rear' detector data)
                           'front'               (run one reduction for the 'front' detector data, and rescale+shift 'front' data)
                           'both'                (run both the above two reductions)
                           'merged'              (run the same reductions as 'both' and additionally create a merged data workspace)
                            None                 (run one reduction for whatever detector has been set as the current detector
                                                  before running this method. If front apply rescale+shift)
        @param resetSetup: if true reset setup at the end
        @param out_fit_settings: An output parameter. It is used, specially when resetSetup is True, in order to remember the
                                 'scale and fit' of the fitting algorithm.
        @return Name of one of the workspaces created
    """
    _printMessage('WavRangeReduction(' + str(wav_start) + ', ' + str(wav_end) + ', '+str(full_trans_wav)+')')
    # these flags indicate if it is necessary to reduce the front bank, the rear bank and if it is supposed to merge them
    reduce_rear_flag = False
    reduce_front_flag = False
    merge_flag = False

    retWSname_rear, retWSname_front, retWSname_merged = ["", "", ""]

    # combineDet from None to 'rear' or 'front'
    if combineDet is None:
        if ReductionSingleton().instrument.cur_detector().isAlias('FRONT'):
            combineDet = 'front'
        else:
            combineDet = 'rear'

    if not full_trans_wav is None:
        ReductionSingleton().full_trans_wav = full_trans_wav

    ReductionSingleton().to_wavelen.set_range(wav_start, wav_end)

    rAnds = ReductionSingleton().instrument.getDetector('FRONT').rescaleAndShift
    # check if fit is required.
    fitRequired = False
    if rAnds.fitScale or rAnds.fitShift:
        fitRequired = True

    com_det_option = combineDet.lower()

    # the only special case where reduce rear is not required is
    # if the user chose to reduce front and does not require fit
    if not (com_det_option == 'front' and not fitRequired):
        reduce_rear_flag = True
    if com_det_option != 'rear':
        reduce_front_flag = True
    if com_det_option == 'merged':
        merge_flag = True

    #The shift and scale is always on the front detector.
    if not reduce_front_flag:
        fitRequired = False

    #To backup value of singleton which are temporarily modified in this method
    toRestoreAfterAnalysis = ReductionSingleton().instrument.cur_detector().name()
    toRestoreOutputParts = ReductionSingleton().to_Q.outputParts

    # if 'merged' then when cross section is calculated output the two individual parts
    # of the cross section. These additional outputs are required to calculate
    # the merged workspace
    if merge_flag:
        ReductionSingleton().to_Q.outputParts = True

    # do reduce rear bank data
    if reduce_rear_flag:
        ReductionSingleton().instrument.setDetector('rear')
        retWSname_rear = _WavRangeReduction(name_suffix)
        retWSname = retWSname_rear

    # do reduce front bank
    if reduce_front_flag:
        # it is necessary to replace the Singleton if a reduction was done before
        if reduce_rear_flag:
            # In this case, it is necessary to reload the files, in order to move the components to the
            # correct position defined by its get_beam_center. (ticket #5942)

            # first copy the settings
            ReductionSingleton.replace(ReductionSingleton().cur_settings())

            # for the LOQ instrument, if the beam centers are different, we have to reload the data.
            if ReductionSingleton().instrument._NAME == 'LOQ' and\
                ReductionSingleton().get_beam_center('rear') != ReductionSingleton().get_beam_center('front'):

                # It is necessary to reload sample, transmission and can files.
                #reload sample
                issueWarning('Trying to reload workspaces')
                ReductionSingleton().instrument.setDetector('front')
                ReductionSingleton()._sample_run.reload(ReductionSingleton())
                #reassign can
                if ReductionSingleton().get_can():
                    ReductionSingleton().get_can().reload(ReductionSingleton())
                if ReductionSingleton().samp_trans_load:
                    #refresh Transmission
                    ReductionSingleton().samp_trans_load.execute(ReductionSingleton(), None)
                if ReductionSingleton().can_trans_load:
                    ReductionSingleton().can_trans_load.execute(ReductionSingleton(),None)

        ReductionSingleton().instrument.setDetector('front')

        retWSname_front = _WavRangeReduction(name_suffix)
        retWSname = retWSname_front

    # do fit and scale if required
    if fitRequired:
        scale, shift = _fitRescaleAndShift(rAnds, retWSname_front, retWSname_rear)
        ReductionSingleton().instrument.getDetector('FRONT').rescaleAndShift.shift = shift
        ReductionSingleton().instrument.getDetector('FRONT').rescaleAndShift.scale = scale
        if scale < 0:
            issueWarning("Fit returned SCALE negative")

    shift = ReductionSingleton().instrument.getDetector('FRONT').rescaleAndShift.shift
    scale = ReductionSingleton().instrument.getDetector('FRONT').rescaleAndShift.scale

    # apply the merge algorithm
    if merge_flag:
        retWSname_merged = retWSname_rear
        if retWSname_merged.count('rear') == 1:
            retWSname_merged = retWSname_merged.replace('rear', 'merged')
        else:
            retWSname_merged = retWSname_merged + "_merged"

        Nf = mtd[retWSname_front+"_sumOfNormFactors"]
        Nr = mtd[retWSname_rear+"_sumOfNormFactors"]
        Cf = mtd[retWSname_front+"_sumOfCounts"]
        Cr = mtd[retWSname_rear+"_sumOfCounts"]
        consider_can = True
        try:
            Nf_can = mtd[retWSname_front+"_can_tmp_sumOfNormFactors"]
            Nr_can = mtd[retWSname_rear+"_can_tmp_sumOfNormFactors"]
            Cf_can = mtd[retWSname_front+"_can_tmp_sumOfCounts"]
            Cr_can = mtd[retWSname_rear+"_can_tmp_sumOfCounts"]
            if Cr_can is None:
                consider_can = False
        except KeyError :
            #The CAN was not specified
            consider_can = False


        fisF = mtd[retWSname_front]
        fisR = mtd[retWSname_rear]

        minQ = min(min(fisF.dataX(0)), min(fisR.dataX(0)))
        maxQ = max(max(fisF.dataX(0)), max(fisR.dataX(0)))

        if maxQ > minQ:
            #preparing the sample
            Nf = CropWorkspace(InputWorkspace=Nf, OutputWorkspace=Nf, XMin=minQ, XMax=maxQ)
            Nr = CropWorkspace(InputWorkspace=Nr, OutputWorkspace=Nr, XMin=minQ, XMax=maxQ)
            Cf = CropWorkspace(InputWorkspace=Cf, OutputWorkspace=Cf, XMin=minQ, XMax=maxQ)
            Cr = CropWorkspace(InputWorkspace=Cr, OutputWorkspace=Cr, XMin=minQ, XMax=maxQ)
            if consider_can:
                #preparing the can
                Nf_can = CropWorkspace(InputWorkspace=Nf_can, OutputWorkspace=Nf_can, XMin=minQ, XMax=maxQ)
                Nr_can = CropWorkspace(InputWorkspace=Nr_can, OutputWorkspace=Nr_can, XMin=minQ, XMax=maxQ)
                Cf_can = CropWorkspace(InputWorkspace=Cf_can, OutputWorkspace=Cf_can, XMin=minQ, XMax=maxQ)
                Cr_can = CropWorkspace(InputWorkspace=Cr_can, OutputWorkspace=Cr_can, XMin=minQ, XMax=maxQ)

            # We want: (Cf+shift*Nf+Cr)/(Nf/scale + Nr)
            shifted_norm_front = Scale(InputWorkspace = Nf, Operation = "Multiply", Factor = shift)
            scaled_norm_front = Scale(InputWorkspace = Nf, Operation = "Multiply", Factor = (1./scale))
            dividend = Cf + shifted_norm_front + Cr
            divisor = scaled_norm_front + Nr
            mergedQ = dividend/divisor

            DeleteWorkspace(dividend)
            DeleteWorkspace(divisor)
            DeleteWorkspace(scaled_norm_front)
            DeleteWorkspace(shifted_norm_front)

            if consider_can:
                mergedQ -= (Cf_can+Cr_can)/(Nf_can/scale + Nr_can)

            # We need to correct the errors. Note that the Can contribution is ignored here.
            su.correct_q_resolution_for_merged(count_ws_front = Cf,
                                               count_ws_rear = Cr,
                                               output_ws = mergedQ,
                                               scale = scale)
            RenameWorkspace(InputWorkspace=mergedQ,OutputWorkspace= retWSname_merged)

            # save the properties Transmission and TransmissionCan inside the merged workspace
            # get these values from the rear_workspace because they are the same value as the front one.
            # ticket #6929
            rear_ws = mtd[retWSname_rear]
            for prop in ['Transmission','TransmissionCan']:
                if rear_ws.getRun().hasProperty(prop):
                    ws_name = rear_ws.getRun().getLogData(prop).value
                    if mtd.doesExist(ws_name): # ensure the workspace has not been deleted
                        AddSampleLog(Workspace=retWSname_merged,LogName= prop, LogText=ws_name)
        else:
            issueWarning('rear and front data has no overlapping q-region. Merged workspace no calculated')

        delete_workspaces(retWSname_rear+"_sumOfCounts")
        delete_workspaces(retWSname_rear+"_sumOfNormFactors")
        delete_workspaces(retWSname_front+"_sumOfCounts")
        delete_workspaces(retWSname_front+"_sumOfNormFactors")
        if consider_can:
            delete_workspaces(retWSname_front+"_can_tmp_sumOfNormFactors")
            delete_workspaces(retWSname_rear+"_can_tmp_sumOfNormFactors")
            delete_workspaces(retWSname_front+"_can_tmp_sumOfCounts")
            delete_workspaces(retWSname_rear+"_can_tmp_sumOfCounts")

        retWSname = retWSname_merged

    #applying scale and shift on the front detector reduced data
    if reduce_front_flag:
        frontWS = mtd[retWSname_front]
        buffer = Scale(InputWorkspace = frontWS, Operation = "Add", Factor = shift)
        frontWS = Scale(InputWorkspace = buffer, Operation = "Multiply", Factor = scale)
        RenameWorkspace(InputWorkspace=frontWS,OutputWorkspace= retWSname_front)
        DeleteWorkspace(buffer)

    # finished calculating cross section so can restore these value
    ReductionSingleton().to_Q.outputParts = toRestoreOutputParts
    ReductionSingleton().instrument.setDetector(toRestoreAfterAnalysis)

    # update the scale and shift values of out_fit_settings
    out_fit_settings['scale'] = ReductionSingleton().instrument.getDetector('FRONT').rescaleAndShift.scale
    out_fit_settings['shift'] = ReductionSingleton().instrument.getDetector('FRONT').rescaleAndShift.shift

    if resetSetup:
        _refresh_singleton()

    # Relabel the YUnit of the resulting workspaces before we return anything.
    # Depending on the given options, we may have rear, front and merged
    # workspaces to handle.  These may also be WorkspaceGroups.
    for ws_name in [retWSname_rear, retWSname_front, retWSname_merged]:
        if not ws_name in mtd:
            continue
        ws = mtd[ws_name]
        if isinstance(ws, WorkspaceGroup):
            relabel_ws_list = [mtd[name] for name in ws.getNames()]
        else:
            relabel_ws_list = [ws]
        for relabel_ws in relabel_ws_list:
            relabel_ws.setYUnitLabel("I(q) (cm-1)")

    return retWSname

def _fitRescaleAndShift(rAnds, frontData, rearData):
    """
        Fit rear data to FRONTnew(Q) = ( FRONT(Q) + SHIFT )xRESCALE,
        FRONT(Q) is the frontData argument. Returns scale and shift

        @param rAnds: A DetectorBank -> _RescaleAndShift structure
        @param frontData: Reduced front data
        @param rearData: Reduced rear data
    """
    if rAnds.fitScale==False and rAnds.fitShift==False:
        return rAnds.scale, rAnds.shift

    # We need to make sure at this point that the workspaces are 1D. We
    # don't really know how to match the workspaces for the 2D case.
    if not su.is_1D_workspace(mtd[frontData]) or not su.is_1D_workspace(mtd[rearData]):
        sanslog.warning("Request to perform a fit to find the shift and scale values for"
                        "a non-1D workspace is not possible. Default values are provided.")
        scale = rAnds.scale
        shift = rAnds.shift
        if scale is not None and shift is not None:
            return scale, shift
        else:
            return 1.0, 0.0

    # We need to make suret that the fitting only occurs in the y direction
    constant_x_shift_and_scale = ', f0.Shift=0.0, f0.XScaling=1.0'

    # Determine the StartQ and EndQ values
    q_min, q_max = su.get_start_q_and_end_q_values(rear_data_name = rearData, front_data_name = frontData, rescale_shift = rAnds)

    # We need to transfer the errors from the front data to the rear data, as we are using the the front data as a model, but
    # we want to take into account the errors of both workspaces.
    front_data_corrected, rear_data_corrected = su.get_error_corrected_front_and_rear_data_sets(frontData, rearData, q_min, q_max)

    #TODO: we should allow the user to add constraints?
    if rAnds.fitScale==False:
        Fit(InputWorkspace=rear_data_corrected.name(),
            Function='name=TabulatedFunction, Workspace="' + front_data_corrected.name() +'"' + ";name=FlatBackground",
            Ties='f0.Scaling='+str(rAnds.scale)+ constant_x_shift_and_scale,
            Output="__fitRescaleAndShift", StartX=q_min, EndX=q_max)
    elif rAnds.fitShift==False:
        Fit(InputWorkspace=rear_data_corrected.name(),
            Function='name=TabulatedFunction, Workspace="' + str(front_data_corrected.name()) + '"' + ";name=FlatBackground",
            Ties='f1.A0=' + str(rAnds.shift) + '*f0.Scaling' + constant_x_shift_and_scale,
            Output="__fitRescaleAndShift", StartX=q_min, EndX=q_max)
    else:
        Fit(InputWorkspace=rear_data_corrected.name(),
            Function='name=TabulatedFunction, Workspace="' + str(front_data_corrected.name()) + '"' + ";name=FlatBackground",
            Ties = 'f0.Shift=0.0, f0.XScaling=1.0',
            Output="__fitRescaleAndShift", StartX=q_min, EndX=q_max)

    param = mtd['__fitRescaleAndShift_Parameters']

    # The outparameters are:
    # 1. Scaling in y direction
    # 2. Shift in x direction
    # 3. Scaling in x direction
    # 4. Shift in y direction
    # 5. Chi^2 value
    row0 = param.row(0).items()
    row3 = param.row(3).items()
    row4 = param.row(4).items()

    scale = row0[1][1]
    # In order to determine the shift, we need to remove the scale factor
    shift = row3[1][1]/scale
    chiSquared = row4[1][1]

    fitSuccess = True
    if not chiSquared > 0:
        issueWarning("Can't fit front detector RESCALE or SHIFT. Use non fitted values")
        fitSuccess = False
    if scale == 0.0:
        issueWarning("front detector RESCALE fitted to zero. Use non fitted values")
        fitSuccess = False

    if fitSuccess == False:
        return rAnds.scale, rAnds.shift

    delete_workspaces('__fitRescaleAndShift_Parameters')
    delete_workspaces('__fitRescaleAndShift_NormalisedCovarianceMatrix')
    delete_workspaces('__fitRescaleAndShift_Workspace')
    delete_workspaces(rear_data_corrected.name())
    delete_workspaces(front_data_corrected.name())

    return scale, shift

def _WavRangeReduction(name_suffix=None):
    """
        Run a reduction that has been set up, from loading the raw data to calculating Q
    """
    def _setUpPeriod(period):
        assert ReductionSingleton().get_sample().loader.move2ws(period)
        can = ReductionSingleton().get_can()
        if can and can.loader.periods_in_file > 1:
            can.loader.move2ws(period)

        for trans in [ReductionSingleton().samp_trans_load, ReductionSingleton().can_trans_load]:
            if trans and trans.direct.periods_in_file > 1 and trans.trans.periods_in_file > 1:
                trans.direct.move2ws(period)
                trans.trans.move2next(period)
        return

    def _applySuffix(result, name_suffix):
        if name_suffix:
            old = result
            result += name_suffix
            RenameWorkspace(InputWorkspace=old,OutputWorkspace= result)
        return result

    def _common_substring(val1, val2):
        l = []
        for i in range(len(val1)):
            if val1[i]==val2[i]:
                l.append(val1[i])
            else:
                return ''.join(l)

    def _group_workspaces(list_of_values, outputname):
        allnames = ','.join(list_of_values)
        GroupWorkspaces(InputWorkspaces=allnames, OutputWorkspace=outputname)

    def _reduceAllSlices():
        if ReductionSingleton().getNumSlices() > 1:
            slices = []
            for index in range(ReductionSingleton().getNumSlices()):
                ReductionSingleton().setSliceIndex(index)
                slices.append(ReductionSingleton()._reduce())
            ReductionSingleton().setSliceIndex(0)
            group_name = _common_substring(slices[0], slices[1])
            if group_name[-2] == "_":
                group_name = group_name[:-2]
            _group_workspaces(slices, group_name)
            return group_name
        else:
            return ReductionSingleton()._reduce()



    result = ""
    if ReductionSingleton().get_sample().loader.periods_in_file == 1:
        result = _reduceAllSlices()
        return _applySuffix(result, name_suffix)

    calculated = []
    try:
        for period in ReductionSingleton().get_sample().loader.entries:
            _setUpPeriod(period)
            calculated.append(_reduceAllSlices())

    finally:
        if len(calculated) > 0:
            result = ReductionSingleton().get_out_ws_name(show_period=False)
            _group_workspaces(calculated, result)

    return _applySuffix(result, name_suffix)

def delete_workspaces(workspaces):
    """
        Delete the list of workspaces if possible but fail siliently if there is
        a problem
        @param workspaces: the list to delete
    """
    if type(workspaces) != type(list()):
        if type(workspaces) != type(tuple()):
            workspaces = [workspaces]

    for wksp in workspaces:
        if wksp and wksp in mtd:
            try:
                DeleteWorkspace(Workspace=wksp)
            except:
                #we're only deleting to save memory, if the workspace really won't delete leave it
                pass

def CompWavRanges(wavelens, plot=True, combineDet=None, resetSetup=True):
    """
        Compares the momentum transfer results calculated from different wavelength ranges. Given
        the list of wave ranges [a, b, c] it reduces for wavelengths a-b, b-c and a-c.
        @param wavelens: the list of wavelength ranges
        @param plot: set this to true to plot the result (must be run in Mantid), default is true
        @param combineDet: see description in WavRangeReduction
        @param resetSetup: if true reset setup at the end
    """

    _printMessage('CompWavRanges( %s,plot=%s)'%(str(wavelens),plot))

    #this only makes sense for 1D reductions
    if ReductionSingleton().to_Q.output_type == '2D':
        issueWarning('This wave ranges check is a 1D analysis, ignoring 2D setting')
        _printMessage('Set1D()')
        ReductionSingleton().to_Q.output_type = '1D'

    if type(wavelens) != type([]) or len(wavelens) < 2:
        if type(wavelens) != type((1,)):
            raise RuntimeError('Error CompWavRanges() requires a list of wavelengths between which reductions will be performed.')


    calculated = [WavRangeReduction(wav_start=wavelens[0], wav_end=wavelens[len(wavelens)-1], combineDet=combineDet,resetSetup=False)]
    for i in range(0, len(wavelens)-1):
        calculated.append(WavRangeReduction(wav_start=wavelens[i], wav_end=wavelens[i+1], combineDet=combineDet, resetSetup=False))

    if resetSetup:
        _refresh_singleton()

    if plot and mantidplot:
        mantidplot.plotSpectrum(calculated, 0)

    #return just the workspace name of the full range
    return calculated[0]

def PhiRanges(phis, plot=True):
    """
        Given a list of phi ranges [a, b, c, d] it reduces in the phi ranges a-b and c-d
        @param phis: the list of phi ranges
        @param plot: set this to true to plot the result (must be run in Mantid), default is true
    """

    _printMessage('PhiRanges( %s,plot=%s)'%(str(phis),plot))

    #todo covert their string into Python array

    if len(phis)/2 != float(len(phis))/2.:
        raise RuntimeError('Phi ranges must be given as pairs')

    try:
        #run the reductions, calculated will be an array with the names of all the workspaces produced
        calculated = []
        for i in range(0, len(phis), 2):
            SetPhiLimit(phis[i],phis[i+1])
            #reducedResult = ReductionSingleton()._reduce()
            #RenameWorkspace(reducedResult,'bob')
            #calculated.append(reducedResult)
            calculated.append(ReductionSingleton()._reduce())
            ReductionSingleton.replace(ReductionSingleton().cur_settings())
    finally:
        _refresh_singleton()

    if plot and mantidplot:
        mantidplot.plotSpectrum(calculated, 0)

    #return just the workspace name of the full range
    return calculated[0]

def Reduce():
    try:
        result = ReductionSingleton()._reduce()
    finally:
        _refresh_singleton()

    return result

def _SetWavelengthRange(start, end):
    ReductionSingleton().to_wavelen.set_range(start, end)

def Set1D():
    _printMessage('Set1D()')
    ReductionSingleton().set_Q_output_type('1D')

def Set2D():
    _printMessage('Set2D()')
    ReductionSingleton().set_Q_output_type('2D')

def SetDetectorFloodFile(filename, detector_name="REAR"):
    ReductionSingleton().prep_normalize.setPixelCorrFile(filename, detector_name)

def SetPhiLimit(phimin, phimax, use_mirror=True):
    """
        Call this function to restrict the analyse segments of the detector. Phimin and
        phimax define the limits of the segment where phi=0 is the -x axis and phi = 90
        is the y-axis. Setting use_mirror to true includes a second segment to be included
        it is the same as the first but rotated 180 degrees.
        @param phimin: the minimum phi angle to include
        @param phimax: the upper limit on phi for the segment
        @param use_mirror: when True (default) another segment is included, rotated 180 degrees from the first
    """
    _printMessage("SetPhiLimit(" + str(phimin) + ', ' + str(phimax) + ',use_mirror='+str(use_mirror)+')')
    #a beam centre of [0,0,0] makes sense if the detector has been moved such that beam centre is at [0,0,0]
    ReductionSingleton().mask.set_phi_limit(phimin, phimax, use_mirror)

def SetDetectorOffsets(bank, x, y, z, rot, radius, side, xtilt=0.0, ytilt=0.0 ):
    # 10/03/15 RKH added 2 more parameters - xtilt & ytilt
    """
        Adjust detector position away from position defined in IDF. On SANS2D the detector
        banks can be moved around. This method allows fine adjustments of detector bank position
        in the same way as the DET/CORR userfile command works. Hence please see
        http://www.mantidproject.org/SANS_User_File_Commands#DET for details.

        Note, for now, this command will only have an effect on runs loaded
        after this command have been executed (because it is when runs are loaded
        that components are moved away from the positions set in the IDF)

        @param bank: Must be either 'front' or 'rear' (not case sensitive)
        @param x: shift in mm
        @param y: shift in mm
        @param z: shift in mm
        @param rot: shift in degrees
        @param radius: shift in mm
        @param side: shift in mm
        @param side: xtilt in degrees
        @param side: ytilt in degrees
    """
    _printMessage("SetDetectorOffsets(" + str(bank) + ', ' + str(x)
                  + ','+str(y) + ',' + str(z) + ',' + str(rot)
                  + ',' + str(radius) + ',' + str(side) + ',' + str(xtilt)+ ',' + str(ytilt) +')')

    detector = ReductionSingleton().instrument.getDetector(bank)
    detector.x_corr = x
    detector.y_corr = y
    detector.z_corr = z
    detector.rot_corr = rot
    detector.radius_corr = radius
    detector.side_corr = side
	# 10/03/15 RKH add 2 more
    detector.x_tilt = xtilt
    detector.y_tilt = ytilt

def SetCorrectionFile(bank, filename):
    # 10/03/15 RKH, create a new routine that allows change of "direct beam file" = correction file,
    # for a given detector, this simplify the iterative process used to adjust it.
    # Will still have to keep changing the name of the file
    # for each iteratiom to avoid Mantid using a cached version, but can then use
    # only a single user (=mask) file for each set of iterations.
    # Modelled this on SetDetectorOffsets above ...
    """
        @param bank: Must be either 'front' or 'rear' (not case sensitive)
        @param filename: self explanatory
    """
    _printMessage("SetCorrectionFile(" + str(bank) + ', ' + filename +')')

    detector = ReductionSingleton().instrument.getDetector(bank)
    detector.correction_file = filename

def LimitsR(rmin, rmax, quiet=False, reducer=None):
    if reducer == None:
        reducer = ReductionSingleton().reference()

    if not quiet:
        _printMessage('LimitsR(' + str(rmin) + ', ' +str(rmax) + ')', reducer)

    reducer.mask.set_radi(rmin, rmax)
    reducer.CENT_FIND_RMIN = float(rmin)/1000.
    reducer.CENT_FIND_RMAX = float(rmax)/1000.

def LimitsWav(lmin, lmax, step, bin_type):
    _printMessage('LimitsWav(' + str(lmin) + ', ' + str(lmax) + ', ' + str(step) + ', '  + bin_type + ')')

    if  bin_type.upper().strip() == 'LINEAR':
        bin_type = 'LIN'
    if  bin_type.upper().strip() == 'LOGARITHMIC':
        bin_type = 'LOG'

    if bin_type == 'LOG':
        bin_sym = '-'
    else:
        bin_sym = ''

    ReductionSingleton().to_wavelen.set_rebin(lmin, bin_sym + str(step), lmax)

def LimitsQXY(qmin, qmax, step, type):
    """
        To set the bin parameters for the algorithm Qxy()
        @param qmin: the first Q value to include
        @param qmaz: the last Q value to include
        @param step: bin width
        @param type: pass LOG for logarithmic binning
    """
    _printMessage('LimitsQXY(' + str(qmin) + ', ' + str(qmax) +', ' + str(step) + ', ' + str(type) + ')')
    settings = ReductionSingleton().user_settings
    if settings is None:
        raise RuntimeError('MaskFile() first')

    settings.readLimitValues('L/QXY ' + str(qmin) + ' ' + str(qmax) + ' ' + str(step) + '/'  + type, ReductionSingleton())

def SetEventSlices(input_str):
    """
    """
    ReductionSingleton().setSlicesLimits(input_str)


def PlotResult(workspace, canvas=None):
    """
        Draws a graph of the passed workspace. If the workspace is 2D (has many spectra
        a contour plot is written
        @param workspace: a workspace name or handle to plot
        @param canvas: optional handle to an existing graph to write the plot to
        @return: a handle to the graph that was written to
    """
    if not mantidplot:
        issueWarning('Plot functions are not available, is this being run from outside Mantidplot?')
        return

    #ensure that we are dealing with a workspace handle rather than its name
    workspace = mtd[str(workspace)]
    if isinstance(workspace, WorkspaceGroup):
        numSpecs = workspace[0].getNumberHistograms()
    else:
        numSpecs = workspace.getNumberHistograms()

    if numSpecs == 1:
        graph = mantidplot.plotSpectrum(workspace,0)
    else:
        graph = mantidplot.importMatrixWorkspace(workspace.getName()).plotGraph2D()

    if not canvas is None:
        #we were given a handle to an existing graph, use it
        mantidplot.mergePlots(canvas, graph)
        graph = canvas

    return graph

##################### View mask details #####################################################

def DisplayMask(mask_worksp=None):
    """
        Displays masking by applying it to a workspace and displaying
        it in instrument view. If no workspace is passed a copy of the
        sample workspace is used, unless no sample was loaded and then
        an empty instrument will be shown
        @param mask_worksp: optional this named workspace will be modified and should be from the currently selected instrument
        @return the name of the workspace that was displayed
    """
    #this will be copied from a sample work space if one exists
    counts_data = None
    instrument = ReductionSingleton().instrument

    if not mask_worksp:
        mask_worksp = '__CurrentMask'
        samp = LAST_SAMPLE

        if samp:
            CloneWorkspace(InputWorkspace=samp, OutputWorkspace=mask_worksp)

            if su.isEventWorkspace(samp):
                assert samp + "_monitors" in mtd
                CloneWorkspace(InputWorkspace=samp + "_monitors",
                               OutputWorkspace=mask_worksp + "_monitors")
                su.fromEvent2Histogram(mask_worksp, mtd[mask_worksp + "_monitors"])

            counts_data = '__DisplayMasked_tempory_wksp'
            Integration(InputWorkspace=mask_worksp,OutputWorkspace= counts_data)
        else:
            msg = 'Cannot display the mask without a sample workspace'
            _printMessage(msg, log = True, no_console=False)
            return

    ReductionSingleton().mask.display(mask_worksp, ReductionSingleton(), counts_data)
    if counts_data:
        DeleteWorkspace(counts_data)

    return mask_worksp

# Print a test script for Colette if asked
def createColetteScript(inputdata, format, reduced, centreit , plotresults, csvfile = '', savepath = ''):
    script = ''
    if csvfile != '':
        script += '[COLETTE]  @ ' + csvfile + '\n'
    file_1 = inputdata['sample_sans'] + format
    script += '[COLETTE]  ASSIGN/SAMPLE ' + file_1 + '\n'
    file_1 = inputdata['sample_trans'] + format
    file_2 = inputdata['sample_direct_beam'] + format
    if file_1 != format and file_2 != format:
        script += '[COLETTE]  TRANSMISSION/SAMPLE/MEASURED ' + file_1 + ' ' + file_2 + '\n'
    file_1 = inputdata['can_sans'] + format
    if file_1 != format:
        script +='[COLETTE]  ASSIGN/CAN ' + file_1 + '\n'
    file_1 = inputdata['can_trans'] + format
    file_2 = inputdata['can_direct_beam'] + format
    if file_1 != format and file_2 != format:
        script += '[COLETTE]  TRANSMISSION/CAN/MEASURED ' + file_1 + ' ' + file_2 + '\n'
    if centreit:
        script += '[COLETTE]  FIT/MIDDLE'
    # Parameters
    script += '[COLETTE]  LIMIT/RADIUS ' + str(ReductionSingleton().mask.min_radius)
    script += ' ' + str(ReductionSingleton().mask.max_radius) + '\n'
    script += '[COLETTE]  LIMIT/WAVELENGTH ' + ReductionSingleton().to_wavelen.get_range() + '\n'
    if ReductionSingleton().DWAV <  0:
        script += '[COLETTE]  STEP/WAVELENGTH/LOGARITHMIC ' + str(ReductionSingleton().to_wavelen.w_step)[1:] + '\n'
    else:
        script += '[COLETTE]  STEP/WAVELENGTH/LINEAR ' + str(ReductionSingleton().to_wavelen.w_step) + '\n'
    # For the moment treat the rebin string as min/max/step
    qbins = ReductionSingleton().Q_REBEIN.split(",")
    nbins = len(qbins)
    if ReductionSingleton().to_Q.output_type == '1D':
        script += '[COLETTE]  LIMIT/Q ' + str(qbins[0]) + ' ' + str(qbins[nbins-1]) + '\n'
        dq = float(qbins[1])
        if dq <  0:
            script += '[COLETTE]  STEP/Q/LOGARITHMIC ' + str(dq)[1:] + '\n'
        else:
            script += '[COLETTE]  STEP/Q/LINEAR ' + str(dq) + '\n'
    else:
        script += '[COLETTE]  LIMIT/QXY ' + str(0.0) + ' ' + str(ReductionSingleton().QXY2) + '\n'
        if ReductionSingleton().DQXY <  0:
            script += '[COLETTE]  STEP/QXY/LOGARITHMIC ' + str(ReductionSingleton().DQXY)[1:] + '\n'
        else:
            script += '[COLETTE]  STEP/QXY/LINEAR ' + str(ReductionSingleton().DQXY) + '\n'

    # Correct
    script += '[COLETTE] CORRECT\n'
    if plotresults:
        script += '[COLETTE]  DISPLAY/HISTOGRAM ' + reduced + '\n'
    if savepath != '':
        script += '[COLETTE]  WRITE/LOQ ' + reduced + ' ' + savepath + '\n'

    return script

def FindBeamCentre(rlow, rupp, MaxIter = 10, xstart = None, ystart = None, tolerance=1.251e-4, find_direction = FindDirectionEnum.ALL):
    """
        Estimates the location of the effective beam centre given a good initial estimate. For more
        information go to this page
        mantidproject.org/Using_the_SANS_GUI_Beam_Centre_Finder
        @param rlow: mask around the (estimated) centre to this radius (in millimetres)
        @param rupp: don't include further out than this distance (mm) from the centre point
        @param MaxInter: don't calculate more than this number of iterations (default = 10)
        @param xstart: initial guess for the horizontal distance of the beam centre
                       from the detector centre in meters (default the values in the mask file), or in the
                       case of rotated instruments a rotation about the y axis. The unit is degree/XSF
        @param ystart: initial guess for the distance of the beam centre from the detector centre
                       vertically in metres (default the values in the mask file)
        @param tolerance: define the precision of the search. If the step is smaller than the
                          tolerance, it will be considered stop searching the centre (default=1.251e-4 or 1.251um)
        @param find_only: if only Up/Down or only Left/Right is
                          required then variable is set to
        @return: the best guess for the beam centre point
    """
    COORD1STEP = ReductionSingleton().inst.cen_find_step
    COORD2STEP = ReductionSingleton().inst.cen_find_step2

    XSF = ReductionSingleton().inst.beam_centre_scale_factor1
    YSF = ReductionSingleton().inst.beam_centre_scale_factor2
    coord1_scale_factor = XSF
    coord2_scale_factor = YSF

    # Here we have to be careful as the original position can be either in [m, m] or [degree, m], we need to make sure
    # that we are consistent to not mix with [degree/XSF, m]
    original = ReductionSingleton().get_instrument().cur_detector_position(ReductionSingleton().get_sample().get_wksp_name())

    if ReductionSingleton().instrument.lowAngDetSet:
        det_bank = 'rear'
    else:
        det_bank = 'front'

    if xstart or ystart:
        ReductionSingleton().set_beam_finder(
            isis_reduction_steps.BaseBeamFinder(\
            float(xstart), float(ystart)),det_bank)

    beamcoords = ReductionSingleton().get_beam_center()

    #remove this if we know running the Reducer() doesn't change i.e. all execute() methods are const
    centre_reduction = copy.deepcopy(ReductionSingleton().reference())
    LimitsR(str(float(rlow)), str(float(rupp)), quiet=True, reducer=centre_reduction)

    # Create an object which handles the positions and increments
    centre_positioner = CentrePositioner(reducer = centre_reduction,
                                         position_type = find_direction,
                                         coord1_start = beamcoords[0],
                                         coord2_start = beamcoords[1],
                                         coord1_step = COORD1STEP,
                                         coord2_step = COORD2STEP,
                                         tolerance = tolerance)

    # Produce the initial position
    COORD1NEW, COORD2NEW = centre_positioner.produce_initial_position()

    # Set the CentreFinder
    sign_policy = centre_positioner.produce_sign_policy()
    centre = CentreFinder(original, sign_policy, find_direction)

    # Produce a logger for this the Beam Centre Finder
    beam_center_logger = BeamCenterLogger(centre_reduction,
                                          coord1_scale_factor,
                                          coord2_scale_factor)

    # this function moves the detector to the beam center positions defined above and
    # returns an estimate of where the beam center is relative to the new center
    resCoord1_old, resCoord2_old = centre.SeekCentre(centre_reduction, [COORD1NEW, COORD2NEW])
    centre_reduction = copy.deepcopy(ReductionSingleton().reference())
    LimitsR(str(float(rlow)), str(float(rupp)), quiet=True, reducer=centre_reduction)
    beam_center_logger.report_status(0, original[0], original[1], resCoord1_old, resCoord2_old)

    # If we have 0 iterations then we should return here. At this point the
    # Left/Right/Up/Down workspaces have been already created by the SeekCentre function.
    if MaxIter <= 0:
        zero_iterations_msg = ("You have selected 0 iterations. The beam centre" +
                               "will be positioned at (" + str(xstart) + ", " + str(ystart) +")")
        beam_center_logger.report(zero_iterations_msg)
        return xstart, ystart

    beam_center_logger.report_init(COORD1NEW, COORD2NEW)

    # take first trial step
    COORD1NEW, COORD2NEW = centre_positioner.increment_position(COORD1NEW, COORD2NEW)
    graph_handle = None
    it = 0
    for i in range(1, MaxIter+1):
        it = i
        centre_reduction.set_beam_finder(
            isis_reduction_steps.BaseBeamFinder(COORD1NEW, COORD2NEW), det_bank)
        resCoord1, resCoord2 = centre.SeekCentre(centre_reduction, [COORD1NEW, COORD2NEW])

        centre_reduction = copy.deepcopy(ReductionSingleton().reference())
        LimitsR(str(float(rlow)), str(float(rupp)), quiet=True, reducer=centre_reduction)

        beam_center_logger.report_status(it, COORD1NEW, COORD2NEW, resCoord1, resCoord2)

        if mantidplot:
            try :
                if not graph_handle:
                    #once we have a plot it will be updated automatically when the workspaces are updated
                    graph_handle = mantidplot.plotSpectrum(centre.QUADS, 0)
                graph_handle.activeLayer().setTitle(\
                         beam_center_logger.get_status_message(it, COORD1NEW, COORD2NEW, resCoord1, resCoord2))
            except :
                #if plotting is not available it probably means we are running outside a GUI, in which case do everything but don't plot
                pass
        #have we stepped across the y-axis that goes through the beam center?
        if resCoord1 > resCoord1_old:
            # yes with stepped across the middle, reverse direction and half the step size
            centre_positioner.set_new_increment_coord1()
        if resCoord2 > resCoord2_old:
            centre_positioner.set_new_increment_coord2()
        if (centre_positioner.is_increment_coord1_smaller_than_tolerance() and
            centre_positioner.is_increment_coord2_smaller_than_tolerance()):
            # this is the success criteria, we've close enough to the center
            beam_center_logger.report("Converged - check if stuck in local minimum!")
            break

        resCoord1_old = resCoord1
        resCoord2_old = resCoord2

        if it != MaxIter:
            COORD1NEW, COORD2NEW = centre_positioner.increment_position(COORD1NEW, COORD2NEW)
        else:
            beam_center_logger.report("Out of iterations, new coordinates may not be the best!")

    # Create the appropriate return values
    coord1_centre, coord2_centre = centre_positioner.produce_final_position(COORD1NEW, COORD2NEW)

    ReductionSingleton().set_beam_finder(
        isis_reduction_steps.BaseBeamFinder(coord1_centre, coord2_centre), det_bank)
    beam_center_logger.report_final(coord1_centre, coord2_centre)

    return coord1_centre, coord2_centre


###################### Utility functions ####################################################
def CreateZeroErrorFreeClonedWorkspace(input_workspace_name, output_workspace_name):
    """
        Creates a zero-error-free workspace
        @param input_workspace_name :  name of the workspace which might contain zero-error values
        @param output_workspace_name : name of the workspace which will have no zero-error values
        @return: success message
    """
    message, complete = su.create_zero_error_free_workspace(input_workspace_name = input_workspace_name,
                                                            output_workspace_name = output_workspace_name)
    if not complete:
        return message
    else:
        return ""


def DeleteZeroErrorFreeClonedWorkspace(input_workspace_name):
    """
        Deletes a zero-error-free workspace
        @param input_workspace_name :  name of the workspace which might contain zero-error values
        @return: success message
    """
    message, complete = su.delete_zero_error_free_workspace(input_workspace_name = input_workspace_name)
    if not complete:
        return message
    else:
        return ""


def IsValidWsForRemovingZeroErrors(input_workspace_name):
    """
        We need to check that the workspace has been reduced, ie that it has had the Q1D or Qxy algorithm
        applied to it.
        @param input_workspace_name :  name of the input workspace
        @return: success message
    """
    message, valid = su.is_valid_ws_for_removing_zero_errors(input_workspace_name = input_workspace_name)
    if not valid:
        return message
    else:
        return ""


def check_if_event_workspace(file_name):
    '''
    Checks if a file is associated with an event workspace. It tests if
    the workspace can be loaded.
    @param file_name: The file name to test
    @returns true if the workspace is an event workspace otherwise false
    '''
    result = su.can_load_as_event_workspace(filename = file_name)
    print result
    return result

################################################################################
# Input check functions

# Check the input for time shifts when adding event files
def check_time_shifts_for_added_event_files(number_of_files, time_shifts= ''):
    # If there are no entries then proceed.
    if not time_shifts or time_shifts.isspace():
        return

    time_shift_container = time_shifts.split(',')
    message = ''

    # Check if the time shift elements can be cast to float
    for time_shift_element in time_shift_container:
        try:
            float(time_shift_element)
        except ValueError:
            message = ('Error: Elements of the time shift list cannot be ' +
                       'converted to a numeric value, e.g ' + time_shift_element)
            print message
            return message

    if number_of_files -1 != len(time_shift_container):
        message = ('Error: Expected N-1 time shifts for N files, but read ' +
                  str(len(time_shift_container)) + ' time shifts for ' +
                  str(number_of_files) + ' files.')
        print message
        return message

def ConvertToPythonStringList(to_convert):
    '''
    Converts a python string list to a format more suitable for GUI representation
    @param to_convert:: The string list
    '''
    return su.convert_to_string_list(to_convert)

def ConvertFromPythonStringList(to_convert):
    '''
    Converts a comma-separated string into a Python string list
    @param to_convert:: The comm-separated string
    '''
    return su.convert_from_string_list(to_convert)

###################### Accessor functions for Transmission
def GetTransmissionMonitorSpectrum():
    """
        Gets the transmission monitor spectrum
        @return: tranmission monitor spectrum
    """
    return ReductionSingleton().transmission_calculator.trans_mon

def SetTransmissionMonitorSpectrum(trans_mon):
    """
        Sets the transmission monitor spectrum.
        @param trans_mon :: The spectrum to set.
    """
    if su.is_convertible_to_int(trans_mon):
        ReductionSingleton().transmission_calculator.trans_mon = int(trans_mon)
    else:
        sanslog.warning('Warning: Could not convert the transmission monitor spectrum to int.')

def UnsetTransmissionMonitorSpectrum():
    """
        Sets the transmission monitor spectrum to None
    """
    ReductionSingleton().transmission_calculator.trans_mon = None

def GetTransmissionMonitorSpectrumShift():
    """
        Gets the addditional shift for the transmission monitor spectrum.
        This currently only exists for SANS2D
        @return: tranmission monitor spectrum
    """
    inst =  ReductionSingleton().get_instrument()
    if inst.name() != "SANS2D" and inst.name() != "SANS2DTUBES":
        return
    return inst.monitor_4_offset

def SetTransmissionMonitorSpectrumShift(trans_mon_shift):
    """
        Sets the transmission monitor spectrum shfit.
        @param trans_mon_shift :: The spectrum shift to set.
    """
    if su.is_convertible_to_float(trans_mon_shift):
        inst =  ReductionSingleton().get_instrument()
        # Note that we are only setting the transmission monitor spectrum shift
        # if we are dealing with a SANS2D instrument
        if inst.name() != 'SANS2D' and inst.name() != 'SANS2DTUBES':
            return
        inst.monitor_4_offset = float(trans_mon_shift)
    else:
        sanslog.warning('Warning: Could not convert transmission monitor spectrum shift to float.')

def GetTransmissionRadiusInMM():
    """
        Gets the radius for usage with beam stop as transmission monitor in mm
        @return: tranmission radius in mm
    """
    radius = ReductionSingleton().transmission_calculator.radius
    if radius is not None:
        radius = radius*1000.0
    return radius

def SetTransmissionRadiusInMM(trans_radius):
    """
        Sets the transmission monitor spectrum.
        @param trans_radius :: The radius to set in mm
    """
    if su.is_convertible_to_float(trans_radius):
        ReductionSingleton().transmission_calculator.radius = float(trans_radius)/1000.0
    else:
        sanslog.warning('Warning: Could convert transmission radius to float.')

def GetTransmissionROI():
    """
        Gets the list of ROI file names
        @return: list of roi file names or None
    """
    roi_files = ReductionSingleton().transmission_calculator.roi_files
    if len(roi_files) == 0:
        return
    else:
        return roi_files

def SetTransmissionROI(trans_roi_files):
    """
        Sets the transmission monitor region of interest.
        @param trans_roi_files :: A string list of roi files
    """
    if su.is_valid_xml_file_list(trans_roi_files):
        ReductionSingleton().transmission_calculator.roi_files = trans_roi_files
    else:
        sanslog.warning('Warning: The roi file list does not seem to be valid.')

def GetTransmissionMask():
    """
        Gets the list of transmission maks file names
        @return: list of transmission mask file names or None
    """
    trans_mask_files = ReductionSingleton().transmission_calculator.mask_files
    if len(trans_mask_files) == 0:
        return
    else:
        return trans_mask_files

def SetTransmissionMask(trans_mask_files):
    """
        Sets the transmission masks.
        @param trans_mask_files :: A string list of mask files
    """
    if su.is_valid_xml_file_list(trans_mask_files):
        ReductionSingleton().transmission_calculator.mask_files = trans_mask_files
    else:
        sanslog.warning('Warning: The mask file list does not seem to be valid.')

def AddRuns(runs, instrument ='sans2d', saveAsEvent=False, binning = "Monitors", isOverlay = False, time_shifts = None,
            defType='.nxs', rawTypes=('.raw', '.s*', 'add','.RAW'), lowMem=False):
    '''
    Method to expose the add_runs functionality for custom scripting.
    @param runs: a list with the requested run numbers
    @param instrument: the name of the selected instrument
    @param saveAsEvent: when adding event-type data, then this can be stored as event-type data
    @param binning: where to get the binnings from. This is relevant when adding Event-type data.
                    The property can be set to "Monitors" in order to emulate the binning of the monitors or to a
                    string list with the same format that is used for the Rebin algorithm. This property is ignored
                    when saving as event data.
    @param isOverlay: sets if the the overlay mechanism should be used when the saveAsEvent flag is set
    @param time_shifts: provides additional time shifts if the isOverlay flag is specified. The time shifts are specifed
                        in a string list. Either time_shifts is not used or a list with times in secomds. Note that there
                        has to be one entry fewer than the number of workspaces to add.
    @param defType: the file type
    @param rawTypes: the raw types
    @param lowMem: if the lowMem option should be used
    @returns a success message
    '''
    # Need at least two runs to work
    if len(runs) < 1:
        issueWarning("AddRuns issue: A list with at least two runs needs to be provided.")
        return

    if time_shifts is None:
        time_shifts = []

    return add_runs(runs = runs,
                    inst = instrument,
                    defType = defType,
                    rawTypes = rawTypes,
                    lowMem = lowMem,
                    binning = binning,
                    saveAsEvent=saveAsEvent,
                    isOverlay = isOverlay,
                    time_shifts = time_shifts)



##################### Accesor functions for QResolution
def get_q_resolution_moderator():
    '''
    Gets the moderator file path
    @returns the moderator file path or nothing
    '''
    val = ReductionSingleton().to_Q.get_q_resolution_moderator()
    if val == None:
        val = ''
    print str(val)
    return val

def set_q_resolution_moderator(file_name):
    '''
    Sets the moderator file path
    @param file_name: the full file path
    '''
    try:
        ReductionSingleton().to_Q.set_q_resolution_moderator(file_name)
    except RuntimeError, details:
        sanslog.error("The specified moderator file could not be found. Please specify a file"
                      "which exists in the search directories. See details: %s" %str(details))

#-- Use q resoltion
def get_q_resultution_use():
    '''
    Gets if the q resolution option is being used
    @returns true if the resolution option is being used, else false
    '''
    val = ReductionSingleton().to_Q.get_use_q_resolution()
    print str(val)
    return val

def set_q_resolution_use(use):
    '''
    Sets if the q resolution option is being used
    @param use: use flag
    '''
    if use == True:
        ReductionSingleton().to_Q.set_use_q_resolution(True)
    elif use == False:
        ReductionSingleton().to_Q.set_use_q_resolution(False)
    else:
        sanslog.warning('Warning: Could could not set useage of QResolution')

#-- Collimation length
def get_q_resolution_collimation_length():
    '''
    Get the collimation length
    @returns the collimation length in mm
    '''
    element = ReductionSingleton().to_Q.get_q_resolution_collimation_length()
    msg = "CollimationLength"
    if su.is_convertible_to_float(element) or not element:
        pass
    else:
        sanslog.warning('Warning: Could not convert %s to float.' % msg)
    print str(element)
    return element

def set_q_resolution_collimation_length(collimation_length):
    '''
    Sets the collimation length
    @param collimation_length: the collimation length
    '''
    if collimation_length == None:
        return
    msg = "Collimation Length"
    if su.is_convertible_to_float(collimation_length):
        c_l = float(collimation_length)
        ReductionSingleton().to_Q.set_q_resolution_collimation_length(c_l)
    else:
        sanslog.warning('Warning: Could not convert %s to float.' % msg)


#-- Delta R
def get_q_resolution_delta_r():
    '''
    Get the delta r value
    @returns the delta r in mm
    '''
    val = get_q_resolution_float(ReductionSingleton().to_Q.get_q_resolution_delta_r, "DeltaR")
    print str(val)
    return val

def set_q_resolution_delta_r(delta_r):
    '''
    Sets the delta r value
    @param delta_r: the delta r value
    '''
    set_q_resolution_float(ReductionSingleton().to_Q.set_q_resolution_delta_r, delta_r, "DeltaR")

#-- A1
def get_q_resolution_a1():
    '''
    Get the A1 diameter
    @returns the diameter for the first aperature in mm
    '''
    val = get_q_resolution_float(ReductionSingleton().to_Q.get_q_resolution_a1, "A1")
    print str(val)
    return val

def set_q_resolution_a1(a1):
    '''
    Sets the a1 value
    @param a1: the a1 value in mm
    '''
    set_q_resolution_float(ReductionSingleton().to_Q.set_q_resolution_a1, a1, "A1")

#-- A2
def get_q_resolution_a2():
    '''
    Get the A2 diameter
    @returns the diameter for the second aperature in mm
    '''
    val = get_q_resolution_float(ReductionSingleton().to_Q.get_q_resolution_a2, "A2")
    print str(val)
    return val

def set_q_resolution_a2(a2):
    '''
    Sets the a2 value
    @param a2: the a2 value in mm
    '''
    set_q_resolution_float(ReductionSingleton().to_Q.set_q_resolution_a2, a2, "A2")

#-- H1
def get_q_resolution_h1():
    '''
    Get the first height for rectangular apertures
    @returns the first height in mm
    '''
    val = get_q_resolution_float(ReductionSingleton().to_Q.get_q_resolution_h1, "H1")
    print str(val)
    return val

def set_q_resolution_h1(h1):
    '''
    Set the first height for rectangular apertures
    @param h1: the first height in mm
    '''
    set_q_resolution_float(ReductionSingleton().to_Q.set_q_resolution_h1, h1, "H1")

#-- H2
def get_q_resolution_h2():
    '''
    Get the second height for rectangular apertures
    @returns the second height in mm
    '''
    val = get_q_resolution_float(ReductionSingleton().to_Q.get_q_resolution_h2, "H2")
    print str(val)
    return val

def set_q_resolution_h2(h2):
    '''
    Set the second height for rectangular apertures
    @param h2: the second height in mm
    '''
    set_q_resolution_float(ReductionSingleton().to_Q.set_q_resolution_h2, h2, "H2")

#-- W1
def get_q_resolution_w1():
    '''
    Get the first width for rectangular apertures
    @returns the first width in mm
    '''
    val = get_q_resolution_float(ReductionSingleton().to_Q.get_q_resolution_w1, "W1")
    print str(val)
    return val

def set_q_resolution_w1(w1):
    '''
    Set the first width for rectangular apertures
    @param w1: the first width in mm
    '''
    set_q_resolution_float(ReductionSingleton().to_Q.set_q_resolution_w1, w1, "W1")

#-- W2
def get_q_resolution_w2():
    '''
    Get the second width for rectangular apertures
    @returns the second width in mm
    '''
    val = get_q_resolution_float(ReductionSingleton().to_Q.get_q_resolution_w2, "W2")
    print str(val)
    return val

def set_q_resolution_w2(w2):
    '''
    Set the second width for rectangular apertures
    @param w1: the second width in mm
    '''
    set_q_resolution_float(ReductionSingleton().to_Q.set_q_resolution_w2, w2, "W2")


#-- Reset
def reset_q_resolution_settings():
    '''
    Resets the q settings
    '''
    ReductionSingleton().to_Q.reset_q_settings()

#-- Set float value
def set_q_resolution_float(func, arg, msg):
    '''
    Set a q resolution value
    @param func: the speficied function to run
    @param arg: the argument
    @param mgs: error message
    '''
    if arg == None:
        return

    if su.is_convertible_to_float(arg):
        d_r = su.millimeter_2_meter(float(arg))
        func(d_r)
    else:
        sanslog.warning('Warning: Could not convert %s to float.' % msg)

def get_q_resolution_float(func, msg):
    '''
    Gets a q resolution value and checks if it has been set.
    @param func: the speficied function to run
    @param mgs: error message
    @return the correct value
    '''
    element = func()

    if su.is_convertible_to_float(element):
        element = su.meter_2_millimeter(element)
    elif not element:
        pass
    else:
        sanslog.warning('Warning: Could not convert %s to float.' % msg)
    return element

def are_settings_consistent():
    '''
    Runs the consistency check over all reductionssteps and reports cosistency
    issues to the user. The user needs to sort out these issues.
    '''
    try:
        ReductionSingleton().perform_consistency_check()
    except RuntimeError, details:
        sanslog.error("There was an inconsistency issue with your settings. See details: %s" % str(details))
        raise RuntimeError("Please fix the following inconsistencies: %s" % str(details))

def is_current_workspace_an_angle_workspace():
    '''
    Queries if the current workspace, stored in the reducer is a workspace
    which uses [angle, pos] to denote its location
    @returns true if it is an angle workspace else false
    '''
    is_angle = False
    # pylint: disable=bare-except
    try:
        is_angle = is_workspace_which_requires_angle(reducer = ReductionSingleton())
    except:
        is_angle = False
    return is_angle

<<<<<<< HEAD

##################### Accesor functions for BackgroundCorrection
def set_background_correction(run_number, is_time_based, is_mon, is_mean, mon_numbers=None):
    '''
    Set a background correction setting.
    @param run_number: the run number
    @param is_time_based: if it is time-based or uamp-based
    @param is_mon: if it is a monitor or a detector
    @param is_mean: if it is mean or tof
    @param mon_numbers: the monitor numbers of interest or an empty string
    '''
    def convert_from_comma_separated_string_to_int_list(input_string):
        '''
        Convert from string with comma-separated values to a python int list
        @param input_string: the input string
        @returns an integer list
        @raises RuntimeError: conversion form string to int is not possible
        '''
        if input_string is None or len(input_string) == 0:
            return None
        string_list = su.convert_to_list_of_strings(input_string)
        can_convert_to_int = all(su.is_convertible_to_int(element) for element in string_list)
        int_list = None
        if can_convert_to_int:
            int_list = [int(element) for element in string_list]
        else:
            raise RuntimeError("Cannot convert string list to integer list")
        return int_list
    mon_numbers_int = convert_from_comma_separated_string_to_int_list(mon_numbers)

    setting = UserFileParser.DarkRunSettings(run_number = run_number,
                                             time = is_time_based,
                                             mean = is_mean,
                                             mon = is_mon,
                                             mon_number = mon_numbers_int)
    ReductionSingleton().add_dark_run_setting(setting)

def get_background_correction(is_time, is_mon, component):
    '''
        Gets the background corrections settings for a specific configuration
        This can be: time-based + detector, time_based + monitor,
                     uamp-based + detector, uamp_based + monitor
        @param is_time: is it time or uamp based
        @param is_mon: is it a monitor or a detector
        @param component: string with a component name (need to do this because of the python-C++ interface)
    '''
    def convert_from_int_list_to_string(int_list):
        '''
        Convert from a python list of integers to a string with comma-separated values
        @param int_list: the integer list
        @returns the string
        '''
        if int_list is None or len(int_list) == 0:
            return None
        else:
            string_list = [str(element) for element in int_list]
            return su.convert_from_string_list(string_list)

    setting = ReductionSingleton().get_dark_run_setting(is_time, is_mon)

    value = None
    if setting is not None:
        if component == "run_number":
            value = setting.run_number
        elif component == "is_mean":
            value = str(setting.mean)
        elif component == "is_mon":
            value = str(setting.mon)
        elif component == "mon_number":
            value = convert_from_int_list_to_string(setting.mon_numbers)
        else:
            pass
    print str(value)
    return value

def clear_background_correction():
    '''
    Clears the background correction settings
    '''
    ReductionSingleton().clear_dark_run_settings()

=======
def has_user_file_valid_extension(file_name):
    '''
    Checks if the user file has a valid extension
    @param file_name: the name of the user file
    @returns true if it is valid else false
    '''
    is_valid = su.is_valid_user_file_extension(file_name)
    print str(is_valid)
    return is_valid
>>>>>>> 9f756ea6

###############################################################################
######################### Start of Deprecated Code ############################
###############################################################################

@deprecated
def UserPath(path):
    """
        Sets the directory in which Mantid should look for the mask file if a
        full path was not specified
        @param path: the full path to the directory
    """
    _printMessage('UserPath("' + path + '") #Will look for mask file here')
    ReductionSingleton().user_file_path = path

@deprecated
def DataPath(path):
    """
        Sets an extra directory for Mantid to look for run files
        @param path: the full path to a directory containing the run files to analyse
    """
    ReductionSingleton().set_data_path(path)

@deprecated
def CropToDetector(inputWSname, outputWSname=None):
    """
        Crops the workspace so that it only contains the spectra that correspond
        to the detectors used in the reduction
        @param inputWSname: name of the workspace to crop
        @param outputWSname: name the workspace will take (default is the inputWSname)
    """
    if not outputWSname:
        outputWSname = inputWSname

    ReductionSingleton().instrument.cur_detector().crop_to_detector(inputWSname, outputWSname)

@deprecated
def SetRearEfficiencyFile(filename):
    rear_det = ReductionSingleton().instrument.getDetector('rear')
    rear_det.correction_file = filename

@deprecated
def SetFrontEfficiencyFile(filename):
    front_det = ReductionSingleton().instrument.getDetector('front')
    front_det.correction_file = filename

@deprecated
def displayUserFile():
    print '-- Mask file defaults --'
    print ReductionSingleton().to_wavlen
    print ReductionSingleton().Q_string()
#    print correction_files()
    print '    direct beam file rear:',
    print ReductionSingleton().instrument.detector_file('rear')
    print '    direct beam file front:',
    print ReductionSingleton().instrument.detector_file('front')
    print ReductionSingleton().mask

@deprecated
def displayMaskFile():
    displayUserFile()

@deprecated
def displayGeometry():
    [x, y] = ReductionSingleton().get_beam_center()
    print 'Beam centre: [' + str(x) + ',' + str(y) + ']'
    print ReductionSingleton().get_sample().geometry

@deprecated
def LimitsQ(*args):
    settings = ReductionSingleton().user_settings
    if settings is None:
        raise RuntimeError('MaskFile() first')

    # If given one argument it must be a rebin string
    if len(args) == 1:
        val = args[0]
        if type(val) == str:
            _printMessage("LimitsQ(" + val + ")")
            settings.readLimitValues("L/Q " + val, ReductionSingleton())
        else:
            issueWarning("LimitsQ can only be called with a single string or 4 values")
    elif len(args) == 4:
        qmin,qmax,step,step_type = args
        _printMessage('LimitsQ(' + str(qmin) + ', ' + str(qmax) +', ' + str(step) + ','  + str(step_type) + ')')
        settings.readLimitValues('L/Q ' + str(qmin) + ' ' + str(qmax) + ' ' + str(step) + '/'  + step_type, ReductionSingleton())
    else:
        issueWarning("LimitsQ called with " + str(len(args)) + " arguments, 1 or 4 expected.")

@deprecated
def ViewCurrentMask():
    """
        In MantidPlot this opens InstrumentView to display the masked
        detectors in the bank in a different colour
    """
    ReductionSingleton().ViewCurrentMask()

###############################################################################
########################## End of Deprecated Code #############################
########################################################################g#######

#this is like a #define I'd like to get rid of it because it seems meaningless here
DefaultTrans = 'True'
NewTrans = 'False'

_refresh_singleton()

if __name__ == '__main__':
    SetVerboseMode(True)
    SANS2D()
    MaskFile('MASKSANS2D_123T_4m_Xpress_8mm.txt')
    Set1D()
    AssignSample('SANS2D00002500.nxs')
    Gravity(True)
    wav1 = 2.0
    wav2 = wav1 + 2.0
    reduced = WavRangeReduction(wav1, wav2, DefaultTrans)<|MERGE_RESOLUTION|>--- conflicted
+++ resolved
@@ -1741,7 +1741,15 @@
         is_angle = False
     return is_angle
 
-<<<<<<< HEAD
+def has_user_file_valid_extension(file_name):
+    '''
+    Checks if the user file has a valid extension
+    @param file_name: the name of the user file
+    @returns true if it is valid else false
+    '''
+    is_valid = su.is_valid_user_file_extension(file_name)
+    print str(is_valid)
+    return is_valid
 
 ##################### Accesor functions for BackgroundCorrection
 def set_background_correction(run_number, is_time_based, is_mon, is_mean, mon_numbers=None):
@@ -1823,17 +1831,6 @@
     '''
     ReductionSingleton().clear_dark_run_settings()
 
-=======
-def has_user_file_valid_extension(file_name):
-    '''
-    Checks if the user file has a valid extension
-    @param file_name: the name of the user file
-    @returns true if it is valid else false
-    '''
-    is_valid = su.is_valid_user_file_extension(file_name)
-    print str(is_valid)
-    return is_valid
->>>>>>> 9f756ea6
 
 ###############################################################################
 ######################### Start of Deprecated Code ############################
