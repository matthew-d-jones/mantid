--- conflicted
+++ resolved
@@ -23,21 +23,13 @@
                          mask_detectors_with_masking_ws, check_child_ws_for_name_and_type_for_added_eventdata,
                          extract_spectra,
                          extract_child_ws_for_added_eventdata, load_monitors_for_multiperiod_event_data,
-<<<<<<< HEAD
-                          MaskWithCylinder, get_masked_det_ids, get_masked_det_ids_from_mask_file, INCIDENT_MONITOR_TAG,
-                          can_load_as_event_workspace, is_convertible_to_float,correct_q_resolution_for_can,
+                         MaskWithCylinder, get_masked_det_ids, get_masked_det_ids_from_mask_file, INCIDENT_MONITOR_TAG,
+                         can_load_as_event_workspace, is_convertible_to_float, correct_q_resolution_for_can,
                           is_valid_user_file_extension, ADD_TAG, ADD_MONITORS_TAG)
 import DarkRunCorrection as DarkCorr
-import isis_instrument
-import isis_reducer
+
 import SANSUserFileParser as UserFileParser
 from collections import namedtuple
-from reducer_singleton import ReductionStep
-=======
-                         MaskWithCylinder, get_masked_det_ids, get_masked_det_ids_from_mask_file, INCIDENT_MONITOR_TAG,
-                         can_load_as_event_workspace, is_convertible_to_float, correct_q_resolution_for_can,
-                         is_valid_user_file_extension)
->>>>>>> 2d7d1ac3
 
 from reducer_singleton import ReductionStep
 
@@ -1882,7 +1874,6 @@
         # Get the detector bank that is to be used in this analysis leave the complete workspace
         reducer.instrument.cur_detector().crop_to_detector(in_wksp, workspace)
 
-<<<<<<< HEAD
         # If the workspace requires dark run subtraction for the detectors and monitors, then this will be performed here.
         if reducer.dark_run_subtraction.has_dark_runs():
             # Get the spectrum index range for spectra which are part of the current detector
@@ -1905,8 +1896,6 @@
             # We need to replace the workspaces in the ADS
             mtd.addOrReplace(scatter_name, scatter_ws)
             mtd.addOrReplace(monitor_name, monitor_ws)
-=======
->>>>>>> 2d7d1ac3
 
 class NormalizeToMonitor(ReductionStep):
     """
@@ -2156,16 +2145,9 @@
         ConvertUnits(InputWorkspace=tmpWS, OutputWorkspace=tmpWS, Target="Wavelength")
 
         if self.interpolate:
-<<<<<<< HEAD
-            InterpolatingRebin(InputWorkspace=tmpWS,OutputWorkspace= tmpWS,Params= wavbining)
-        else :
-            Rebin(InputWorkspace=tmpWS,OutputWorkspace= tmpWS,Params= wavbining)
-=======
             InterpolatingRebin(InputWorkspace=tmpWS, OutputWorkspace=tmpWS, Params=wavbining)
         else:
             Rebin(InputWorkspace=tmpWS, OutputWorkspace=tmpWS, Params=wavbining)
-
->>>>>>> 2d7d1ac3
         return tmpWS
 
     def _get_index(self, number):
@@ -2309,19 +2291,11 @@
         wavbin += ',' + str(reducer.to_wavelen.wav_step)
         wavbin += ',' + str(translambda_max)
 
-<<<<<<< HEAD
-        #set up the input workspaces
-        trans_tmp_out = self.setup_wksp(trans_raw, reducer.instrument,\
-            wavbin, trans_det_ids, reducer)
-        direct_tmp_out = self.setup_wksp(direct_raw, reducer.instrument,\
-            wavbin, trans_det_ids, reducer)
-=======
         # set up the input workspaces
         trans_tmp_out = self.setup_wksp(trans_raw, reducer.instrument, \
-                                        wavbin, trans_det_ids)
+            wavbin, trans_det_ids, reducer)
         direct_tmp_out = self.setup_wksp(direct_raw, reducer.instrument, \
-                                         wavbin, trans_det_ids)
->>>>>>> 2d7d1ac3
+            wavbin, trans_det_ids, reducer)
 
         # Where a ROI has been specified, it is useful to keep a copy of the
         # summed ROI spectra around for the scientists to look at, so that they
@@ -2423,7 +2397,6 @@
             resp = 'LOGARITHMIC'
         return resp
 
-<<<<<<< HEAD
     def _correct_dark_run_background(self, reducer, workspace_name, trans_det_ids):
         '''
         Subtract the dark run from the transmission workspace
@@ -2436,8 +2409,6 @@
             trans_ws = mtd[workspace_name]
             trans_ws = reducer.dark_run_subtraction.execute_transmission(trans_ws, trans_det_ids)
             mtd.addOrReplace(workspace_name, trans_ws)
-=======
->>>>>>> 2d7d1ac3
 
 class AbsoluteUnitsISIS(ReductionStep):
     DEFAULT_SCALING = 100.0
@@ -3116,13 +3087,7 @@
         if not isinstance(ws_pointer, IEventWorkspace):
             self.scale = 1
         else:
-<<<<<<< HEAD
             start, stop = reducer.getCurrSliceLimit()
-=======
-            binning = ""
-        _hist, (_tot_t, tot_c, _part_t, part_c) = slice2histogram(ws_pointer, start, stop, _monitor, binning)
-        self.scale = part_c / tot_c
->>>>>>> 2d7d1ac3
 
             _monitor = reducer.get_sample().get_monitor()
 
@@ -3712,7 +3677,6 @@
             @param reducer: the object that contains all the settings
             @return any errors encountered or ''
         """
-<<<<<<< HEAD
         # Check with a BACK/ User file parser if the desired keywords are in here
         # else handle in a standard way
         back_parser = UserFileParser.BackCommandParser()
@@ -3720,16 +3684,10 @@
             dark_run_setting = back_parser.parse_and_set(arguments)
             reducer.add_dark_run_setting(dark_run_setting)
         else:
-            #a list of the key words this function can read and the functions it calls in response
+        # a list of the key words this function can read and the functions it calls in response
             keys = ['MON/TIMES', 'M', 'TRANS']
             funcs = [self._read_default_back_region, self._read_back_region, self._read_back_trans_roi]
             self._process(keys, funcs, arguments, reducer)
-=======
-        # a list of the key words this function can read and the functions it calls in response
-        keys = ['MON/TIMES', 'M', 'TRANS']
-        funcs = [self._read_default_back_region, self._read_back_region, self._read_back_trans_roi]
-        self._process(keys, funcs, arguments, reducer)
->>>>>>> 2d7d1ac3
 
     def _read_back_region(self, arguments, reducer):
         """
