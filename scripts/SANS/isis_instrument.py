--- conflicted
+++ resolved
@@ -1797,10 +1797,6 @@
         else:
             return False
 
-<<<<<<< HEAD
-    def get_m4_monitor_det_ID(self):
-        return self._m4_det_id
-=======
     @staticmethod
     def get_run_number_from_workspace_reference(ws_ref):
         # If we are dealing with a WorkspaceGroup then this will not contain any run number information,
@@ -1811,7 +1807,8 @@
             run_num = ws_ref.getRun().getLogData('run_number').value
         return run_num
 
->>>>>>> 81c296c9
+    def get_m4_monitor_det_ID(self):
+        return self._m4_det_id
 
 if __name__ == '__main__':
     pass