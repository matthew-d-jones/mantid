<<<<<<< HEAD
﻿#pylint: disable=too-many-lines
#pylint: disable=invalid-name
=======
# pylint: disable=too-many-lines, invalid-name, bare-except
>>>>>>> 1477440e
import math
import os
import re
import sys

from mantid.simpleapi import *
from mantid.api import WorkspaceGroup, Workspace
from mantid.kernel import Logger
from mantid.kernel import V3D
import SANSUtility as su

sanslog = Logger("SANS")


class BaseInstrument(object):
    def __init__(self, instr_filen=None):
        """
            Reads the instrument definition xml file
            @param instr_filen: the name of the instrument definition file to read
            @raise IndexError: if any parameters (e.g. 'default-incident-monitor-spectrum') aren't in the xml definition
        """
        if instr_filen is None:
            instr_filen = self._NAME + '_Definition.xml'

        config = ConfigService.Instance()
        self._definition_file = os.path.join(config["instrumentDefinition.directory"], instr_filen)

        inst_ws_name = self.load_empty()
        self.definition = AnalysisDataService.retrieve(inst_ws_name).getInstrument()

    def get_idf_file_path(self):
        return self._definition_file

    def get_default_beam_center(self):
        """
            Returns the default beam center position, or the pixel location
            of real-space coordinates (0,0).
        """
        return [0, 0]

    def name(self):
        """
            Return the name of the instrument
        """
        return self._NAME

    def versioned_name(self):
        """
        Hack-workaround so that we may temporarily display "SANS2DTUBES" as
        an option in the instrument dropdown menu in the interface.  To be removed
        as part of #9367.
        """
        if "SANS2D_Definition_Tubes" in self.idf_path:
            return "SANS2DTUBES"
        return self._NAME

    def view(self, workspace_name=None):
        """
            Opens Mantidplot's InstrumentView displaying the current instrument. This
            empty instrument created contained in the named workspace (a default name
            is generated if this the argument is left blank) unless the workspace already
            exists and then it's contents are displayed
            @param workspace_name: the name of the workspace to create and/or display
        """
        if workspace_name is None:
            workspace_name = self._NAME + '_instrument_view'
            self.load_empty(workspace_name)
        elif not AnalysisDataService.doesExist(workspace_name):
            self.load_empty(workspace_name)

        import mantidplot
        instrument_win = mantidplot.getInstrumentView(workspace_name)
        instrument_win.show()

        return workspace_name

    def load_empty(self, workspace_name=None):
        """
            Loads the instrument definition file into a workspace with the given name.
            If no name is given a hidden workspace is used
            @param workspace_name: the name of the workspace to create and/or display
            @return the name of the workspace that was created
        """
        if workspace_name is None:
            workspace_name = '__' + self._NAME + '_empty'

        LoadEmptyInstrument(Filename=self._definition_file, OutputWorkspace=workspace_name)

        return workspace_name


class DetectorBank(object):
    class _DectShape(object):
        """
            Stores the dimensions of the detector, normally this is a square
            which is easy, but it can have a hole in it which is harder!
        """

        def __init__(self, width, height, isRect=True, n_pixels=None):
            """
                Sets the dimensions of the detector
                @param width: the detector's width, spectra numbers along the width should increase in intervals of one
                @param height: the detector's height, spectra numbers along the down the height should increase in intervals of width
                @param isRect: true for rectangular or square detectors, i.e. number of pixels = width * height
                @param n_pixels: optional for rectangular shapes because if it is not given it is calculated from the
                height and width in that case
            """
            self._width = width
            self._height = height
            self._isRect = bool(isRect)
            self._n_pixels = n_pixels
            if n_pixels is None:
                if self._isRect:
                    self._n_pixels = self._width * self._height
                else:
                    raise AttributeError(
                        'Number of pixels in the detector unknown, you must state the number of pixels for non-rectangular detectors')

        def width(self):
            """
                read-only property getter, this object can't be altered
            """
            return self._width

        def height(self):
            return self._height

        def isRectangle(self):
            return self._isRect

        def n_pixels(self):
            return self._n_pixels

    class _RescaleAndShift(object):
        """
            Stores property about the detector which is used to rescale and shift
            data in the bank after data have been reduced. The scale attempts to
            take into account that the relative efficiency of different banks may not
            be the same. By default this scale is set to 1.0. The shift is strictly
            speaking more an effect of the geometry of the sample than the detector
            but is included here since both these are required to bring the scale+shift of reduced data
            collected on front and rear bank on the same 'level' before e.g. merging
            such data
        """

        def __init__(self, scale=1.0, shift=0.0, fitScale=False, fitShift=False, qMin=None, qMax=None):
            """
                @param scale: Default to 1.0. Value to multiply data with
                @param shift: Default to 0.0. Value to add to data
                @param fitScale: Default is False. Whether or not to try and fit this param
                @param fitShift: Default is False. Whether or not to try and fit this param
                @param qMin: When set to None (default) then for fitting use the overlapping q region of front and rear detectors
                @param qMax: When set to None (default) then for fitting use the overlapping q region of front and rear detectors
            """
            self.scale = scale
            self.shift = shift
            self.fitScale = bool(fitScale)
            self.fitShift = bool(fitShift)
            self.qMin = qMin
            self.qMax = qMax

            if self.qMin == None or self.qMax == None:
                self.qRangeUserSelected = False
            else:
                self.qRangeUserSelected = True

    _first_spec_num = None
    last_spec_num = None

    def __init__(self, instr, det_type):
        # detectors are known by many names, the 'uni' name is an instrument independent alias the 'long'
        # name is the instrument view name and 'short' name often used for convenience
        self._names = { \
            'uni': det_type, \
            'long': instr.getStringParameter(det_type + '-detector-name')[0], \
            'short': instr.getStringParameter(det_type + '-detector-short-name')[0]}
        # the bank is often also referred to by its location, as seen by the sample
        if det_type.startswith('low'):
            position = 'rear'
        else:
            position = 'front'
        self._names['position'] = position

        cols_data = instr.getNumberParameter(det_type + '-detector-num-columns')
        if len(cols_data) > 0:
            rectanglar_shape = True
            width = int(cols_data[0])
        else:
            rectanglar_shape = False
            width = instr.getNumberParameter(det_type + '-detector-non-rectangle-width')[0]

        rows_data = instr.getNumberParameter(det_type + '-detector-num-rows')
        if len(rows_data) > 0:
            height = int(rows_data[0])
        else:
            rectanglar_shape = False
            height = instr.getNumberParameter(det_type + '-detector-non-rectangle-height')[0]

        n_pixels = None
        n_pixels_override = instr.getNumberParameter(det_type + '-detector-num-pixels')
        if len(n_pixels_override) > 0:
            n_pixels = int(n_pixels_override[0])
        # n_pixels is normally None and calculated by DectShape but LOQ (at least) has a detector with a hole
        self._shape = self._DectShape(width, height, rectanglar_shape, n_pixels)

        spec_entry = instr.getNumberParameter('first-low-angle-spec-number')
        if len(spec_entry) > 0:
            self.set_first_spec_num(int(spec_entry[0]))
        else:
            # 'first-low-angle-spec-number' is an optimal instrument parameter
            self.set_first_spec_num(0)

        # needed for compatibility with SANSReduction and SANSUtily, remove
        self.n_columns = width

        # this can be set to the name of a file with correction factor against wavelength
        self.correction_file = ''
        # this corrections are set by the mask file
        self.z_corr = 0.0
        self.x_corr = 0.0
        self._y_corr = 0.0
        self._rot_corr = 0.0
        # 23/3/12 RKH add 2 more variables
        self._radius_corr = 0.0
        self._side_corr = 0.0
        # 10/03/15 RKH add 2 more, valid for all detectors.  WHY do some of the above have an extra leading
        # underscore?? Seems they are the optional ones sorted below
        self.x_tilt = 0.0
        self.y_tilt = 0.0

        # hold rescale and shift object _RescaleAndShift
        self.rescaleAndShift = self._RescaleAndShift()

        # The orientation is set by default to Horizontal (Note this used to be HorizontalFlipped,
        # probably as part of some hack for specific run numbers of SANS2D)
        self._orientation = 'Horizontal'

    def disable_y_and_rot_corrs(self):
        """
            Not all corrections are supported on all detectors
        """
        self._y_corr = None
        self._rot_corr = None
        # 23/3/12 RKH add 2 more variables
        self._radius_corr = None
        self._side_corr = None

    def get_y_corr(self):
        if not self._y_corr is None:
            return self._y_corr
        else:
            raise NotImplementedError('y correction is not used for this detector')

    def set_y_corr(self, value):
        """
            Only set the value if it isn't disabled
            @param value: set y_corr to this value, unless it's disabled
        """
        if not self._y_corr is None:
            self._y_corr = value

    def get_rot_corr(self):
        if not self._rot_corr is None:
            return self._rot_corr
        else:
            raise NotImplementedError('rot correction is not used for this detector')

    def set_rot_corr(self, value):
        """
            Only set the value if it isn't disabled
            @param value: set rot_corr to this value, unless it's disabled
        """
        if not self._rot_corr is None:
            self._rot_corr = value

    # 22/3/12 RKH added two new variables radius_corr, side_corr
    def get_radius_corr(self):
        if not self._radius_corr is None:
            return self._radius_corr
        else:
            raise NotImplementedError('radius correction is not used for this detector')

    def set_radius_corr(self, value):
        """
            Only set the value if it isn't disabled
            @param value: set radius_corr to this value, unless it's disabled
        """
        if not self._rot_corr is None:
            self._radius_corr = value

    def get_side_corr(self):
        if not self._side_corr is None:
            return self._side_corr
        else:
            raise NotImplementedError('side correction is not used for this detector')

    def set_side_corr(self, value):
        """
            Only set the value if it isn't disabled
            @param value: set side_corr to this value, unless it's disabled
        """
        if not self._side_corr is None:
            self._side_corr = value

    y_corr = property(get_y_corr, set_y_corr, None, None)
    rot_corr = property(get_rot_corr, set_rot_corr, None, None)
    # 22/3/12 RKH added 2 new variables
    radius_corr = property(get_radius_corr, set_radius_corr, None, None)
    side_corr = property(get_side_corr, set_side_corr, None, None)

    def get_first_spec_num(self):
        return self._first_spec_num

    def set_first_spec_num(self, value):
        self._first_spec_num = value
        self.last_spec_num = self._first_spec_num + self._shape.n_pixels() - 1

    def place_after(self, previousDet):
        self.set_first_spec_num(previousDet.last_spec_num + 1)

    def name(self, form='long'):
        if form.lower() == 'inst_view':
            form = 'long'
        if not self._names.has_key(form):
            form = 'long'

        return self._names[form]

    def isAlias(self, guess):
        """
            Detectors are often referred to by more than one name, check
            if the supplied name is in the list
            @param guess: this name will be searched for in the list
            @return : True if the name was found, otherwise false
        """
        for name in self._names.values():
            if guess.lower() == name.lower():
                return True
        return False

    def spectrum_block(self, ylow, xlow, ydim, xdim):
        """
            Compile a list of spectrum IDs for rectangular block of size xdim by ydim
        """
        if ydim == 'all':
            ydim = self._shape.height()
        if xdim == 'all':
            xdim = self._shape.width()
        det_dimension = self._shape.width()
        base = self._first_spec_num

        if not self._shape.isRectangle():
            sanslog.warning(
                'Attempting to block rows or columns in a non-rectangular detector, this is likely to give unexpected results!')

        output = ''
        if self._orientation == 'Horizontal':
            start_spec = base + ylow * det_dimension + xlow
            for y in range(0, ydim):
                for x in range(0, xdim):
                    output += str(start_spec + x + (y * det_dimension)) + ','
        elif self._orientation == 'Vertical':
            start_spec = base + xlow * det_dimension + ylow
            for x in range(det_dimension - 1, det_dimension - xdim - 1, -1):
                for y in range(0, ydim):
                    std_i = start_spec + y + ((det_dimension - x - 1) * det_dimension)
                    output += str(std_i) + ','
        elif self._orientation == 'Rotated':
            # This is the horizontal one rotated so need to map the xlow and vlow to their rotated versions
            start_spec = base + ylow * det_dimension + xlow
            max_spec = det_dimension * det_dimension + base - 1
            for y in range(0, ydim):
                for x in range(0, xdim):
                    std_i = start_spec + x + (y * det_dimension)
                    output += str(max_spec - (std_i - base)) + ','

        return output.rstrip(",")

    # Used to constrain the possible values of the orientation of the detector bank against the direction that spectrum numbers increase in
    _ORIENTED = {
        'Horizontal': None,  # most runs have the detectors in this state
        'Vertical': None,
        'Rotated': None}

    def set_orien(self, orien):
        """
            Sets to relationship between the detectors and the spectra numbers. The relationship
            is given by an orientation string and this function throws if the string is not recognised
            @param orien: the orienation string must be a string contained in the dictionary _ORIENTED
        """
        dummy = self._ORIENTED[orien]
        self._orientation = orien

    def crop_to_detector(self, input_name, output_name=None):
        """
            Crops the workspace that is passed so that it only contains the spectra that correspond
            to this detector
            @param input_name: name of the workspace to crop
            @param output_name: name the workspace will take (default is the input name)
        """
        if not output_name:
            output_name = input_name

        try:
            wki = mtd[input_name]
            # Is it really necessary to crop?
            if wki.getNumberHistograms() != self.last_spec_num - self.get_first_spec_num() + 1:
                CropWorkspace(InputWorkspace=input_name, OutputWorkspace=output_name,
                              StartWorkspaceIndex=self.get_first_spec_num() - 1,
                              EndWorkspaceIndex=self.last_spec_num - 1)
        except:
            raise ValueError('Can not find spectra for %s in the workspace %s [%d,%d]\nException:'
                             % (self.name(), input_name, self.get_first_spec_num(), self.last_spec_num)
                             + str(sys.exc_info()))


class ISISInstrument(BaseInstrument):
    lowAngDetSet = None

    def __init__(self, filename=None):
        """
            Reads the instrument definition xml file
            @param filename: the name of the instrument definition file to read
            @raise IndexError: if any parameters (e.g. 'default-incident-monitor-spectrum') aren't in the xml definition
        """
        super(ISISInstrument, self).__init__(instr_filen=filename)

        self.idf_path = self._definition_file

        # the spectrum with this number is used to normalize the workspace data
        self._incid_monitor = int(self.definition.getNumberParameter(
            'default-incident-monitor-spectrum')[0])
        self.cen_find_step = float(self.definition.getNumberParameter('centre-finder-step-size')[0])
        # see if a second step size is defined. If not set the second value to the first for compatibility
        # logger.warning("Trying to find centre-finder-step-size2")
        try:
            self.cen_find_step2 = float(self.definition.getNumberParameter('centre-finder-step-size2')[0])
        except:
            # logger.warning("Failed to find centre-finder-step-size2")
            self.cen_find_step2 = self.cen_find_step

        try:
            self.beam_centre_scale_factor1 = float(self.definition.getNumberParameter('beam-centre-scale-factor1')[0])
        except:
            logger.information("Setting beam-centre-scale-factor1 to default (1000).")
            self.beam_centre_scale_factor1 = 1000.0

        try:
            self.beam_centre_scale_factor2 = float(self.definition.getNumberParameter('beam-centre-scale-factor2')[0])
        except:
            logger.information("Setting beam-centre-scale-factor1 to default (1000).")
            self.beam_centre_scale_factor2 = 1000.0

        firstDetect = DetectorBank(self.definition, 'low-angle')
        # firstDetect.disable_y_and_rot_corrs()
        secondDetect = DetectorBank(self.definition, 'high-angle')
        secondDetect.place_after(firstDetect)
        # add det_selection variable that will receive the DET/ REAR/FRONT/BOTH/MERGED
        self.det_selection = 'REAR'
        self.DETECTORS = {'low-angle': firstDetect}
        self.DETECTORS['high-angle'] = secondDetect

        self.setDefaultDetector()
        # if this is set InterpolationRebin will be used on the monitor spectrum used to normalize the sample,
        #  useful because wavelength resolution in the monitor spectrum can be course in the range of interest
        self._use_interpol_norm = False
        # remove use_interpol_trans_calc once the beam centre finder has been converted
        self.use_interpol_trans_calc = False

        # the sample will be moved this distance a long the beam axis
        self.SAMPLE_Z_CORR = 0

        # Detector position information for SANS2D
        # why are these not defined in SANS2D
        self.FRONT_DET_RADIUS = 306.0
        self.FRONT_DET_DEFAULT_SD_M = 4.0
        self.FRONT_DET_DEFAULT_X_M = 1.1
        self.REAR_DET_DEFAULT_SD_M = 4.0

        # LOG files for SANS2D will have these encoder readings
        # why are these not defined in SANS2D
        self.FRONT_DET_X = 0.0
        self.FRONT_DET_Z = 0.0
        self.FRONT_DET_ROT = 0.0
        self.REAR_DET_Z = 0.0
        self.REAR_DET_X = 0

        # LOG files for Larmor will have these encoder readings
        # why are these not defined in Larmor
        self.BENCH_ROT = 0.0

        # spectrum number of the monitor used to as the incidient in the transmission calculations
        self.default_trans_spec = int(self.definition.getNumberParameter(
            'default-transmission-monitor-spectrum')[0])
        self.incid_mon_4_trans_calc = self._incid_monitor

        isis = config.getFacility('ISIS')
        # Number of digits in standard file name
        self.run_number_width = isis.instrument(self._NAME).zeroPadding(0)

        # this variable isn't used again and stops the instrument from being deep copied if this instance is deep copied
        self.definition = None

        # remove this function
        self._del_incidient_set = False

        # it is possible to set the TOF regions that is assumed to be background for each monitors
        self._back_ground = {}
        # the default start region, used for any monitors that a specific one wasn't set for
        self._back_start = None
        # default end region
        self._back_end = None
        # the background TOF region for ROI data. Note that either this or a transmission monitor is used.
        self._back_start_ROI = None
        self._back_end_ROI = None
        # if the user moves a monitor to this z coordinate (with MON/LENGTH ...) this will be recorded here.
        # These are overridden lines like TRANS/TRANSPEC=4/SHIFT=-100
        self.monitor_zs = {}
        # Used when new calibration required.
        self._newCalibrationWS = None
        # Centre of beam after a move has been applied,
        self.beam_centre_pos1_after_move = 0.0
        self.beam_centre_pos2_after_move = 0.0

    def get_incident_mon(self):
        """
            @return: the spectrum number of the incident scattering monitor
        """
        return self._incid_monitor

    def set_incident_mon(self, spectrum_number):
        """
            set the incident scattering monitor spectrum number regardless of
            lock
            @param spectrum_number: monitor's sectrum number
        """
        self._incid_monitor = int(spectrum_number)
        self._del_incidient_set = True

    def suggest_incident_mntr(self, spectrum_number):
        """
            remove this function and the data memember it uses
        """
        if not self._del_incidient_set:
            self.set_incident_mon(spectrum_number)

    def set_sample_offset(self, value):
        """
            @param value: sample value offset
        """
        self.SAMPLE_Z_CORR = float(value) / 1000.

    def is_interpolating_norm(self):
        return self._use_interpol_norm

    def set_interpolating_norm(self, on=True):
        """
            This method sets that the monitor spectrum should be interpolated before
            normalisation
        """
        self._use_interpol_norm = on

    def cur_detector(self):
        if self.lowAngDetSet:
            return self.DETECTORS['low-angle']
        else:
            return self.DETECTORS['high-angle']

    def get_low_angle_detector(self):
        """ Provide a direct way to get the low bank detector.
        This method does not require to pass the name of the detector bank.
        """
        return self.DETECTORS['low-angle']

    def get_high_angle_detector(self):
        """ Provide a direct way to get the high bank detector
        This method does not require to pass the name of the detector bank.
        """
        return self.DETECTORS['high-angle']

    def other_detector(self):
        if not self.lowAngDetSet:
            return self.DETECTORS['low-angle']
        else:
            return self.DETECTORS['high-angle']

    def getDetector(self, requested):
        for _n, detect in self.DETECTORS.iteritems():
            if detect.isAlias(requested):
                return detect
        sanslog.notice("getDetector: Detector " + requested + "not found")

    def listDetectors(self):
        return self.cur_detector().name(), self.other_detector().name()

    def isHighAngleDetector(self, detName):
        if self.DETECTORS['high-angle'].isAlias(detName):
            return True

    def isDetectorName(self, detName):
        if self.other_detector().isAlias(detName):
            return True

        return self.cur_detector().isAlias(detName)

    def setDetector(self, detName):
        self.det_selection = detName
        if self.other_detector().isAlias(detName):
            self.lowAngDetSet = not self.lowAngDetSet
            return True
        elif self.cur_detector().isAlias(detName):
            return True

    def get_detector_selection(self):
        return self.det_selection

    def setDefaultDetector(self):
        self.lowAngDetSet = True

    def copy_correction_files(self):
        """
            Check if one of the efficiency files hasn't been set and assume the other is to be used
        """
        a = self.cur_detector()
        b = self.other_detector()
        if a.correction_file == '' and b.correction_file != '':
            a.correction_file = b.correction_file != ''
        if b.correction_file == '' and a.correction_file != '':
            b.correction_file = a.correction_file != ''

    def detector_file(self, det_name):
        det = self.getDetector(det_name)
        return det.correction_file

    def get_TOFs(self, monitor):
        """
            Gets the start and end time of flights for the region assumed to contain
            only background counts for this instrument
            @param monitor: spectrum number of the monitor's spectrum
            @return: the start time, the end time
        """
        monitor = int(monitor)
        if self._back_ground.has_key(monitor):
            return self._back_ground[int(monitor)]['start'], \
                   self._back_ground[int(monitor)]['end']
        else:
            return self._back_start, self._back_end

    def set_TOFs(self, start, end, monitor=None):
        """
            Defines the start and end time of flights for the assumed background region
            for this instrument
            @param: start defines the start of the background region
            @param: end defines the end
            @param monitor: spectrum number of the monitor's spectrum, if none given affect the default
        """
        if start != None:
            start = float(start)
        if end != None:
            end = float(end)

        if monitor:
            self._back_ground[int(monitor)] = {'start': start, 'end': end}
        else:
            self._back_start = start
            self._back_end = end

    def reset_TOFs(self, monitor=None):
        """
            Reset background region set by set_TOFs
            @param monitor: spectrum number of the monitor's spectrum, if none given affect the default
        """
        if monitor:
            monitor = int(monitor)
            if self._back_ground.has_key(monitor):
                del self._back_ground[int(monitor)]
        else:
            self._back_ground = {}
            self._back_start = None
            self._back_end = None
            self.reset_TOFs_for_ROI()

    def get_TOFs_for_ROI(self):
        """
            Gets the TOFs for the ROI which is required for the Transmission calculation. If it is
            not available then use the default setting
            @return: the start time, the end time
        """
        if self._back_start_ROI and self._back_end_ROI:
            return self._back_start_ROI, self._back_end_ROI
        else:
            return None, None

    def set_TOFs_for_ROI(self, start, end):
        """
            Sets the TOFs for the ROI which is required for the Transmission calculation.
            @param: start : defines the start of the background region for ROI
            @param: end : defines the end of the background region for ROI
        """
        if start != None:
            start = float(start)
        if end != None:
            end = float(end)
        self._back_start_ROI = start
        self._back_end_ROI = end

    def reset_TOFs_for_ROI(self):
        """
            Reset background region set by set_TOFs for ROI
        """
        self._back_start_ROI = None
        self._back_end_ROI = None

    def move_all_components(self, ws):
        """
            Move the sample object to the location set in the logs or user settings file
            @param ws: the workspace containing the sample to move
        """
        MoveInstrumentComponent(Workspace=ws, ComponentName='some-sample-holder', Z=self.SAMPLE_Z_CORR,
                                RelativePosition=True)

        for i in self.monitor_zs.keys():
            # get the current location
            component = self.monitor_names[i]
            ws = mtd[str(ws)]
            mon = ws.getInstrument().getComponentByName(component)
            z_loc = mon.getPos().getZ()
            # now the relative move
            offset = (self.monitor_zs[i] / 1000.) - z_loc
            MoveInstrumentComponent(Workspace=ws, ComponentName=component, Z=offset,
                                    RelativePosition=True)

    def move_components(self, ws, beamX, beamY):
        """Define how to move the bank to position beamX and beamY must be implemented"""
        raise RuntimeError("Not Implemented")

    def elementary_displacement_of_single_component(self, workspace, component_name, coord1, coord2,
                                                    coord1_scale_factor=1., coord2_scale_factor=1.,
                                                    relative_displacement=True):
        """
        A simple elementary displacement of a single component.
        This provides the adequate displacement for finding the beam centre.
        @param workspace: the workspace which needs to have the move applied to it
        @param component_name: the name of the component which being displaced
        @param coord1: the first coordinate, which is x here
        @param coord2: the second coordinate, which is y here
        @param coord1_scale_factor: scale factor for the first coordinate
        @param coord2_scale_factor: scale factor for the second coordinate
        @param relative_displacement: If the the displacement is to be relative (it normally should be)
        """
        dummy_1 = workspace
        dummy_2 = component_name
        dummy_3 = coord1
        dummy_3 = coord2
        dummy_4 = relative_displacement
        dummy_5 = coord1_scale_factor
        dummy_6 = coord2_scale_factor
        raise RuntimeError("Not Implemented")

    def cur_detector_position(self, ws_name):
        '''
        Return the position of the center of the detector bank
        @param ws_name: the input workspace name
        @raise RuntimeError: Not implemented
        '''
        dummy_1 = ws_name
        raise RuntimeError("Not Implemented")

    def on_load_sample(self, ws_name, beamcentre, isSample):
        """It will be called just after loading the workspace for sample and can

        It configures the instrument for the specific run of the workspace for handle historical changes in the instrument.

        It centralizes the detector bank to teh beamcentre (tuple of two values)
        """
        ws_ref = mtd[str(ws_name)]
        try:
            run_num = ws_ref.getRun().getLogData('run_number').value
        except:
            run_num = int(re.findall(r'\d+', str(ws_name))[0])

        if isSample:
            self.set_up_for_run(run_num)

        if self._newCalibrationWS:
            # We are about to transfer the Instrument Parameter File from the
            # calibration to the original workspace. We want to add new parameters
            # which the calibration file has not yet picked up.
            # IMPORTANT NOTE: This takes the parameter settings from the original workspace
            # if they are old too, then we don't pick up newly added parameters
            self._add_parmeters_absent_in_calibration(ws_name, self._newCalibrationWS)
            self.changeCalibration(ws_name)

        # centralize the bank to the centre
        dummy_centre, centre_shift = self.move_components(ws_name, beamcentre[0], beamcentre[1])
        return centre_shift

    def load_transmission_inst(self, ws_trans, ws_direct, beamcentre):
        """
        Called on loading of transmissions
        """
        pass

    def changeCalibration(self, ws_name):
        calib = mtd[self._newCalibrationWS]
        sanslog.notice("Applying new calibration for the detectors from " + str(calib.name()))
        CopyInstrumentParameters(calib, ws_name)

    def setCalibrationWorkspace(self, ws_reference):
        assert isinstance(ws_reference, Workspace)
        # we do deep copy of singleton - to be removed in 8470
        # this forces us to have 'copyable' objects.
        self._newCalibrationWS = str(ws_reference)

    def get_updated_beam_centre_after_move(self):
        '''
        @returns the beam centre position after the instrument has moved
        '''
        return self.beam_centre_pos1_after_move, self.beam_centre_pos2_after_move

    def _add_parmeters_absent_in_calibration(self, ws_name, calib_name):
        '''
        We load the instrument specific Instrument Parameter File (IPF) and check if
        there are any settings which the calibration workspace does not have. The calibration workspace
        has its own parameter map stored in the nexus file. This means that if we add new
        entries to the IPF, then they are not being picked up. We do not want to change the existing
        values, just add new entries.
        @param ws_name: the name of the main workspace with the data
        @param calibration_workspace: the name of the calibration workspace
        '''
        if calib_name == None or ws_name == None:
            return
        workspace = mtd[ws_name]
        calibration_workspace = mtd[calib_name]

        # 1.Iterate over all parameters in the original workspace
        # 2. Compare with the calibration workspace
        # 3. If it does not exist, then add it
        original_parmeters = workspace.getInstrument().getParameterNames()
        for param in original_parmeters:
            if not calibration_workspace.getInstrument().hasParameter(param):
                self._add_new_parameter_to_calibration(param, workspace, calibration_workspace)

    def _add_new_parameter_to_calibration(self, param_name, workspace, calibration_workspace):
        '''
        Adds the missing value from the Instrument Parameter File (IPF) of the workspace to
        the IPF of the calibration workspace. We check for the
                                                             1. Type
                                                             2. Value
                                                             3. Name
                                                             4. ComponentName (which is the instrument)
        @param param_name: the name of the parameter to add
        @param workspace: the donor of the parameter
        @param calibration_workspace: the receiver of the parameter
        '''
        ws_instrument = workspace.getInstrument()
        component_name = ws_instrument.getName()
        ipf_type = ws_instrument.getParameterType(param_name)
        # For now we only expect string, int and double
        type_ids = ["string", "int", "double"]
        value = None
        type_to_save = "Number"
        if ipf_type == type_ids[0]:
            value = ws_instrument.getStringParameter(param_name)
            type_to_save = "String"
        elif ipf_type == type_ids[1]:
            value = ws_instrument.getIntParameter(param_name)
        elif ipf_type == type_ids[2]:
            value = ws_instrument.getNumberParameter(param_name)
        else:
            raise RuntimeError("ISISInstrument: An Instrument Parameter File value of unknown type"
                               "is trying to be copied. Cannot handle this currently.")
        SetInstrumentParameter(Workspace=calibration_workspace,
                               ComponentName=component_name,
                               ParameterName=param_name,
                               ParameterType=type_to_save,
                               Value=str(value[0]))


class LOQ(ISISInstrument):
    """
        Contains all the LOQ specific data and functions
    """
    _NAME = 'LOQ'
    # minimum wavelength of neutrons assumed to be measurable by this instrument
    WAV_RANGE_MIN = 2.2
    # maximum wavelength of neutrons assumed to be measurable by this instrument
    WAV_RANGE_MAX = 10.0

    def __init__(self, idf_path='LOQ_Definition_20020226-.xml'):
        """
            Reads LOQ's instrument definition xml file
            @param idf_path: the idf file
            @raise IndexError: if any parameters (e.g. 'default-incident-monitor-spectrum') aren't in the xml definition
        """
<<<<<<< HEAD
        super(LOQ, self).__init__(idf_path)
        #relates the numbers of the monitors to their names in the instrument definition file
        self.monitor_names = {1 : 'monitor1',
                              2 : 'monitor2'}
=======
        super(LOQ, self).__init__('LOQ_Definition_20020226-.xml')
        # relates the numbers of the monitors to their names in the instrument definition file
        self.monitor_names = {1: 'monitor1',
                              2: 'monitor2'}
>>>>>>> 1477440e

    def move_components(self, ws, xbeam, ybeam):
        """
            Move the locations of the sample and detector bank based on the passed beam center
            and information from the sample workspace logs
            @param ws: workspace containing the instrument information
            @param xbeam: x-position of the beam
            @param ybeam: y-position of the beam
            @return: the locations of (in the new coordinates) beam center, center of detector bank
        """
        self.move_all_components(ws)

        xshift = (317.5 / 1000.) - xbeam
        yshift = (317.5 / 1000.) - ybeam
        MoveInstrumentComponent(Workspace=ws,
                                ComponentName=self.cur_detector().name(),
                                X=xshift, Y=yshift, RelativePosition="1")

        # Have a separate move for x_corr, y_coor and z_coor just to make it more obvious in the
        # history, and to expert users what is going on
        det = self.cur_detector()
        if det.x_corr != 0.0 or det.y_corr != 0.0 or det.z_corr != 0.0:
            MoveInstrumentComponent(Workspace=ws, ComponentName=det.name(), X=det.x_corr / 1000.0,
                                    Y=det.y_corr / 1000.0, Z=det.z_corr / 1000.0, RelativePosition="1")
            xshift = xshift + det.x_corr / 1000.0
            yshift = yshift + det.y_corr / 1000.0

        # Set the beam centre position afte the move, leave as they were
        self.beam_centre_pos1_after_move = xbeam
        self.beam_centre_pos2_after_move = ybeam

        return [xshift, yshift], [xshift, yshift]

    def elementary_displacement_of_single_component(self, workspace, component_name, coord1, coord2,
                                                    coord1_scale_factor=1., coord2_scale_factor=1.,
                                                    relative_displacement=True):
        """
        A simple elementary displacement of a single component.
        This provides the adequate displacement for finding the beam centre.
        @param workspace: the workspace which needs to have the move applied to it
        @param component_name: the name of the component which being displaced
        @param coord1: the first coordinate, which is x here
        @param coord2: the second coordinate, which is y here
        @param coord1_scale_factor: scale factor for the first coordinate
        @param coord2_scale_factor: scale factor for the second coordinate
        @param relative_displacement: If the the displacement is to be relative (it normally should be)
        """
        MoveInstrumentComponent(Workspace=workspace,
                                ComponentName=component_name,
                                X=coord1,
                                Y=coord2,
                                RelativePosition=relative_displacement)

    def get_marked_dets(self):
        raise NotImplementedError('The marked detector list isn\'t stored for instrument ' + self._NAME)

    def set_up_for_run(self, base_runno):
        """
            Needs to run whenever a sample is loaded
        """
        first = self.DETECTORS['low-angle']
        second = self.DETECTORS['high-angle']

        first.set_orien('Horizontal')
        # probably _first_spec_num was already set to this when the instrument parameter file was loaded
        first.set_first_spec_num(3)
        second.set_orien('Horizontal')
        second.place_after(first)

    def load_transmission_inst(self, ws_trans, ws_direct, beamcentre):
        """
            Loads information about the setup used for LOQ transmission runs
        """
        trans_definition_file = os.path.join(config.getString('instrumentDefinition.directory'),
                                             self._NAME + '_trans_Definition.xml')
        LoadInstrument(Workspace=ws_trans, Filename=trans_definition_file, RewriteSpectraMap=False)
        LoadInstrument(Workspace=ws_direct, Filename=trans_definition_file, RewriteSpectraMap=False)

    def cur_detector_position(self, ws_name):
        """Return the position of the center of the detector bank"""
        ws = mtd[ws_name]
        pos = ws.getInstrument().getComponentByName(self.cur_detector().name()).getPos()
        cent_pos = 317.5 / 1000.0
        return [cent_pos - pos.getX(), cent_pos - pos.getY()]


class SANS2D(ISISInstrument):
    """
        The SANS2D instrument has movable detectors whose locations have to
        be read in from the workspace logs (Run object)
    """
    _NAME = 'SANS2D'
    WAV_RANGE_MIN = 2.0
    WAV_RANGE_MAX = 14.0

    def __init__(self, idf_path=None):
        super(SANS2D, self).__init__(idf_path)

        self._marked_dets = []
        # set to true once the detector positions have been moved to the locations given in the sample logs
        self.corrections_applied = False
        # a warning is issued if the can logs are not the same as the sample
        self._can_logs = {}
        # The user can set the distance between monitor 4 and the rear detector in millimetres, should be negative
        self.monitor_4_offset = None
        # relates the numbers of the monitors to their names in the instrument definition file
        self.monitor_names = {1: 'monitor1',
                              2: 'monitor2',
                              3: 'monitor3',
                              4: 'monitor4'}

    def set_up_for_run(self, base_runno):
        """
            Handles changes required when a sample is loaded, both generic
            and run specific
        """
        first = self.DETECTORS['low-angle']
        second = self.DETECTORS['high-angle']

        try:
            base_runno = int(base_runno)
            # first deal with some special cases
            if base_runno < 568:
                self.set_incident_mon(73730)
                first.set_first_spec_num(1)
                first.set_orien('Vertical')
                second.set_orien('Vertical')
            elif base_runno >= 568 and base_runno < 684:
                first.set_first_spec_num(9)
                first.set_orien('Rotated')
                second.set_orien('Rotated')
            else:
                # this is the default case
                first.set_first_spec_num(9)
                first.set_orien('Horizontal')
                second.set_orien('Horizontal')
        except ValueError:
            # this is the default case
            first.set_first_spec_num(9)
            first.set_orien('Horizontal')
            second.set_orien('Horizontal')

        # as spectrum numbers of the first detector have changed we'll move those in the second too
        second.place_after(first)

    def getDetValues(self, ws_name):
        """
        Retrive the values of Front_Det_Z, Front_Det_X, Front_Det_Rot, Rear_Det_Z and Rear_Det_X from
        the workspace. If it does not find the value at the run info, it takes as default value the
        self.FRONT_DET_Z, self... which are extracted from the sample workspace at apply_detector_log.

        This is done to allow the function move_components to use the correct values and not to use
        all the values for TRANS ans SAMPLE the same, as sometimes, this assumption is not valid.

        The reason for this method is explained at the ticket http://trac.mantidproject.org/mantid/ticket/7314.
        """
        # set the default value for these variables
        values = [self.FRONT_DET_Z, self.FRONT_DET_X, self.FRONT_DET_ROT, self.REAR_DET_Z, self.REAR_DET_X]
        # get these variables from the workspace run
        run_info = mtd[str(ws_name)].run()
        ind = 0
        for name in ('Front_Det_Z', 'Front_Det_X', 'Front_Det_Rot',
                     'Rear_Det_Z', 'Rear_Det_X'):
            try:
                var = run_info.get(name).value
                if hasattr(var, '__iter__'):
                    var = var[-1]
                values[ind] = float(var)
            except:
                pass  # ignore, because we do have a default value
            ind += 1
        # return these variables
        return tuple(values)

    def move_components(self, ws, xbeam, ybeam):
        """
            Move the locations of the sample and detector bank based on the passed beam center
            and information from the sample workspace logs. If the location of the monitor was
            set with TRANS/TRANSPEC=4/SHIFT=... this function does the move instrument
            @param ws: workspace containing the instrument information
            @param xbeam: x-position of the beam in meters
            @param ybeam: y-position of the beam in meters
            @return: the locations of (in the new coordinates) beam center, center of detector bank
        """
        frontDet = self.getDetector('front')
        rearDet = self.getDetector('rear')

        FRONT_DET_Z, FRONT_DET_X, FRONT_DET_ROT, REAR_DET_Z, REAR_DET_X = self.getDetValues(ws)

        # Deal with front detector
        # 10/03/15 RKH need to add tilt of detector, in degrees, with respect to the horizontal or vertical of the detector plane
        # this time we can rotate about the detector's own axis so can use RotateInstrumentComponent,
        # ytilt rotates about x axis, xtilt rotates about z axis
        #
        if frontDet.y_tilt != 0.0:
            RotateInstrumentComponent(Workspace=ws,
                                      ComponentName=self.getDetector('front').name(),
                                      X="1.",
                                      Y="0.",
                                      Z="0.",
                                      Angle=frontDet.y_tilt)
        if frontDet.x_tilt != 0.0:
            RotateInstrumentComponent(Workspace=ws,
                                      ComponentName=self.getDetector('front').name(),
                                      X="0.",
                                      Y="0.",
                                      Z="1.",
                                      Angle=frontDet.x_tilt)
        #
        # 9/1/12  this all dates to Richard Heenan & Russell Taylor's original python development for SANS2d
        # the rotation axis on the SANS2d front detector is actually set front_det_radius = 306mm behind the detector.
        # Since RotateInstrumentComponent will only rotate about the centre of the detector, we have to to the rest here.
        # rotate front detector according to value in log file and correction value provided in user file
        rotateDet = (-FRONT_DET_ROT - frontDet.rot_corr)
        RotateInstrumentComponent(Workspace=ws, ComponentName=self.getDetector('front').name(), X="0.", Y="1.0", Z="0.",
                                  Angle=rotateDet)
        RotRadians = math.pi * (FRONT_DET_ROT + frontDet.rot_corr) / 180.
        # The rear detector is translated to the beam position using the beam centre coordinates in the user file.
        # (Note that the X encoder values in NOT used for the rear detector.)
        # The front detector is translated using the difference in X encoder values, with a correction from the user file.
        # 21/3/12 RKH [In reality only the DIFFERENCE in X encoders is used, having separate X corrections for
        # both detectors is unnecessary,
        # but we will continue with this as it makes the mask file smore logical and avoids a retrospective change.]
        # 21/3/12 RKH add .side_corr    allows rotation axis of the front detector being offset from the detector X=0
        # this inserts *(1.0-math.cos(RotRadians)) into xshift, and
        # - frontDet.side_corr*math.sin(RotRadians) into zshift.
        # (Note we may yet need to introduce further corrections for parallax errors in the detectors, which may be wavelength dependent!)
        xshift = (REAR_DET_X + rearDet.x_corr - frontDet.x_corr - FRONT_DET_X - frontDet.side_corr * (
            1 - math.cos(RotRadians)) + (self.FRONT_DET_RADIUS + frontDet.radius_corr) *
                  math.sin(RotRadians)) / 1000. - self.FRONT_DET_DEFAULT_X_M - xbeam
        yshift = (frontDet.y_corr / 1000. - ybeam)
        # Note don't understand the comment below (9/1/12 these are comments from the original python code,
        # you may remove them if you like!)
        # default in instrument description is 23.281m - 4.000m from sample at 19,281m !
        # need to add ~58mm to det1 to get to centre of detector, before it is rotated.
        # 21/3/12 RKH add .radius_corr
        zshift = (FRONT_DET_Z + frontDet.z_corr + (self.FRONT_DET_RADIUS + frontDet.radius_corr) * (
            1 - math.cos(RotRadians)) - frontDet.side_corr * math.sin(RotRadians)) / 1000.
        zshift -= self.FRONT_DET_DEFAULT_SD_M
        MoveInstrumentComponent(Workspace=ws,
                                ComponentName=self.getDetector('front').name(),
                                X=xshift, Y=yshift, Z=zshift, RelativePosition="1")

        # deal with rear detector

        # 10/03/15 RKH need to add tilt of detector, in degrees, with respect to the horizontal or vertical of the detector plane
        # Best to do the tilts first, while the detector is still centred on the z axis,
        # ytilt rotates about x axis, xtilt rotates about z axis
        # NOTE the beam centre coordinates may change
        if rearDet.y_tilt != 0.0:
            RotateInstrumentComponent(Workspace=ws, ComponentName=rearDet.name(), X="1.", Y="0.", Z="0.",
                                      Angle=rearDet.y_tilt)
        if rearDet.x_tilt != 0.0:
            RotateInstrumentComponent(Workspace=ws, ComponentName=rearDet.name(), X="0.", Y="0.", Z="1.",
                                      Angle=rearDet.x_tilt)

        xshift = -xbeam
        yshift = -ybeam
        zshift = (REAR_DET_Z + rearDet.z_corr) / 1000.
        zshift -= self.REAR_DET_DEFAULT_SD_M
        sanslog.notice("Setup move " + str(xshift * 1000.) + " " + str(yshift * 1000.) + " " + str(zshift * 1000.))
        MoveInstrumentComponent(Workspace=ws, ComponentName=rearDet.name(), X=xshift, Y=yshift, Z=zshift,
                                RelativePosition="1")

        self.move_all_components(ws)
        # this implements the TRANS/TRANSPEC=4/SHIFT=... line, this overrides any other monitor move
        if self.monitor_4_offset:
            # get the current location of the monitor
            component = 'monitor4'
            ws = mtd[str(ws)]
            mon = ws.getInstrument().getComponentByName(component)
            z_orig = mon.getPos().getZ()

            # the location is relative to the rear-detector, get its location
            det = ws.getInstrument().getComponentByName(self.cur_detector().name())
            det_z = det.getPos().getZ()

            monitor_4_offset = self.monitor_4_offset / 1000.
            z_new = det_z + monitor_4_offset
            z_move = z_new - z_orig
            MoveInstrumentComponent(Workspace=ws, ComponentName=component, Z=z_move,
                                    RelativePosition=True)
            sanslog.notice('Monitor 4 is at z = ' + str(z_new))

        # Are these returned values used anywhere?
        if self.cur_detector().name() == 'front-detector':
            beam_cen = [0.0, 0.0]
            det_cen = [0.0, 0.0]
        else:
            beam_cen = [0.0, 0.0]
            det_cen = [-xbeam, -ybeam]

        # Set the beam centre position afte the move, leave as they were
        self.beam_centre_pos1_after_move = xbeam
        self.beam_centre_pos2_after_move = ybeam

        return beam_cen, det_cen

    def elementary_displacement_of_single_component(self, workspace, component_name, coord1, coord2,
                                                    coord1_scale_factor=1., coord2_scale_factor=1.,
                                                    relative_displacement=True):
        """
        A simple elementary displacement of a single component.
        This provides the adequate displacement for finding the beam centre.
        @param workspace: the workspace which needs to have the move applied to it
        @param component_name: the name of the component which being displaced
        @param coord1: the first coordinate, which is x here
        @param coord2: the second coordinate, which is y here
        @param coord1_scale_factor: scale factor for the first coordinate
        @param coord2_scale_factor: scale factor for the second coordinate
        @param relative_displacement: If the the displacement is to be relative (it normally should be)
        """
        MoveInstrumentComponent(Workspace=workspace,
                                ComponentName=component_name,
                                X=coord1,
                                Y=coord2,
                                RelativePosition=relative_displacement)

    def get_detector_log(self, wksp):
        """
            Reads information about the state of the instrument on the information
            stored in the sample
            @param logs: a workspace pointer
            @return the values that were read as a dictionary
        """
        self._marked_dets = []
        wksp = su.getWorkspaceReference(wksp)
        # assume complete log information is stored in the first entry, it isn't stored in the group workspace itself
        if isinstance(wksp, WorkspaceGroup):
            wksp = wksp[0]

        samp = wksp.getRun()

        logvalues = {}
        logvalues['Front_Det_Z'] = self._get_const_num(samp, 'Front_Det_Z')
        logvalues['Front_Det_X'] = self._get_const_num(samp, 'Front_Det_X')
        logvalues['Front_Det_Rot'] = self._get_const_num(samp, 'Front_Det_Rot')
        logvalues['Rear_Det_Z'] = self._get_const_num(samp, 'Rear_Det_Z')
        logvalues['Rear_Det_X'] = self._get_const_num(samp, 'Rear_Det_X')

        return logvalues

    def _get_const_num(self, log_data, log_name):
        """
            Get a the named entry from the log object. If the entry is a
            time series it's assumed to contain unchanging data and the first
            value is used. The answer must be convertible to float otherwise
            this throws.
            @param log_data: the sample object from a workspace
            @param log_name: a string with the name of the individual entry to load
            @return: the floating point number
            @raise TypeError: if that log entry can't be converted to a float
        """
        try:
            # return the log value if it stored as a single number
            return float(log_data.getLogData(log_name).value)
        except TypeError:
            # Python 2.4 doesn't have datetime.strptime...
            def format_date(date_string, format, date_str_len):
                if len(date_string) > date_str_len:
                    date_string = date_string[:date_str_len]
                from datetime import datetime
                if sys.version_info[0] == 2 and sys.version_info[1] < 5:
                    import time
                    return datetime(*(time.strptime(date_string, format)[0:6]))
                else:
                    return datetime.strptime(date_string, format)

            # if the value was stored as a time series we have an array here
            property = log_data.getLogData(log_name)

            size = len(property.value)
            if size == 1:
                return float(log_data.getLogData(log_name).value[0])

            start = log_data.getLogData('run_start')
            dt_0 = format_date(start.value, "%Y-%m-%dT%H:%M:%S", 19)
            for i in range(0, size):
                dt = format_date(str(property.times[i]), "%Y-%m-%dT%H:%M:%S", 19)
                if dt > dt_0:
                    if i == 0:
                        return float(log_data.getLogData(log_name).value[0])
                    else:
                        return float(log_data.getLogData(log_name).value[i - 1])

            # this gets executed if all entries is before the start-time
            return float(log_data.getLogData(log_name).value[size - 1])

    def apply_detector_logs(self, logvalues):
        # apply the corrections that came from the logs
        self.FRONT_DET_Z = float(logvalues['Front_Det_Z'])
        self.FRONT_DET_X = float(logvalues['Front_Det_X'])
        self.FRONT_DET_ROT = float(logvalues['Front_Det_Rot'])
        self.REAR_DET_Z = float(logvalues['Rear_Det_Z'])
        self.REAR_DET_X = float(logvalues['Rear_Det_X'])
        self.corrections_applied = True
        if len(self._can_logs) > 0:
            self.check_can_logs(self._can_logs)

    def check_can_logs(self, new_logs):
        """
            Tests if applying the corrections from the passed logvalues
            would give the same result as the corrections that were
            already made
            @param new_logs: the new values to check are equivalent
            @return: True if the are the same False if not
        """
        if not self.corrections_applied:
            # the check needs to wait until there's something to compare against
            self._can_logs = new_logs

        if len(new_logs) == 0:
            return False

        existing_values = []
        existing_values.append(self.FRONT_DET_Z)
        existing_values.append(self.FRONT_DET_X)
        existing_values.append(self.FRONT_DET_ROT)
        existing_values.append(self.REAR_DET_Z)
        existing_values.append(self.REAR_DET_X)

        new_values = []
        new_values.append(float(new_logs['Front_Det_Z']))
        new_values.append(float(new_logs['Front_Det_X']))
        new_values.append(float(new_logs['Front_Det_Rot']))
        new_values.append(float(new_logs['Rear_Det_Z']))
        new_values.append(float(new_logs['Rear_Det_X']))

        errors = 0
        corr_names = ['Front_Det_Z', 'Front_Det_X', 'Front_Det_Rot', 'Rear_Det_Z', 'Rear_Det_X']
        for i in range(0, len(existing_values)):
            if math.fabs(existing_values[i] - new_values[i]) > 5e-04:
                sanslog.warning('values differ between sample and can runs: Sample ' + corr_names[i] + ' = ' + str(
                    existing_values[i]) + \
                                ', can value is ' + str(new_values[i]))
                errors += 1

                self.append_marked(corr_names[i])

        # the check has been done clear up
        self._can_logs = {}

        return errors == 0

    def append_marked(self, detNames):
        self._marked_dets.append(detNames)

    def get_marked_dets(self):
        return self._marked_dets

    def load_transmission_inst(self, ws_trans, ws_direct, beamcentre):
        """
        SANS2D requires the centralize the detectors of the transmission
        as well as the sample and can.
        """
        self.move_components(ws_trans, beamcentre[0], beamcentre[1])
        if ws_trans != ws_direct:
            self.move_components(ws_direct, beamcentre[0], beamcentre[1])

    def cur_detector_position(self, ws_name):
        """Return the position of the center of the detector bank"""
        ws = mtd[ws_name]
        pos = ws.getInstrument().getComponentByName(self.cur_detector().name()).getPos()

        return [-pos.getX(), -pos.getY()]

    def on_load_sample(self, ws_name, beamcentre, isSample):
        """For SANS2D in addition of the operations defines in on_load_sample of ISISInstrument
        it has to deal with the log, which defines some offsets for the movement of the
        detector bank.
        """
        ws_ref = mtd[str(ws_name)]
        try:
            log = self.get_detector_log(ws_ref)
            if log == "":
                raise "Invalid log"
        except:
            if isSample:
                raise RuntimeError('Sample logs cannot be loaded, cannot continue')
            else:
                logger.warning("Can logs could not be loaded, using sample values.")

        if isSample:
            self.apply_detector_logs(log)
        else:
            self.check_can_logs(log)

        ISISInstrument.on_load_sample(self, ws_name, beamcentre, isSample)


class LARMOR(ISISInstrument):
    _NAME = 'LARMOR'
    WAV_RANGE_MIN = 0.5
    WAV_RANGE_MAX = 13.5
<<<<<<< HEAD
    def __init__(self, idf_path=None):
        super(LARMOR,self).__init__(idf_path)
=======

    def __init__(self):
        super(LARMOR, self).__init__('LARMOR_Definition.xml')
>>>>>>> 1477440e
        self._marked_dets = []
        # set to true once the detector positions have been moved to the locations given in the sample logs
        self.corrections_applied = False
        # a warning is issued if the can logs are not the same as the sample
        self._can_logs = {}

        self.monitor_names = dict()

        for i in range(1, 6):
            self.monitor_names[i] = 'monitor' + str(i)

    def set_up_for_run(self, base_runno):
        """
            Needs to run whenever a sample is loaded
        """
        first = self.DETECTORS['low-angle']
        second = self.DETECTORS['high-angle']

        first.set_orien('Horizontal')
        first.set_first_spec_num(10)
        second.set_orien('Horizontal')
        second.place_after(first)

    def getDetValues(self, ws_name):
        """
        Retrive the values of Bench_Rot from the workspace. If it does not find the value at the run info,
        it takes as default value the self.BENCH_ROT, which are extracted from the sample workspace
        at apply_detector_log.
        This is done to allow the function move_components to use the correct values and not to use
        all the values for TRANS ans SAMPLE the same, as sometimes, this assumption is not valid.
        The reason for this method is explained at the ticket http://trac.mantidproject.org/mantid/ticket/7314.
        """
        # set the default value for these variables
        values = [self.BENCH_ROT]
        # get these variables from the workspace run
        run_info = mtd[str(ws_name)].run()
        ind = 0
        name = 'Bench_Rot'
        try:
            var = run_info.get(name).value
            if hasattr(var, '__iter__'):
                var = var[-1]
            values[ind] = float(var)
        except:
            pass  # ignore, because we do have a default value
        ind += 1
        # return these variables
        return tuple(values)

    def get_detector_log(self, wksp):
        """
            Reads information about the state of the instrument on the information
            stored in the sample
            @param logs: a workspace pointer
            @return the values that were read as a dictionary
        """
        # logger.warning("Entering get_detector_log")
        self._marked_dets = []
        wksp = su.getWorkspaceReference(wksp)
        # assume complete log information is stored in the first entry, it isn't stored in the group workspace itself
        if isinstance(wksp, WorkspaceGroup):
            wksp = wksp[0]

        samp = wksp.getRun()

        logvalues = {}
        logvalues['Bench_Rot'] = self._get_const_num(samp, 'Bench_Rot')
        # logger.warning(str(logvalues))

        return logvalues

    def _get_const_num(self, log_data, log_name):
        """
            Get a the named entry from the log object. If the entry is a
            time series it's assumed to contain unchanging data and the first
            value is used. The answer must be convertible to float otherwise
            this throws.
            @param log_data: the sample object from a workspace
            @param log_name: a string with the name of the individual entry to load
            @return: the floating point number
            @raise TypeError: if that log entry can't be converted to a float
        """
        try:
            # return the log value if it stored as a single number
            return float(log_data.getLogData(log_name).value)
        except TypeError:
            # Python 2.4 doesn't have datetime.strptime...
            def format_date(date_string, format, date_str_len):
                if len(date_string) > date_str_len:
                    date_string = date_string[:date_str_len]
                from datetime import datetime
                if sys.version_info[0] == 2 and sys.version_info[1] < 5:
                    import time
                    return datetime(*(time.strptime(date_string, format)[0:6]))
                else:
                    return datetime.strptime(date_string, format)

            # if the value was stored as a time series we have an array here
            property = log_data.getLogData(log_name)

            size = len(property.value)
            if size == 1:
                return float(log_data.getLogData(log_name).value[0])

            start = log_data.getLogData('run_start')
            dt_0 = format_date(start.value, "%Y-%m-%dT%H:%M:%S", 19)
            for i in range(0, size):
                dt = format_date(str(property.times[i]), "%Y-%m-%dT%H:%M:%S", 19)
                if dt > dt_0:
                    if i == 0:
                        return float(log_data.getLogData(log_name).value[0])
                    else:
                        return float(log_data.getLogData(log_name).value[i - 1])

            # this gets executed if all entries is before the start-time
            return float(log_data.getLogData(log_name).value[size - 1])

    def apply_detector_logs(self, logvalues):
        # apply the corrections that came from the logs
        self.BENCH_ROT = float(logvalues['Bench_Rot'])
        self.corrections_applied = True
        if len(self._can_logs) > 0:
            self.check_can_logs(self._can_logs)

    def check_can_logs(self, new_logs):
        """
            Tests if applying the corrections from the passed logvalues
            would give the same result as the corrections that were
            already made
            @param new_logs: the new values to check are equivalent
            @return: True if the are the same False if not
        """
        # logger.warning("Entering check_can_logs")

        if not self.corrections_applied:
            # the check needs to wait until there's something to compare against
            self._can_logs = new_logs

        if len(new_logs) == 0:
            return False

        existing_values = []
        existing_values.append(self.BENCH_ROT)

        new_values = []
        new_values.append(float(new_logs['Bench_Rot']))

        errors = 0
        corr_names = ['Bench_Rot']
        for i in range(0, len(existing_values)):
            if math.fabs(existing_values[i] - new_values[i]) > 5e-04:
                sanslog.warning('values differ between sample and can runs: Sample ' + corr_names[i] + ' = ' + str(
                    existing_values[i]) + \
                                ', can value is ' + str(new_values[i]))
                errors += 1

                self.append_marked(corr_names[i])

        # the check has been done clear up
        self._can_logs = {}

        return errors == 0

    def move_components(self, ws, xbeam, ybeam):
        # logger.warning("Entering move_components")
        self.move_all_components(ws)
        # logger.warning("Back from move_all_components")

        detBench = self.getDetector('rear')

        # get the bench rotation value from the instrument log
        BENCH_ROT = self.getDetValues(ws)[0]

        # use the scale factors from the parameter file to scale appropriately
        XSF = self.beam_centre_scale_factor1
        YSF = self.beam_centre_scale_factor2

        # in this case the x shift is actually a value of 2theta rotated about the sample stack centre
        # so... we need to do two moves first a shift in y and then a rotation
        yshift = -ybeam
        # zshift = ( detBanch.z_corr)/1000.
        # zshift -= self.REAR_DET_DEFAULT_SD_M
        xshift = 0
        zshift = 0
        sanslog.notice("Setup move " + str(xshift * XSF) + " " + str(yshift * YSF) + " " + str(zshift * 1000))
        MoveInstrumentComponent(ws, ComponentName=detBench.name(), X=xshift, Y=yshift, Z=zshift)

        # Deal with the angle value
        _total_x_shift = self._rotate_around_y_axis(workspace=ws, component_name=detBench.name(),
                                                    x_beam=xbeam, x_scale_factor=XSF,
                                                    bench_rotation=BENCH_ROT)

        # Set the beam centre position afte the move
        self.beam_centre_pos1_after_move = xbeam  # Need to provide the angle in 1000th of a degree
        self.beam_centre_pos2_after_move = ybeam

        # beam centre, translation, new beam position
        return [0.0, 0.0], [-xbeam, -ybeam]

    def elementary_displacement_of_single_component(self, workspace, component_name, coord1, coord2,
                                                    coord1_scale_factor=1., coord2_scale_factor=1.,
                                                    relative_displacement=True):
        """
        A simple elementary displacement of a single component.
        This provides the adequate displacement for finding the beam centre.
        @param workspace: the workspace which needs to have the move applied to it
        @param component_name: the name of the component which being displaced
        @param coord1: the first coordinate, which is x here
        @param coord2: the second coordinate, which is y here
        @param coord1_scale_factor: scale factor for the first coordinate
        @param coord2_scale_factor: scale factor for the second coordinate
        @param relative_displacement: If the the displacement is to be relative (it normally should be)
        """
        dummy_coord2_scale_factor = coord2_scale_factor
        # Shift the component in the y direction
        MoveInstrumentComponent(Workspace=workspace,
                                ComponentName=component_name,
                                Y=coord2,
                                RelativePosition=relative_displacement)

        # Rotate around the y-axis.
        self._rotate_around_y_axis(workspace=workspace,
                                   component_name=component_name,
                                   x_beam=coord1,
                                   x_scale_factor=coord1_scale_factor,
                                   bench_rotation=0.)

    def _rotate_around_y_axis(self, workspace, component_name, x_beam, x_scale_factor, bench_rotation):
        '''
        Rotates the component of the workspace around the y axis or shift along x, depending on the run number
        @param workspace: a workspace name
        @param component_name: the component to rotate
        @param x_beam: either a shift in mm or a angle in degree
        @param x_scale_factor:
        '''
        # in order to avoid rewriting old mask files from initial commisioning during 2014.
        ws_ref = mtd[workspace]

        # The angle value
        # Note that the x position gets converted from mm to m when read from the user file so we need to reverse this if X is now an angle
        if not LARMOR.is_run_new_style_run(ws_ref):
            # Initial commisioning before run 2217 did not pay much attention to making sure the bench_rot value was meaningful
            xshift = -x_beam
            sanslog.notice("Setup move " + str(xshift * x_scale_factor) + " " + str(0.0) + " " + str(0.0))
            MoveInstrumentComponent(workspace, ComponentName=component_name, X=xshift, Y=0.0, Z=0.0)
        else:
            # The x shift is in degree
            # IMPORTANT NOTE: It seems that the definition of positive and negative angles is different
            # between Mantid and the beam scientists. This explains the different signs for x_beam and
            # bench_rotation.
            xshift = bench_rotation - x_beam * x_scale_factor
            sanslog.notice("Setup rotate " + str(xshift * x_scale_factor) + " " + str(0.0) + " " + str(0.0))
            RotateInstrumentComponent(workspace, ComponentName=component_name, X=0, Y=1, Z=0, Angle=xshift)
        return xshift

    def append_marked(self, detNames):
        self._marked_dets.append(detNames)

    def get_marked_dets(self):
        return self._marked_dets

    def load_transmission_inst(self, ws_trans, ws_direct, beamcentre):
        """
        Larmor requires centralisation of the detectors of the transmission
        as well as the sample and can.
        """
        self.move_components(ws_trans, beamcentre[0], beamcentre[1])
        if ws_trans != ws_direct:
            self.move_components(ws_direct, beamcentre[0], beamcentre[1])

    def cur_detector_position(self, ws_name):
        """Return the position of the center of the detector bank"""
        """Unforunately getting the angle of the bench does not work so we have to get bench and detector"""

        # logger.warning("Entering cur_detector_position")
        ws = mtd[ws_name]
        # define the vector along the beam axis
        a1 = V3D(0, 0, 1)
        # position of the detector itself
        pos = ws.getInstrument().getComponentByName('LARMORSANSDetector').getPos()
        # position of the bench
        pos2 = ws.getInstrument().getComponentByName(self.cur_detector().name()).getPos()
        # take the difference
        posdiff = pos - pos2
        deg2rad = 4.0 * math.atan(1.0) / 180.0
        # now finally find the angle between the vector for the difference and the beam axis
        angle = posdiff.angle(a1) / deg2rad

        # return the angle and the y displacement
        # logger.warning("Blah: angle=" + str(angle) + " Y displacement=" +str(-pos2.getY()) )
        return [-angle, -pos2.getY()]

    def on_load_sample(self, ws_name, beamcentre, isSample):
        """For Larmor in addition to the operations defined in on_load_sample of ISISInstrument
        it has to deal with the log, which defines some offsets for the movement of the
        detector bank.
        """
        # logger.warning("Entering on_load_sample")
        ws_ref = mtd[str(ws_name)]
        # in order to avoid problems with files from initial commisioning during 2014.
        # these didn't have the required log entries for the detector position

        if LARMOR.is_run_new_style_run(ws_ref):
            try:
                # logger.warning("Trying get_detector_log")
                log = self.get_detector_log(ws_ref)
                if log == "":
                    raise "Invalid log"
            except:
                if isSample:
                    raise RuntimeError('Sample logs cannot be loaded, cannot continue')
                else:
                    logger.warning("Can logs could not be loaded, using sample values.")

            if isSample:
                self.apply_detector_logs(log)
            else:
                self.check_can_logs(log)

        ISISInstrument.on_load_sample(self, ws_name, beamcentre, isSample)

    @staticmethod
    def is_run_new_style_run(workspace_ref):
        '''
        Checks if the run assiated with the workspace is pre or post 2217
        Original comment:
        In order to avoid problems with files from initial commisioning during 2014.
        these didn't have the required log entries for the detector position
        @param workspace_ref:: A handle to the workspace
        '''
        try:
            run_num = workspace_ref.getRun().getLogData('run_number').value
        except:
            run_num = int(re.findall(r'\d+', str(ws_name))[-1])
        if int(run_num) >= 2217:
            return True
        else:
            return False


if __name__ == '__main__':
    pass<|MERGE_RESOLUTION|>--- conflicted
+++ resolved
@@ -1,9 +1,4 @@
-<<<<<<< HEAD
-﻿#pylint: disable=too-many-lines
-#pylint: disable=invalid-name
-=======
-# pylint: disable=too-many-lines, invalid-name, bare-except
->>>>>>> 1477440e
+﻿# pylint: disable=too-many-lines, invalid-name, bare-except
 import math
 import os
 import re
@@ -899,17 +894,10 @@
             @param idf_path: the idf file
             @raise IndexError: if any parameters (e.g. 'default-incident-monitor-spectrum') aren't in the xml definition
         """
-<<<<<<< HEAD
         super(LOQ, self).__init__(idf_path)
-        #relates the numbers of the monitors to their names in the instrument definition file
-        self.monitor_names = {1 : 'monitor1',
-                              2 : 'monitor2'}
-=======
-        super(LOQ, self).__init__('LOQ_Definition_20020226-.xml')
         # relates the numbers of the monitors to their names in the instrument definition file
         self.monitor_names = {1: 'monitor1',
                               2: 'monitor2'}
->>>>>>> 1477440e
 
     def move_components(self, ws, xbeam, ybeam):
         """
@@ -1404,14 +1392,8 @@
     _NAME = 'LARMOR'
     WAV_RANGE_MIN = 0.5
     WAV_RANGE_MAX = 13.5
-<<<<<<< HEAD
     def __init__(self, idf_path=None):
         super(LARMOR,self).__init__(idf_path)
-=======
-
-    def __init__(self):
-        super(LARMOR, self).__init__('LARMOR_Definition.xml')
->>>>>>> 1477440e
         self._marked_dets = []
         # set to true once the detector positions have been moved to the locations given in the sample logs
         self.corrections_applied = False
