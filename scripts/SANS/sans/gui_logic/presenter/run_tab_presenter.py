--- conflicted
+++ resolved
@@ -36,17 +36,15 @@
 from sans.user_file.user_file_reader import UserFileReader
 from sans.command_interface.batch_csv_file_parser import BatchCsvParser
 from sans.common.constants import ALL_PERIODS
-<<<<<<< HEAD
+from sans.gui_logic.models.beam_centre_model import BeamCentreModel
+from ui.sans_isis.work_handler import WorkHandler
+
 try:
     import mantidplot
 except (Exception, Warning):
     mantidplot = None
     # this should happen when this is called from outside Mantidplot and only then,
     # the result is that attempting to plot will raise an exception
-=======
-from sans.gui_logic.models.beam_centre_model import BeamCentreModel
-from ui.sans_isis.work_handler import WorkHandler
->>>>>>> 36258c01
 
 
 class RunTabPresenter(object):
