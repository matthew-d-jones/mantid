--- conflicted
+++ resolved
@@ -6,7 +6,6 @@
 # ----------------------------------------------------------------------------------------------------------------------
 # Option column globals
 # ----------------------------------------------------------------------------------------------------------------------
-<<<<<<< HEAD
 def generate_table_index(multi_period):
     table_index = {}
     table_index.update({'SAMPLE_SCATTER_INDEX': 0})
@@ -22,28 +21,10 @@
     table_index.update({'CAN_DIRECT_INDEX': 10 if multi_period else 5})
     table_index.update({'CAN_DIRECT_PERIOD_INDEX': 11 if multi_period else None})
     table_index.update({'OUTPUT_NAME_INDEX': 12 if multi_period else 6})
-    table_index.update({'OPTIONS_INDEX': 13 if multi_period else 7})
-    table_index.update({'HIDDEN_OPTIONS_INDEX': 14 if multi_period else 8})
+    table_index.update({'USER_FILE_INDEX': 13 if multi_period else 7})
+    table_index.update({'OPTIONS_INDEX': 14 if multi_period else 8})
+    table_index.update({'HIDDEN_OPTIONS_INDEX': 15 if multi_period else 9})
     return table_index
-
-=======
-SAMPLE_SCATTER_INDEX = 0
-SAMPLE_SCATTER_PERIOD_INDEX = 1
-SAMPLE_TRANSMISSION_INDEX = 2
-SAMPLE_TRANSMISSION_PERIOD_INDEX = 3
-SAMPLE_DIRECT_INDEX = 4
-SAMPLE_DIRECT_PERIOD_INDEX = 5
-CAN_SCATTER_INDEX = 6
-CAN_SCATTER_PERIOD_INDEX = 7
-CAN_TRANSMISSION_INDEX = 8
-CAN_TRANSMISSION_PERIOD_INDEX = 9
-CAN_DIRECT_INDEX = 10
-CAN_DIRECT_PERIOD_INDEX = 11
-OUTPUT_NAME_INDEX = 12
-USER_FILE_INDEX = 13
-OPTIONS_INDEX = 14
-HIDDEN_OPTIONS_INDEX = 15
->>>>>>> 53e114a9
 
 OPTIONS_SEPARATOR = ","
 OPTIONS_EQUAL = "="
