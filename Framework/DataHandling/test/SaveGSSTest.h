--- conflicted
+++ resolved
@@ -20,27 +20,6 @@
 using Mantid::DataHandling::SaveGSS;
 
 namespace {
-<<<<<<< HEAD
-//----------------------------------------------------------------------------------------------
-/** Generate a matrix workspace for writing to gsas file
-*/
-API::MatrixWorkspace_sptr generateTestMatrixWorkspace() {
-  // Create workspace
-  MatrixWorkspace_sptr dataws = boost::dynamic_pointer_cast<MatrixWorkspace>(
-      WorkspaceCreationHelper::create2DWorkspaceWithFullInstrument(
-          2, 100, false, false, true, "TestFake"));
-  dataws->getAxis(0)->setUnit("TOF");
-
-  // Set data with logarithm bin
-  double t0 = 5000.;
-  double dt = 0.01;
-  size_t numhist = dataws->getNumberHistograms();
-  for (size_t iws = 0; iws < numhist; ++iws) {
-    auto &dataX = dataws->mutableX(iws);
-    dataX[0] = t0;
-    for (size_t i = 1; i < dataX.size(); ++i)
-      dataX[i] = (1 + dt) * dataX[i - 1];
-=======
 void populateWorkspaceWithLogData(MatrixWorkspace *wsPointer) {
   wsPointer->getAxis(0)->setUnit("TOF");
   // Set data with logarithm bin
@@ -52,27 +31,10 @@
     mutableXVals[0] = t0;
     for (size_t i = 1; i < mutableXVals.size(); ++i)
       mutableXVals[i] = (1 + dt) * mutableXVals[i - 1];
->>>>>>> d3c062ad
   }
 
   // Set y and e
   for (size_t iws = 0; iws < numhist; ++iws) {
-<<<<<<< HEAD
-    const MantidVec &vecX = dataws->readX(iws);
-    auto &dataY = dataws->mutableY(iws);
-    auto &dataE = dataws->mutableE(iws);
-    double factor = (static_cast<double>(iws) + 1) * 1000.;
-    for (size_t i = 0; i < dataY.size(); ++i) {
-      dataY[i] = factor * std::exp(-(vecX[i] - 7000. - factor) *
-                                   (vecX[i] - 7000. - factor) /
-                                   (0.01 * factor * factor));
-      if (dataY[i] < 0.01)
-        dataE[i] = 0.1;
-      else
-        dataE[i] = std::sqrt(dataY[i]);
-    }
-  }
-=======
     const auto &xVals = wsPointer->x(iws);
     auto &mutableYVals = wsPointer->mutableY(iws);
     auto &mutableEVals = wsPointer->mutableE(iws);
@@ -105,7 +67,6 @@
       WorkspaceCreationHelper::create2DWorkspaceWithFullInstrument(
           numHistograms, numBins, false, false, true, "TestFake"));
   populateWorkspaceWithLogData(dataws.get());
->>>>>>> d3c062ad
 
   return dataws;
 }
@@ -380,27 +341,6 @@
 public:
   void setUp() override {
     // Create a workspace for writing out
-<<<<<<< HEAD
-    MatrixWorkspace_sptr dataws = generateTestMatrixWorkspace();
-    AnalysisDataService::Instance().addOrReplace(wsName, dataws);
-
-    for (int i = 0; i < numberOfIterations; ++i) {
-      saveAlgPtrs.emplace_back(setupAlg());
-    }
-  }
-
-  void testSaveGSSPerformance() {
-    for (auto alg : saveAlgPtrs) {
-      TS_ASSERT_THROWS_NOTHING(alg->execute());
-    }
-  }
-
-  void tearDown() override {
-    for (int i = 0; i < numberOfIterations; i++) {
-      delete saveAlgPtrs[i];
-      saveAlgPtrs[i] = nullptr;
-    }
-=======
     MatrixWorkspace_sptr dataws =
         generateTestMatrixWorkspace(2, m_numberOfBinsToSave);
     AnalysisDataService::Instance().addOrReplace(wsName, dataws);
@@ -417,7 +357,6 @@
   void tearDown() override {
     delete m_alg;
     m_alg = nullptr;
->>>>>>> d3c062ad
     Mantid::API::AnalysisDataService::Instance().remove(wsName);
     Poco::File gsasfile(filename);
     if (gsasfile.exists())
@@ -425,30 +364,13 @@
   }
 
 private:
-<<<<<<< HEAD
-  std::vector<SaveGSS *> saveAlgPtrs;
-
-  const int numberOfIterations = 5;
-=======
   // Controls the speed of the test
   const int m_numberOfBinsToSave = 100000;
->>>>>>> d3c062ad
 
   const std::string wsName = "Test2BankWS";
   const std::string filename = "test_performance.gsa";
 
-<<<<<<< HEAD
-  SaveGSS *setupAlg() {
-    SaveGSS *saver = new SaveGSS;
-    saver->initialize();
-    saver->setPropertyValue("InputWorkspace", wsName);
-    saver->setProperty("Filename", filename);
-    saver->setRethrows(true);
-    return saver;
-  }
-=======
   SaveGSS *m_alg = nullptr;
->>>>>>> d3c062ad
 };
 
 #endif // SAVEGSSTEST_H_