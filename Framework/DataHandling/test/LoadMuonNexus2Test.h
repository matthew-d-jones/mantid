#ifndef LOADMUONNEXUS2TEST_H_
#define LOADMUONNEXUS2TEST_H_

// These includes seem to make the difference between initialization of the
// workspace names (workspace2D/1D etc), instrument classes and not for this
// test case.
#include "MantidDataHandling/LoadInstrument.h"
#include "MantidDataObjects/WorkspaceSingleValue.h"

#include <cxxtest/TestSuite.h>
#include <fstream>

#include "MantidAPI/AnalysisDataService.h"
#include "MantidAPI/Axis.h"
#include "MantidAPI/FrameworkManager.h"
#include "MantidAPI/Run.h"
#include "MantidAPI/WorkspaceFactory.h"
#include "MantidDataHandling/LoadMuonNexus2.h"
#include "MantidKernel/ConfigService.h"
#include "MantidKernel/TimeSeriesProperty.h"
#include "MantidKernel/Unit.h"
#include "MantidTestHelpers/HistogramDataTestHelper.h"

using namespace Mantid::API;
using namespace Mantid::Kernel;
using namespace Mantid::DataHandling;
using namespace Mantid::DataObjects;
using Mantid::detid_t;

class LoadMuonNexus2Test : public CxxTest::TestSuite {
public:
  void check_spectra_and_detectors(MatrixWorkspace_sptr output) {

    //----------------------------------------------------------------------
    // Tests to check that spectra-detector mapping is done correctly
    //----------------------------------------------------------------------
    // Check the total number of elements in the map for HET
    TS_ASSERT_EQUALS(output->getNumberHistograms(), 192);

    // Test one to one mapping, for example spectra 6 has only 1 pixel
    TS_ASSERT_EQUALS(output->getSpectrum(6).getDetectorIDs().size(), 1);

    auto detectorgroup = output->getSpectrum(99).getDetectorIDs();
    TS_ASSERT_EQUALS(detectorgroup.size(), 1);
    TS_ASSERT_EQUALS(*detectorgroup.begin(), 100);
  }

  void testExec() {
    LoadMuonNexus2 nxLoad;
    nxLoad.initialize();

    // Now set required filename and output workspace name
    std::string inputFile = "argus0026287.nxs";
    nxLoad.setPropertyValue("FileName", inputFile);

    std::string outputSpace = "outer";
    nxLoad.setPropertyValue("OutputWorkspace", outputSpace);

    //
    // Test execute to read file and populate workspace
    //
    TS_ASSERT_THROWS_NOTHING(nxLoad.execute());
    TS_ASSERT(nxLoad.isExecuted());

    //
    // Test additional output parameters
    //
    std::string field = nxLoad.getProperty("MainFieldDirection");
    TS_ASSERT(field == "Transverse");
    double timeZero = nxLoad.getProperty("TimeZero");
    TS_ASSERT_DELTA(timeZero, 0.224, 0.001);
    double firstgood = nxLoad.getProperty("FirstGoodData");
    TS_ASSERT_DELTA(firstgood, 0.384, 0.001);
    //

    //
    // Test workspace data (copied from LoadRawTest.h)
    //
    MatrixWorkspace_sptr output;
    output = AnalysisDataService::Instance().retrieveWS<MatrixWorkspace>(
        outputSpace);
    Workspace2D_sptr output2D =
        boost::dynamic_pointer_cast<Workspace2D>(output);
    // Should be 192 for file inputFile = "argus0026287.nxs";
    TS_ASSERT_EQUALS(output2D->getNumberHistograms(), 192);
    TS_ASSERT_EQUALS(output2D->blocksize(), 2000);
    // Check two X vectors are the same
    TS_ASSERT((output2D->x(3)) == (output2D->x(31)));
    // Check two Y arrays have the same number of elements
    TS_ASSERT_EQUALS(output2D->y(5).size(), output2D->y(17).size());
    // Check one particular value
    TS_ASSERT_EQUALS(output2D->y(11)[686], 9);
    TS_ASSERT_EQUALS(output2D->y(12)[686], 7);
    TS_ASSERT_EQUALS(output2D->y(13)[686], 7);

    // Check that the error on that value is correct
    TS_ASSERT_EQUALS(output2D->e(11)[686], 3);
    TS_ASSERT_DELTA(output2D->e(12)[686], 2.646, 0.001);
    TS_ASSERT_DELTA(output2D->e(13)[686], 2.646, 0.001);
    // Check that the time is as expected from bin boundary update
    TS_ASSERT_DELTA(output2D->x(11)[687], 10.992, 0.001);

    // Check the unit has been set correctly
    TS_ASSERT_EQUALS(output->getAxis(0)->unit()->unitID(), "Label");
    TS_ASSERT(!output->isDistribution());

<<<<<<< HEAD
    //----------------------------------------------------------------------
    // Test code copied from LoadLogTest to check Child Algorithm is running
    // properly
    //----------------------------------------------------------------------
=======
>>>>>>> a3d7f754
    Property *l_property =
        output->run().getLogData(std::string("temperature_1_log"));
    TimeSeriesProperty<double> *l_timeSeriesDouble =
        dynamic_cast<TimeSeriesProperty<double> *>(l_property);
    std::map<DateAndTime, double> asMap = l_timeSeriesDouble->valueAsMap();
    TS_ASSERT_EQUALS(l_timeSeriesDouble->size(), 37);
    TS_ASSERT_EQUALS(l_timeSeriesDouble->nthValue(10), 180.0);
    std::string timeSeriesString = l_timeSeriesDouble->value();
    TS_ASSERT_EQUALS(timeSeriesString.substr(0, 25),
                     "2008-Sep-11 14:17:41  180");
    // check that sample name has been set correctly
    TS_ASSERT_EQUALS(output->sample().getName(), "GaAs");

    check_spectra_and_detectors(output);

    AnalysisDataService::Instance().remove(outputSpace);
  }

  void testMinMax() {
    LoadMuonNexus2 nxLoad;
    nxLoad.initialize();

    // Now set required filename and output workspace name
    nxLoad.setPropertyValue("FileName", "argus0026287.nxs");
    std::string outputSpace = "outer";
    nxLoad.setPropertyValue("OutputWorkspace", outputSpace);
    nxLoad.setPropertyValue("SpectrumMin", "10");
    nxLoad.setPropertyValue("SpectrumMax", "20");

    //
    // Test execute to read file and populate workspace
    //
    TS_ASSERT_THROWS_NOTHING(nxLoad.execute());
    TS_ASSERT(nxLoad.isExecuted());
    //
    // Test workspace data (copied from LoadRawTest.h)
    //
    MatrixWorkspace_sptr output;
    output = AnalysisDataService::Instance().retrieveWS<MatrixWorkspace>(
        outputSpace);
    Workspace2D_sptr output2D =
        boost::dynamic_pointer_cast<Workspace2D>(output);

    TS_ASSERT_EQUALS(output2D->getNumberHistograms(), 11);
    TS_ASSERT_EQUALS(output2D->blocksize(), 2000);
    // Check two X vectors are the same
    TS_ASSERT((output2D->x(3)) == (output2D->x(7)));
    // Check two Y arrays have the same number of elements
    TS_ASSERT_EQUALS(output2D->y(5).size(), output2D->y(10).size());

    // Check the unit has been set correctly
    TS_ASSERT_EQUALS(output->getAxis(0)->unit()->unitID(), "Label");
    TS_ASSERT(!output->isDistribution());

    AnalysisDataService::Instance().remove(outputSpace);
  }

  void testList() {
    LoadMuonNexus2 nxLoad;
    nxLoad.initialize();

    // Now set required filename and output workspace name
    nxLoad.setPropertyValue("FileName", "argus0026287.nxs");
    std::string outputSpace = "outer";
    nxLoad.setPropertyValue("OutputWorkspace", outputSpace);
    nxLoad.setPropertyValue("SpectrumList", "1,10,20");

    //
    // Test execute to read file and populate workspace
    //
    TS_ASSERT_THROWS_NOTHING(nxLoad.execute());
    TS_ASSERT(nxLoad.isExecuted());
    //
    // Test workspace data (copied from LoadRawTest.h)
    //
    MatrixWorkspace_sptr output;
    output = AnalysisDataService::Instance().retrieveWS<MatrixWorkspace>(
        outputSpace);
    Workspace2D_sptr output2D =
        boost::dynamic_pointer_cast<Workspace2D>(output);

    TS_ASSERT_EQUALS(output2D->getNumberHistograms(), 3);
    TS_ASSERT_EQUALS(output2D->blocksize(), 2000);
    // Check two X vectors are the same
    TS_ASSERT((output2D->x(0)) == (output2D->x(2)));
    // Check two Y arrays have the same number of elements
    TS_ASSERT_EQUALS(output2D->y(0).size(), output2D->y(1).size());

    // Check the unit has been set correctly
    TS_ASSERT_EQUALS(output->getAxis(0)->unit()->unitID(), "Label");
    TS_ASSERT(!output->isDistribution());

    AnalysisDataService::Instance().remove(outputSpace);
  }

  void testMinMax_List() {
    LoadMuonNexus2 nxLoad;
    nxLoad.initialize();

    // Now set required filename and output workspace name
    nxLoad.setPropertyValue("FileName", "argus0026287.nxs");
    std::string outputSpace = "outer";
    nxLoad.setPropertyValue("OutputWorkspace", outputSpace);
    nxLoad.setPropertyValue("SpectrumMin", "10");
    nxLoad.setPropertyValue("SpectrumMax", "20");
    nxLoad.setPropertyValue("SpectrumList", "30,40,50");

    //
    // Test execute to read file and populate workspace
    //
    TS_ASSERT_THROWS_NOTHING(nxLoad.execute());
    TS_ASSERT(nxLoad.isExecuted());
    //
    // Test workspace data (copied from LoadRawTest.h)
    //
    MatrixWorkspace_sptr output;
    output = AnalysisDataService::Instance().retrieveWS<MatrixWorkspace>(
        outputSpace);
    Workspace2D_sptr output2D =
        boost::dynamic_pointer_cast<Workspace2D>(output);

    TS_ASSERT_EQUALS(output2D->getNumberHistograms(), 14);
    TS_ASSERT_EQUALS(output2D->blocksize(), 2000);
    // Check two X vectors are the same
    TS_ASSERT((output2D->x(3)) == (output2D->x(7)));
    // Check two Y arrays have the same number of elements
    TS_ASSERT_EQUALS(output2D->y(5).size(), output2D->y(10).size());

    // Check the unit has been set correctly
    TS_ASSERT_EQUALS(output->getAxis(0)->unit()->unitID(), "Label");
    TS_ASSERT(!output->isDistribution());

    AnalysisDataService::Instance().remove(outputSpace);
  }

  /// Test that spectrum numbers and detector IDs are set correctly
  void testList_spectrumNumber_detectorID() {
    LoadMuonNexus2 nxLoad;
    nxLoad.initialize();
    nxLoad.setChild(true);
    nxLoad.setPropertyValue("FileName", "argus0026287.nxs");
    nxLoad.setPropertyValue("OutputWorkspace", "__NotUsed");
    nxLoad.setPropertyValue("SpectrumMin", "5");
    nxLoad.setPropertyValue("SpectrumMax", "10");
    nxLoad.setPropertyValue("SpectrumList", "29, 31");
    TS_ASSERT_THROWS_NOTHING(nxLoad.execute());
    TS_ASSERT(nxLoad.isExecuted());

    Workspace_sptr outWS = nxLoad.getProperty("OutputWorkspace");
    const auto loadedWS = boost::dynamic_pointer_cast<Workspace2D>(outWS);
    TS_ASSERT(loadedWS);

    // Check the right spectra have been loaded
    const std::vector<Mantid::specnum_t> expectedSpectra{5, 6,  7,  8,
                                                         9, 10, 29, 31};
    TS_ASSERT_EQUALS(loadedWS->getNumberHistograms(), expectedSpectra.size());
    for (size_t i = 0; i < loadedWS->getNumberHistograms(); ++i) {
      const auto spec = loadedWS->getSpectrum(i);
      TS_ASSERT_EQUALS(spec.getSpectrumNo(), expectedSpectra[i]);
      // detector ID = spectrum number for this muon Nexus v2 file
      const auto detIDs = spec.getDetectorIDs();
      TS_ASSERT_EQUALS(detIDs.size(), 1);
      TS_ASSERT_EQUALS(*detIDs.begin(), static_cast<int>(spec.getSpectrumNo()));
    }
  }

  void testExec1() {
    LoadMuonNexus2 nxLoad;
    nxLoad.initialize();

    // Now set required filename and output workspace name
    std::string inputFile = "argus0026577.nxs";
    nxLoad.setPropertyValue("FileName", inputFile);

    std::string outputSpace = "outer";
    nxLoad.setPropertyValue("OutputWorkspace", outputSpace);

    //
    // Test execute to read file and populate workspace
    //
    TS_ASSERT_THROWS_NOTHING(nxLoad.execute());
    TS_ASSERT(nxLoad.isExecuted());
    //
    // Test workspace data (copied from LoadRawTest.h)
    //
    MatrixWorkspace_sptr output;
    output = AnalysisDataService::Instance().retrieveWS<MatrixWorkspace>(
        outputSpace + "_1");
    Workspace2D_sptr output2D =
        boost::dynamic_pointer_cast<Workspace2D>(output);
    // Should be 192 for file inputFile = "argus0026287.nxs";
    TS_ASSERT_EQUALS(output2D->getNumberHistograms(), 192);
    TS_ASSERT_EQUALS(output2D->blocksize(), 2000);
    // Check two X vectors are the same
    TS_ASSERT((output2D->x(3)) == (output2D->x(31)));
    // Check two Y arrays have the same number of elements
    TS_ASSERT_EQUALS(output2D->y(5).size(), output2D->y(17).size());
    // Check one particular value
    TS_ASSERT_EQUALS(output2D->y(11)[686], 7);
    TS_ASSERT_EQUALS(output2D->y(12)[686], 2);
    TS_ASSERT_EQUALS(output2D->y(13)[686], 6);

    // Check that the error on that value is correct
    TS_ASSERT_DELTA(output2D->e(11)[686], 2.646, 0.001);
    TS_ASSERT_DELTA(output2D->e(12)[686], 1.414, 0.001);
    TS_ASSERT_DELTA(output2D->e(13)[686], 2.449, 0.001);
    // Check that the time is as expected from bin boundary update
    TS_ASSERT_DELTA(output2D->x(11)[687], 10.992, 0.001);

    // Check the unit has been set correctly
    TS_ASSERT_EQUALS(output->getAxis(0)->unit()->unitID(), "Label");
    TS_ASSERT(!output->isDistribution());

    //----------------------------------------------------------------------
    // Test code copied from LoadLogTest to check Child Algorithm is running
    // properly
    //----------------------------------------------------------------------
    Property *l_property =
        output->run().getLogData(std::string("temperature_1_log"));
    TimeSeriesProperty<double> *l_timeSeriesDouble =
        dynamic_cast<TimeSeriesProperty<double> *>(l_property);
    std::map<DateAndTime, double> asMap = l_timeSeriesDouble->valueAsMap();
    TS_ASSERT_EQUALS(l_timeSeriesDouble->size(), 42);
    TS_ASSERT_DELTA(l_timeSeriesDouble->nthValue(10), 7.3146, 0.0001);
    std::string timeSeriesString = l_timeSeriesDouble->value();
    TS_ASSERT_EQUALS(timeSeriesString.substr(0, 25),
                     "2008-Sep-18 00:57:19  7.3");
    // check that sample name has been set correctly
    TS_ASSERT_EQUALS(output->sample().getName(), "GaAs");

    check_spectra_and_detectors(output);

    AnalysisDataService::Instance().clear();
  }

  void testExec2() {
    LoadMuonNexus2 nxLoad;
    nxLoad.initialize();

    // Now set required filename and output workspace name
    std::string inputFile = "argus0031800.nxs";
    nxLoad.setPropertyValue("FileName", inputFile);

    std::string outputSpace = "outer";
    nxLoad.setPropertyValue("OutputWorkspace", outputSpace);

    //
    // Test execute to read file and populate workspace
    //
    TS_ASSERT_THROWS_NOTHING(nxLoad.execute());
    TS_ASSERT(nxLoad.isExecuted());
    //
    // Test workspace data (copied from LoadRawTest.h)
    //
    MatrixWorkspace_sptr output;
    output = AnalysisDataService::Instance().retrieveWS<MatrixWorkspace>(
        outputSpace + "_2");
    Workspace2D_sptr output2D =
        boost::dynamic_pointer_cast<Workspace2D>(output);
    // Should be 192 for file inputFile = "argus0026287.nxs";
    TS_ASSERT_EQUALS(output2D->getNumberHistograms(), 192);
    TS_ASSERT_EQUALS(output2D->blocksize(), 2000);
    // Check two X vectors are the same
    TS_ASSERT((output2D->x(3)) == (output2D->x(31)));
    // Check two Y arrays have the same number of elements
    TS_ASSERT_EQUALS(output2D->y(5).size(), output2D->y(17).size());
    // Check one particular value
    TS_ASSERT_EQUALS(output2D->y(11)[686], 4);
    TS_ASSERT_EQUALS(output2D->y(12)[686], 6);
    TS_ASSERT_EQUALS(output2D->y(13)[686], 0);

    // Check that the error on that value is correct
    TS_ASSERT_DELTA(output2D->e(11)[686], 2, 0.001);
    TS_ASSERT_DELTA(output2D->e(12)[686], 2.449, 0.001);
    TS_ASSERT_DELTA(output2D->e(13)[686], 0, 0.001);
    // Check that the time is as expected from bin boundary update
    TS_ASSERT_DELTA(output2D->x(11)[687], 10.992, 0.001);

    // Check the unit has been set correctly
    TS_ASSERT_EQUALS(output->getAxis(0)->unit()->unitID(), "Label");
    TS_ASSERT(!output->isDistribution());

<<<<<<< HEAD
    //----------------------------------------------------------------------
    // Test code copied from LoadLogTest to check Child Algorithm is running
    // properly
    //----------------------------------------------------------------------
=======
>>>>>>> a3d7f754
    Property *l_property =
        output->run().getLogData(std::string("temperature_1_log"));
    TimeSeriesProperty<double> *l_timeSeriesDouble =
        dynamic_cast<TimeSeriesProperty<double> *>(l_property);
    std::map<DateAndTime, double> asMap = l_timeSeriesDouble->valueAsMap();
    TS_ASSERT_EQUALS(l_timeSeriesDouble->size(), 31);
    TS_ASSERT_DELTA(l_timeSeriesDouble->nthValue(10), 10.644, 0.0001);
    std::string timeSeriesString = l_timeSeriesDouble->value();
    TS_ASSERT_EQUALS(timeSeriesString.substr(0, 25),
                     "2009-Jul-08 10:23:50  10.");
    // check that sample name has been set correctly
    TS_ASSERT_EQUALS(output->sample().getName(), "GaAs");

    check_spectra_and_detectors(output);

    AnalysisDataService::Instance().clear();
  }

  void test_gpd_file() {
    LoadMuonNexus2 nxLoad;
    nxLoad.initialize();

    // Now set required filename and output workspace name
    std::string inputFile = "deltat_tdc_gpd_0900.nxs";
    nxLoad.setPropertyValue("FileName", inputFile);

    std::string outputSpace = "outer";
    nxLoad.setPropertyValue("OutputWorkspace", outputSpace);

    //
    // Test execute to read file and populate workspace
    //
    TS_ASSERT_THROWS_NOTHING(nxLoad.execute());
    TS_ASSERT(nxLoad.isExecuted());

    //
    // Test additional output parameters
    //
    std::string field = nxLoad.getProperty("MainFieldDirection");
    TS_ASSERT(field == "Transverse");
    //  TimeZero and FirstGoodData are not read yet so they are 0
    double timeZero = nxLoad.getProperty("TimeZero");
    TS_ASSERT_DELTA(timeZero, 0.0, 0.001);
    double firstgood = nxLoad.getProperty("FirstGoodData");
    TS_ASSERT_DELTA(firstgood, 0.0, 0.001);

    //
    // Test workspace data
    //
    MatrixWorkspace_sptr output;
    output = AnalysisDataService::Instance().retrieveWS<MatrixWorkspace>(
        outputSpace);
    Workspace2D_sptr output2D =
        boost::dynamic_pointer_cast<Workspace2D>(output);
    // Should be 192 for file inputFile = "argus0026287.nxs";
    TS_ASSERT_EQUALS(output2D->getNumberHistograms(), 2);
    TS_ASSERT_EQUALS(output2D->blocksize(), 8192);
    // Check two X vectors are the same
    TS_ASSERT((output2D->x(0)) == (output2D->x(1)));
    // Check two Y arrays have the same number of elements
    TS_ASSERT_EQUALS(output2D->y(0).size(), output2D->y(1).size());
    // Check one particular value
    TS_ASSERT_EQUALS(output2D->y(0)[686], 516);
    TS_ASSERT_EQUALS(output2D->y(0)[687], 413);
    TS_ASSERT_EQUALS(output2D->y(1)[686], 381);

    // Check that the error on that value is correct
    TS_ASSERT_DELTA(output2D->e(0)[686], 22.7156, 0.001);
    TS_ASSERT_DELTA(output2D->e(0)[687], 20.3224, 0.001);
    TS_ASSERT_DELTA(output2D->e(1)[686], 19.5192, 0.001);
    // Check that the time is as expected from bin boundary update
    TS_ASSERT_DELTA(output2D->x(1)[687], 0.8050, 0.001);

    // Check the unit has been set correctly
    TS_ASSERT_EQUALS(output->getAxis(0)->unit()->unitID(), "Label");
    TS_ASSERT(!output->isDistribution());

    AnalysisDataService::Instance().remove(outputSpace);
  }
};

//------------------------------------------------------------------------------
// Performance test
//------------------------------------------------------------------------------

class LoadMuonNexus2TestPerformance : public CxxTest::TestSuite {
public:
  void setUp() override {
    loader.initialize();
    loader.setPropertyValue("Filename", "emu00006475.nxs");
    loader.setPropertyValue("OutputWorkspace", "ws");
  }

  void tearDown() override { AnalysisDataService::Instance().remove("ws"); }

  void testDefaultLoad() { loader.execute(); }

private:
  LoadMuonNexus2 loader;
};

#endif /*LOADMUONNEXUS2TEST_H_*/<|MERGE_RESOLUTION|>--- conflicted
+++ resolved
@@ -104,13 +104,6 @@
     TS_ASSERT_EQUALS(output->getAxis(0)->unit()->unitID(), "Label");
     TS_ASSERT(!output->isDistribution());
 
-<<<<<<< HEAD
-    //----------------------------------------------------------------------
-    // Test code copied from LoadLogTest to check Child Algorithm is running
-    // properly
-    //----------------------------------------------------------------------
-=======
->>>>>>> a3d7f754
     Property *l_property =
         output->run().getLogData(std::string("temperature_1_log"));
     TimeSeriesProperty<double> *l_timeSeriesDouble =
@@ -393,13 +386,6 @@
     TS_ASSERT_EQUALS(output->getAxis(0)->unit()->unitID(), "Label");
     TS_ASSERT(!output->isDistribution());
 
-<<<<<<< HEAD
-    //----------------------------------------------------------------------
-    // Test code copied from LoadLogTest to check Child Algorithm is running
-    // properly
-    //----------------------------------------------------------------------
-=======
->>>>>>> a3d7f754
     Property *l_property =
         output->run().getLogData(std::string("temperature_1_log"));
     TimeSeriesProperty<double> *l_timeSeriesDouble =
