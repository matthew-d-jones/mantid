--- conflicted
+++ resolved
@@ -616,13 +616,8 @@
     const std::map<int64_t, std::string> &SpectraExcluded) {
 
   int64_t ic(0);
-<<<<<<< HEAD
   // TODO when spec list unified with composite remove
-  if (spec_list.size() > 0) {
-=======
-
   if (!spec_list.empty()) {
->>>>>>> a53a4104
     ic = 0;
     auto start_point = spec_list.begin();
     for (auto it = start_point; it != spec_list.end(); it++) {
