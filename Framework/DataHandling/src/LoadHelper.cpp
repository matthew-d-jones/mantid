/*
 * Helper file to gather common routines to the Loaders
 * */

#include "MantidDataHandling/LoadHelper.h"

#include "MantidAPI/DetectorInfo.h"
#include "MantidAPI/MatrixWorkspace.h"
#include "MantidAPI/SpectrumInfo.h"
#include "MantidGeometry/Instrument/ComponentHelper.h"
#include "MantidKernel/PhysicalConstants.h"

#include <nexus/napi.h>

#include <boost/algorithm/string/predicate.hpp> //assert(boost::algorithm::ends_with("mystring", "ing"));

namespace Mantid {
namespace DataHandling {

namespace {
/// static logger
Kernel::Logger g_log("LoadHelper");
}

using namespace Kernel;
using namespace API;

/**
 * Finds the path for the instrument name in the nexus file
 * Usually of the form: entry0/\<NXinstrument class\>/name
 */
std::string
LoadHelper::findInstrumentNexusPath(const Mantid::NeXus::NXEntry &firstEntry) {
  std::string insNamePath;
  std::vector<Mantid::NeXus::NXClassInfo> v = firstEntry.groups();
  for (auto it = v.begin(); it < v.end(); it++) {
    if (it->nxclass == "NXinstrument") {
      insNamePath = it->nxname;
      break;
    }
  }
  return insNamePath;
}

std::string
LoadHelper::getStringFromNexusPath(const Mantid::NeXus::NXEntry &firstEntry,
                                   const std::string &nexusPath) {
  return firstEntry.getString(nexusPath);
}

double
LoadHelper::getDoubleFromNexusPath(const Mantid::NeXus::NXEntry &firstEntry,
                                   const std::string &nexusPath) {
  return firstEntry.getFloat(nexusPath);
}

/**
 * Gets the time binning from a Nexus float array
 * Adds an extra bin at the end
 */
std::vector<double> LoadHelper::getTimeBinningFromNexusPath(
    const Mantid::NeXus::NXEntry &firstEntry, const std::string &nexusPath) {

  Mantid::NeXus::NXFloat timeBinningNexus = firstEntry.openNXFloat(nexusPath);
  timeBinningNexus.load();

  size_t numberOfBins =
      static_cast<size_t>(timeBinningNexus.dim0()) + 1; // boundaries

  float *timeBinning_p = &timeBinningNexus[0];
  std::vector<double> timeBinning(numberOfBins);
  timeBinning.assign(timeBinning_p, timeBinning_p + numberOfBins);
  // calculate the extra bin at the end
  timeBinning[numberOfBins - 1] =
      timeBinning[numberOfBins - 2] + timeBinning[1] - timeBinning[0];

  return timeBinning;
}
/**
 * Calculate Neutron Energy from wavelength: \f$ E = h^2 / 2m\lambda ^2 \f$
 *  @param wavelength :: wavelength in \f$ \mbox{\AA} \f$
 *  @return tof in seconds
 */
double LoadHelper::calculateEnergy(double wavelength) {
  double e =
      (PhysicalConstants::h * PhysicalConstants::h) /
      (2 * PhysicalConstants::NeutronMass * wavelength * wavelength * 1e-20) /
      PhysicalConstants::meV;
  return e;
}

/**
 * Calculate TOF from distance
 *  @param distance :: distance in meters
 *  @param wavelength :: wavelength to calculate TOF from
 *  @return tof in seconds
 */
double LoadHelper::calculateTOF(double distance, double wavelength) {
  if (wavelength <= 0) {
    throw std::runtime_error("Wavelenght is <= 0");
  }

  double velocity = PhysicalConstants::h / (PhysicalConstants::NeutronMass *
                                            wavelength * 1e-10); // m/s

  return distance / velocity;
}

<<<<<<< HEAD
double LoadHelper::getL1(const API::MatrixWorkspace_sptr &workspace) {
  const auto &spectrumInfo = workspace->spectrumInfo();
  return spectrumInfo.l1();
}

double LoadHelper::getL2(const API::MatrixWorkspace_sptr &workspace,
                         int detId) {
  const auto &spectrumInfo = workspace->spectrumInfo();
  return spectrumInfo.l2(detId);
}

=======
>>>>>>> 5b95f24b
/*
 * Get instrument property as double
 * @s - input property name
 *
 */
double
LoadHelper::getInstrumentProperty(const API::MatrixWorkspace_sptr &workspace,
                                  std::string s) {
  std::vector<std::string> prop =
      workspace->getInstrument()->getStringParameter(s);
  if (prop.empty()) {
    g_log.debug("Property <" + s + "> doesn't exist!");
    return EMPTY_DBL();
  } else {
    g_log.debug() << "Property <" + s + "> = " << prop[0] << '\n';
    return boost::lexical_cast<double>(prop[0]);
  }
}

/**
 * Add properties from a nexus file to
 * the workspace run.
 * API entry for recursive routine below
 *
 *
 * @param nxfileID    :: Nexus file handle to be parsed, just after an
 *NXopengroup
 * @param runDetails  :: where to add properties
 *
 */
void LoadHelper::addNexusFieldsToWsRun(NXhandle nxfileID,
                                       API::Run &runDetails) {
  std::string emptyStr; // needed for first call
  int datatype;
  char nxname[NX_MAXNAMELEN], nxclass[NX_MAXNAMELEN];

  // As a workaround against some "not so good" old ILL nexus files
  // (ILLIN5_Vana_095893.nxs for example)
  // we begin the parse on the first entry (entry0). This allow to avoid the
  // bogus entries that follows.

  NXstatus getnextentry_status =
      NXgetnextentry(nxfileID, nxname, nxclass, &datatype);
  if (getnextentry_status == NX_OK) {
    NXstatus opengroup_status;
    if ((opengroup_status = NXopengroup(nxfileID, nxname, nxclass)) == NX_OK) {
      if (std::string(nxname) == "entry0") {
        recurseAndAddNexusFieldsToWsRun(nxfileID, runDetails, emptyStr,
                                        emptyStr, 1 /* level */);
      } else {
        g_log.debug() << "Unexpected group name in nexus file : " << nxname
                      << '\n';
      }
      NXclosegroup(nxfileID);
    }
  }
}

/**
 * Recursively add properties from a nexus file to
 * the workspace run.
 *
 * @param nxfileID    :: Nexus file handle to be parsed, just after an
 *NXopengroup
 * @param runDetails  :: where to add properties
 * @param parent_name :: nexus caller name
 * @param parent_class :: nexus caller class
 * @param level       :: current level in nexus tree
 *
 */
void LoadHelper::recurseAndAddNexusFieldsToWsRun(NXhandle nxfileID,
                                                 API::Run &runDetails,
                                                 std::string &parent_name,
                                                 std::string &parent_class,
                                                 int level) {

  std::string indent_str(level * 2, ' '); // Two space by indent level

  // Link ?

  // Attributes ?

  // Classes
  NXstatus getnextentry_status; ///< return status
  int datatype; ///< NX data type if a dataset, e.g. NX_CHAR, NX_FLOAT32, see
  /// napi.h
  char nxname[NX_MAXNAMELEN], nxclass[NX_MAXNAMELEN];
  nxname[0] = '0';
  nxclass[0] = '0';

  bool has_entry = true; // follows getnextentry_status
  while (has_entry) {
    getnextentry_status = NXgetnextentry(nxfileID, nxname, nxclass, &datatype);

    if (getnextentry_status == NX_OK) {
      g_log.debug() << indent_str << parent_name << "." << nxname << " ; "
                    << nxclass << '\n';

      NXstatus opengroup_status;
      NXstatus opendata_status;

      if ((opengroup_status = NXopengroup(nxfileID, nxname, nxclass)) ==
          NX_OK) {

        // Go down to one level
        std::string p_nxname(
            nxname); // current names can be useful for next level
        std::string p_nxclass(nxclass);

        recurseAndAddNexusFieldsToWsRun(nxfileID, runDetails, p_nxname,
                                        p_nxclass, level + 1);

        NXclosegroup(nxfileID);
      } // if(NXopengroup
      else if ((opendata_status = NXopendata(nxfileID, nxname)) == NX_OK) {
        // dump_attributes(nxfileID, indent_str);
        g_log.debug() << indent_str << nxname << " opened.\n";

        if (parent_class == "NXData" || parent_class == "NXMonitor" ||
            std::string(nxname) == "data") {
          g_log.debug() << indent_str << "skipping " << parent_class << " ("
                        << nxname << ")\n";
          /* nothing */
        } else { // create a property
          int rank;
          int dims[4];
          int type;
          dims[0] = dims[1] = dims[2] = dims[3] = 0;

          std::string property_name =
              (parent_name.empty() ? nxname : parent_name + "." + nxname);

          g_log.debug() << indent_str << "considering property "
                        << property_name << '\n';

          // Get the value
          NXgetinfo(nxfileID, &rank, dims, &type);

          // Note, we choose to only build properties on small float arrays
          // filter logic is below
          bool build_small_float_array = false; // default

          if ((type == NX_FLOAT32) || (type == NX_FLOAT64)) {
            if ((rank == 1) && (dims[0] <= 9)) {
              build_small_float_array = true;
            } else {
              g_log.debug() << indent_str
                            << "ignored multi dimension float data on "
                            << property_name << '\n';
            }
          } else if (type != NX_CHAR) {
            if ((rank != 1) || (dims[0] != 1) || (dims[1] != 1) ||
                (dims[2] != 1) || (dims[3] != 1)) {
              g_log.debug() << indent_str << "ignored multi dimension data on "
                            << property_name << '\n';
            }
          }

          void *dataBuffer;
          NXmalloc(&dataBuffer, rank, dims, type);

          if (NXgetdata(nxfileID, dataBuffer) != NX_OK) {
            NXfree(&dataBuffer);
            throw std::runtime_error("Cannot read data from NeXus file");
          }

          if (type == NX_CHAR) {
            std::string property_value(
                reinterpret_cast<const char *>(dataBuffer));
            if (boost::algorithm::ends_with(property_name, "_time")) {
              // That's a time value! Convert to Mantid standard
              property_value = dateTimeInIsoFormat(property_value);
            }
            runDetails.addProperty(property_name, property_value);

          } else if ((type == NX_FLOAT32) || (type == NX_FLOAT64) ||
                     (type == NX_INT16) || (type == NX_INT32) ||
                     (type == NX_UINT16)) {

            // Look for "units"
            NXstatus units_status;
            char units_sbuf[NX_MAXNAMELEN];
            int units_len = NX_MAXNAMELEN;
            int units_type = NX_CHAR;

            char unitsAttrName[] = "units";
            units_status = NXgetattr(nxfileID, unitsAttrName, units_sbuf,
                                     &units_len, &units_type);
            if (units_status != NX_ERROR) {
              g_log.debug() << indent_str << "[ " << property_name
                            << " has unit " << units_sbuf << " ]\n";
            }

            if ((type == NX_FLOAT32) || (type == NX_FLOAT64)) {
              // Mantid numerical properties are double only.
              double property_double_value = 0.0;

              // Simple case, one value
              if (dims[0] == 1) {
                if (type == NX_FLOAT32) {
                  property_double_value =
                      *(reinterpret_cast<float *>(dataBuffer));
                } else if (type == NX_FLOAT64) {
                  property_double_value =
                      *(reinterpret_cast<double *>(dataBuffer));
                }
                if (units_status != NX_ERROR)
                  runDetails.addProperty(property_name, property_double_value,
                                         std::string(units_sbuf));
                else
                  runDetails.addProperty(property_name, property_double_value);
              } else if (build_small_float_array) {
                // An array, converted to "name_index", with index < 10 (see
                // test above)
                for (int dim_index = 0; dim_index < dims[0]; dim_index++) {
                  if (type == NX_FLOAT32) {
                    property_double_value =
                        (reinterpret_cast<float *>(dataBuffer))[dim_index];
                  } else if (type == NX_FLOAT64) {
                    property_double_value =
                        (reinterpret_cast<double *>(dataBuffer))[dim_index];
                  }
                  std::string indexed_property_name = property_name +
                                                      std::string("_") +
                                                      std::to_string(dim_index);
                  if (units_status != NX_ERROR)
                    runDetails.addProperty(indexed_property_name,
                                           property_double_value,
                                           std::string(units_sbuf));
                  else
                    runDetails.addProperty(indexed_property_name,
                                           property_double_value);
                }
              }

            } else {
              // int case
              int property_int_value = 0;
              if (type == NX_INT16) {
                property_int_value =
                    *(reinterpret_cast<short int *>(dataBuffer));
              } else if (type == NX_INT32) {
                property_int_value = *(reinterpret_cast<int *>(dataBuffer));
              } else if (type == NX_UINT16) {
                property_int_value =
                    *(reinterpret_cast<short unsigned int *>(dataBuffer));
              }

              if (units_status != NX_ERROR)
                runDetails.addProperty(property_name, property_int_value,
                                       std::string(units_sbuf));
              else
                runDetails.addProperty(property_name, property_int_value);

            } // if (type==...

          } else {
            g_log.debug() << indent_str << "unexpected data on "
                          << property_name << '\n';
          } // test on nxdata type

          NXfree(&dataBuffer);
          dataBuffer = nullptr;

        } // if (parent_class == "NXData" || parent_class == "NXMonitor") else

        NXclosedata(nxfileID);
      } else {
        g_log.debug() << indent_str << "unexpected status (" << opendata_status
                      << ") on " << nxname << '\n';
      }

    } else if (getnextentry_status == NX_EOD) {
      g_log.debug() << indent_str << "End of Dir\n";
      has_entry = false; // end of loop
    } else {
      g_log.debug() << indent_str << "unexpected status ("
                    << getnextentry_status << ")\n";
      has_entry = false; // end of loop
    }

  } // while

} // recurseAndAddNexusFieldsToWsRun

/**
 * Show attributes attached to the current Nexus entry
 *
 * @param nxfileID The Nexus entry
 * @param indentStr Indent spaces do display nexus entries as a tree
 *
 */
void LoadHelper::dumpNexusAttributes(NXhandle nxfileID,
                                     std::string &indentStr) {
  // Attributes
  NXname pName;
  int iLength, iType;
#ifndef NEXUS43
  int rank;
  int dims[4];
#endif
  int nbuff = 127;
  boost::shared_array<char> buff(new char[nbuff + 1]);

#ifdef NEXUS43
  while (NXgetnextattr(nxfileID, pName, &iLength, &iType) != NX_EOD) {
#else
  while (NXgetnextattra(nxfileID, pName, &rank, dims, &iType) != NX_EOD) {
    g_log.debug() << indentStr << '@' << pName << " = ";
    if (rank > 1) { // mantid only supports single value attributes
      throw std::runtime_error(
          "Encountered attribute with multi-dimensional array value");
    }
    iLength = dims[0]; // to clarify things
    if (iType != NX_CHAR && iLength != 1) {
      throw std::runtime_error("Encountered attribute with array value");
    }
#endif

    switch (iType) {
    case NX_CHAR: {
      if (iLength > nbuff + 1) {
        nbuff = iLength;
        buff.reset(new char[nbuff + 1]);
      }
      int nz = iLength + 1;
      NXgetattr(nxfileID, pName, buff.get(), &nz, &iType);
      g_log.debug() << indentStr << buff.get() << '\n';
      break;
    }
    case NX_INT16: {
      short int value;
      NXgetattr(nxfileID, pName, &value, &iLength, &iType);
      g_log.debug() << indentStr << value << '\n';
      break;
    }
    case NX_INT32: {
      int value;
      NXgetattr(nxfileID, pName, &value, &iLength, &iType);
      g_log.debug() << indentStr << value << '\n';
      break;
    }
    case NX_UINT16: {
      short unsigned int value;
      NXgetattr(nxfileID, pName, &value, &iLength, &iType);
      g_log.debug() << indentStr << value << '\n';
      break;
    }
    } // switch
  }   // while
}
/**
 * Parses the date as formatted at the ILL:
 * 29-Jun-12 11:27:26
 * and converts it to the ISO format used in Mantid:
 * ISO8601 format string: "yyyy-mm-ddThh:mm:ss[Z+-]tz:tz"
 *
 *  @param dateToParse :: date as string
 *  @return date as required in Mantid
 */
std::string LoadHelper::dateTimeInIsoFormat(std::string dateToParse) {
  namespace bt = boost::posix_time;
  // parsing format
  const std::locale format = std::locale(
      std::locale::classic(), new bt::time_input_facet("%d-%b-%y %H:%M:%S"));

  bt::ptime pt;
  std::istringstream is(dateToParse);
  is.imbue(format);
  is >> pt;

  if (pt != bt::ptime()) {
    // Converts to ISO
    std::string s = bt::to_iso_extended_string(pt);
    return s;
  } else {
    return "";
  }
}

void LoadHelper::moveComponent(API::MatrixWorkspace_sptr ws,
                               const std::string &componentName,
                               const V3D &newPos) {

  try {
    Geometry::Instrument_const_sptr instrument = ws->getInstrument();
    Geometry::IComponent_const_sptr component =
        instrument->getComponentByName(componentName);

    ws->mutableDetectorInfo().setPosition(*component, newPos);

  } catch (Mantid::Kernel::Exception::NotFoundError &) {
    throw std::runtime_error("Error when trying to move the " + componentName +
                             " : NotFoundError");
  } catch (std::runtime_error &) {
    throw std::runtime_error("Error when trying to move the " + componentName +
                             " : runtime_error");
  }
}

void LoadHelper::rotateComponent(API::MatrixWorkspace_sptr ws,
                                 const std::string &componentName,
                                 const Kernel::Quat &rot) {

  try {
    Geometry::Instrument_const_sptr instrument = ws->getInstrument();
    Geometry::IComponent_const_sptr component =
        instrument->getComponentByName(componentName);

    ws->mutableDetectorInfo().setRotation(*component, rot);

  } catch (Mantid::Kernel::Exception::NotFoundError &) {
    throw std::runtime_error("Error when trying to move the " + componentName +
                             " : NotFoundError");
  } catch (std::runtime_error &) {
    throw std::runtime_error("Error when trying to move the " + componentName +
                             " : runtime_error");
  }
}

V3D LoadHelper::getComponentPosition(API::MatrixWorkspace_sptr ws,
                                     const std::string &componentName) {
  try {
    Geometry::Instrument_const_sptr instrument = ws->getInstrument();
    Geometry::IComponent_const_sptr component =
        instrument->getComponentByName(componentName);
    V3D pos = component->getPos();
    return pos;
  } catch (Mantid::Kernel::Exception::NotFoundError &) {
    throw std::runtime_error("Error when trying to move the " + componentName +
                             " : NotFoundError");
  }
}

template <typename T>
T LoadHelper::getPropertyFromRun(API::MatrixWorkspace_const_sptr inputWS,
                                 const std::string &propertyName) {
  if (inputWS->run().hasProperty(propertyName)) {
    Kernel::Property *prop = inputWS->run().getProperty(propertyName);
    return boost::lexical_cast<T>(prop->value());
  } else {
    std::string mesg =
        "No '" + propertyName + "' property found in the input workspace....";
    throw std::runtime_error(mesg);
  }
}

} // namespace DataHandling
} // namespace Mantid<|MERGE_RESOLUTION|>--- conflicted
+++ resolved
@@ -106,20 +106,6 @@
   return distance / velocity;
 }
 
-<<<<<<< HEAD
-double LoadHelper::getL1(const API::MatrixWorkspace_sptr &workspace) {
-  const auto &spectrumInfo = workspace->spectrumInfo();
-  return spectrumInfo.l1();
-}
-
-double LoadHelper::getL2(const API::MatrixWorkspace_sptr &workspace,
-                         int detId) {
-  const auto &spectrumInfo = workspace->spectrumInfo();
-  return spectrumInfo.l2(detId);
-}
-
-=======
->>>>>>> 5b95f24b
 /*
  * Get instrument property as double
  * @s - input property name
