--- conflicted
+++ resolved
@@ -76,19 +76,11 @@
   ~LoadBBY() override {}
 
   // description
-<<<<<<< HEAD
-  virtual int version() const { return 1; }
-  virtual const std::string name() const { return "LoadBBY"; }
-  virtual const std::string category() const { return "DataHandling"; }
-  virtual const std::string summary() const {
-    return "Loads a BilBy data file into a workspace.";
-=======
   int version() const override { return 1; }
   const std::string name() const override { return "LoadBBY"; }
-  const std::string category() const override { return "DataHandling\\Nexus"; }
+  virtual const std::string category() const { return "DataHandling"; }
   const std::string summary() const override {
-    return "Loads a BilBy data file into an workspace.";
->>>>>>> 19a94d49
+    return "Loads a BilBy data file into a workspace.";
   }
 
   // returns a confidence value that this algorithm can load a specified file
