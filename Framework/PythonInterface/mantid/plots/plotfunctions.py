# Mantid Repository : https://github.com/mantidproject/mantid
#
# Copyright &copy; 2017 ISIS Rutherford Appleton Laboratory UKRI,
#     NScD Oak Ridge National Laboratory, European Spallation Source
#     & Institut Laue - Langevin
# SPDX - License - Identifier: GPL - 3.0 +
#  This file is part of the mantid package
#
#
from __future__ import (absolute_import, division, print_function)

from mantid.plots.utility import MantidAxType
import collections
import sys

import matplotlib
import matplotlib.collections as mcoll
import matplotlib.colors
import matplotlib.dates as mdates
import matplotlib.image as mimage
import numpy
from skimage.transform import resize
from scipy.interpolate import interp1d

import mantid.api
import mantid.kernel
from mantid.plots.helperfunctions import get_axes_labels, get_bins, get_data_uneven_flag, get_distribution, \
    get_matrix_2d_ragged, get_matrix_2d_data, get_md_data1d, get_md_data2d_bin_bounds, \
    get_md_data2d_bin_centers, get_normalization, get_sample_log, get_spectrum, get_uneven_data, \
    get_wksp_index_dist_and_label, check_resample_to_regular_grid

import mantid.plots.modest_image

# Used for initializing searches of max, min values
_LARGEST, _SMALLEST = float(sys.maxsize), -sys.maxsize

# ================================================
# Private 2D Helper functions
# ================================================


def _setLabels1D(axes, workspace):
    '''
    helper function to automatically set axes labels for 1D plots
    '''
    labels = get_axes_labels(workspace)
    axes.set_xlabel(labels[1])
    axes.set_ylabel(labels[0])


def _setLabels2D(axes, workspace):
    '''
    helper function to automatically set axes labels for 2D plots
    '''
    labels = get_axes_labels(workspace)
    axes.set_xlabel(labels[1])
    axes.set_ylabel(labels[2])


def _get_data_for_plot(axes, workspace, kwargs, with_dy=False, with_dx=False):
    if isinstance(workspace, mantid.dataobjects.MDHistoWorkspace):
        (normalization, kwargs) = get_normalization(workspace, **kwargs)
        (x, y, dy) = get_md_data1d(workspace, normalization)
        dx = None
    else:
        axis = kwargs.pop("axis", MantidAxType.SPECTRUM)
        workspace_index, distribution, kwargs = get_wksp_index_dist_and_label(workspace, axis, **kwargs)
        if axis == MantidAxType.BIN:
            # Overwrite any user specified xlabel
            axes.set_xlabel("Spectrum")
            x, y, dy, dx = get_bins(workspace, workspace_index, with_dy)
        elif axis == MantidAxType.SPECTRUM:
            x, y, dy, dx = get_spectrum(workspace, workspace_index, distribution, with_dy, with_dx)
        else:
            raise ValueError("Axis {} is not a valid axis number.".format(axis))
    return x, y, dy, dx, kwargs


# ========================================================
# Plot functions
# ========================================================

def _plot_impl(axes, workspace, args, kwargs):
    """
    Compute data and labels for plot. Used by workspace
    replacement handlers to recompute data. See plot for
    argument details
    """
    if 'LogName' in kwargs:
        (x, y, FullTime, LogName, units, kwargs) = get_sample_log(workspace, **kwargs)
        axes.set_ylabel('{0} ({1})'.format(LogName, units))
        axes.set_xlabel('Time (s)')
        if FullTime:
            axes.xaxis_date()
            axes.xaxis.set_major_formatter(mdates.DateFormatter('%H:%M:%S\n%b-%d'))
            axes.set_xlabel('Time')
        kwargs['linestyle'] = 'steps-post'
    else:
        x, y, _, _, kwargs = _get_data_for_plot(axes, workspace, kwargs)
        _setLabels1D(axes, workspace)
    return x, y, args, kwargs


def plot(axes, workspace, *args, **kwargs):
    """
    Unpack mantid workspace and render it with matplotlib. ``args`` and
    ``kwargs`` are passed to :py:meth:`matplotlib.axes.Axes.plot` after special
    keyword arguments are removed. This will automatically label the
    line according to the spectrum number unless specified otherwise.

    :param axes:      :class:`matplotlib.axes.Axes` object that will do the plotting
    :param workspace: :class:`mantid.api.MatrixWorkspace` or :class:`mantid.api.IMDHistoWorkspace`
                      to extract the data from
    :param specNum:   spectrum number to plot if MatrixWorkspace
    :param wkspIndex: workspace index to plot if MatrixWorkspace
    :param distribution: ``None`` (default) asks the workspace. ``False`` means
                         divide by bin width. ``True`` means do not divide by bin width.
                         Applies only when the the workspace is a MatrixWorkspace histogram.
    :param normalization: ``None`` (default) ask the workspace. Applies to MDHisto workspaces. It can override
                          the value from displayNormalizationHisto. It checks only if
                          the normalization is mantid.api.MDNormalization.NumEventsNormalization
    :param LogName:   if specified, it will plot the corresponding sample log. The x-axis
                      of the plot is the time difference between the log time and the first
                      value of the `proton_charge` log (if available) or the sample log's
                      first time.
    :param StartFromLog: False by default. If True the time difference will be from the sample log's
                      first time, even if `proton_charge` log is available.
    :param FullTime:  False by default. If true, the full date and time will be plotted on the axis
                      instead of the time difference
    :param ExperimentInfo: for MD Workspaces with multiple :class:`mantid.api.ExperimentInfo` is the
                           ExperimentInfo object from which to extract the log. It's 0 by default
    :param axis: Specify which axis will be plotted. Use axis=MantidAxType.BIN to plot a bin,
                  and axis=MantidAxType.SPECTRUM to plot a spectrum.
                  The default value is axis=1, plotting spectra by default.


    For matrix workspaces with more than one spectra, either ``specNum`` or ``wkspIndex``
    needs to be specified. Giving both will generate a :class:`RuntimeError`. There is no similar
    keyword for MDHistoWorkspaces. These type of workspaces have to have exactly one non integrated
    dimension
    """
    x, y, args, kwargs = _plot_impl(axes, workspace, args, kwargs)
    return axes.plot(x, y, *args, **kwargs)


def errorbar(axes, workspace, *args, **kwargs):
    """
    Unpack mantid workspace and render it with matplotlib. ``args`` and
    ``kwargs`` are passed to :py:meth:`matplotlib.axes.Axes.errorbar` after special
    keyword arguments are removed. This will automatically label the
    line according to the spectrum number unless specified otherwise.

    :param axes:      :class:`matplotlib.axes.Axes` object that will do the plotting
    :param workspace: :class:`mantid.api.MatrixWorkspace` or :class:`mantid.api.IMDHistoWorkspace`
                      to extract the data from
    :param specNum:   spectrum number to plot if MatrixWorkspace
    :param wkspIndex: workspace index to plot if MatrixWorkspace
    :param distribution: ``None`` (default) asks the workspace. ``False`` means
                         divide by bin width. ``True`` means do not divide by bin width.
                         Applies only when the the workspace is a MatrixWorkspace histogram.
    :param normalization: ``None`` (default) ask the workspace. Applies to MDHisto workspaces. It can override
                          the value from displayNormalizationHisto. It checks only if
                          the normalization is mantid.api.MDNormalization.NumEventsNormalization
    :param axis: Specify which axis will be plotted. Use axis=MantidAxType.BIN to plot a bin,
                  and axis=MantidAxType.SPECTRUM to plot a spectrum.
                  The default value is axis=1, plotting spectra by default.

    For matrix workspaces with more than one spectra, either ``specNum`` or ``wkspIndex``
    needs to be specified. Giving both will generate a :class:`RuntimeError`. There is no similar
    keyword for MDHistoWorkspaces. These type of workspaces have to have exactly one non integrated
    dimension
    """
    x, y, dy, dx, kwargs = _get_data_for_plot(axes, workspace, kwargs,
                                              with_dy=True, with_dx=False)
    _setLabels1D(axes, workspace)
    return axes.errorbar(x, y, dy, dx, *args, **kwargs)


def scatter(axes, workspace, *args, **kwargs):
    '''
    Unpack mantid workspace and render it with matplotlib. ``args`` and
    ``kwargs`` are passed to :py:meth:`matplotlib.axes.Axes.scatter` after special
    keyword arguments are removed. This will automatically label the
    line according to the spectrum number unless specified otherwise.

    :param axes:      :class:`matplotlib.axes.Axes` object that will do the plotting
    :param workspace: :class:`mantid.api.MatrixWorkspace` or :class:`mantid.api.IMDHistoWorkspace`
                      to extract the data from
    :param specNum:   spectrum number to plot if MatrixWorkspace
    :param wkspIndex: workspace index to plot if MatrixWorkspace
    :param distribution: ``None`` (default) asks the workspace. ``False`` means
                         divide by bin width. ``True`` means do not divide by bin width.
                         Applies only when the the workspace is a MatrixWorkspace histogram.
    :param normalization: ``None`` (default) ask the workspace. Applies to MDHisto workspaces. It can override
                          the value from displayNormalizationHisto. It checks only if
                          the normalization is mantid.api.MDNormalization.NumEventsNormalization

    For matrix workspaces with more than one spectra, either ``specNum`` or ``wkspIndex``
    needs to be specified. Giving both will generate a :class:`RuntimeError`. There is no similar
    keyword for MDHistoWorkspaces. These type of workspaces have to have exactly one non integrated
    dimension
    '''
    if isinstance(workspace, mantid.dataobjects.MDHistoWorkspace):
        (normalization, kwargs) = get_normalization(workspace, **kwargs)
        (x, y, _) = get_md_data1d(workspace, normalization)
    else:
        (wkspIndex, distribution, kwargs) = get_wksp_index_dist_and_label(workspace, **kwargs)
        (x, y, _, _) = get_spectrum(workspace, wkspIndex, distribution)
    _setLabels1D(axes, workspace)
    return axes.scatter(x, y, *args, **kwargs)


def contour(axes, workspace, *args, **kwargs):
    '''
    Essentially the same as :meth:`matplotlib.axes.Axes.contour`
    but calculates the countour levels. Currently this only works with
    workspaces that have a constant number of bins between spectra.

    :param axes:      :class:`matplotlib.axes.Axes` object that will do the plotting
    :param workspace: :class:`mantid.api.MatrixWorkspace` or :class:`mantid.api.IMDHistoWorkspace`
                      to extract the data from
    :param distribution: ``None`` (default) asks the workspace. ``False`` means
                         divide by bin width. ``True`` means do not divide by bin width.
                         Applies only when the the matrix workspace is a histogram.
    :param normalization: ``None`` (default) ask the workspace. Applies to MDHisto workspaces. It can override
                          the value from displayNormalizationHisto. It checks only if
                          the normalization is mantid.api.MDNormalization.NumEventsNormalization
    '''
    if isinstance(workspace, mantid.dataobjects.MDHistoWorkspace):
        (normalization, kwargs) = get_normalization(workspace, **kwargs)
        x, y, z = get_md_data2d_bin_centers(workspace, normalization)
    else:
        (distribution, kwargs) = get_distribution(workspace, **kwargs)
        (x, y, z) = get_matrix_2d_data(workspace, distribution, histogram2D=False)
    _setLabels2D(axes, workspace)
    return axes.contour(x, y, z, *args, **kwargs)


def contourf(axes, workspace, *args, **kwargs):
    '''
    Essentially the same as :meth:`matplotlib.axes.Axes.contourf`
    but calculates the countour levels. Currently this only works with
    workspaces that have a constant number of bins between spectra.

    :param axes:      :class:`matplotlib.axes.Axes` object that will do the plotting
    :param workspace: :class:`mantid.api.MatrixWorkspace` or :class:`mantid.api.IMDHistoWorkspace`
                      to extract the data from
    :param distribution: ``None`` (default) asks the workspace. ``False`` means
                         divide by bin width. ``True`` means do not divide by bin width.
                         Applies only when the the matrix workspace is a histogram.
    :param normalization: ``None`` (default) ask the workspace. Applies to MDHisto workspaces. It can override
                          the value from displayNormalizationHisto. It checks only if
                          the normalization is mantid.api.MDNormalization.NumEventsNormalization
    '''
    if isinstance(workspace, mantid.dataobjects.MDHistoWorkspace):
        (normalization, kwargs) = get_normalization(workspace, **kwargs)
        x, y, z = get_md_data2d_bin_centers(workspace, normalization)
    else:
        (distribution, kwargs) = get_distribution(workspace, **kwargs)
        (x, y, z) = get_matrix_2d_data(workspace, distribution, histogram2D=False)

    _setLabels2D(axes, workspace)
    return axes.contourf(x, y, z, *args, **kwargs)


def _pcolorpieces(axes, workspace, distribution, *args, **kwargs):
    '''
    Helper function for pcolor, pcolorfast, and pcolormesh that will
    plot a 2d representation of each spectra. The polycollections or meshes
    will be normalized to the same intensity limits.
    :param axes: :class:`matplotlib.axes.Axes` object that will do the plotting
    :param workspace: :class:`mantid.api.MatrixWorkspace` to extract the data from
    :param distribution: ``None`` (default) asks the workspace. ``False`` means
                         divide by bin width. ``True`` means do not divide by bin width.
                         Applies only when the the matrix workspace is a histogram.
    :param pcolortype: this keyword allows the plotting to be one of pcolormesh or
        pcolorfast if there is "mesh" or "fast" in the value of the keyword, or
        pcolor by default
    :return: A list of the pcolor pieces created
    '''
    (x, y, z) = get_uneven_data(workspace, distribution)
    mini = numpy.min([numpy.min(i) for i in z])
    maxi = numpy.max([numpy.max(i) for i in z])
    if 'vmin' in kwargs:
        mini = kwargs['vmin']
    if 'vmax' in kwargs:
        maxi = kwargs['vmax']
    if 'norm' not in kwargs:
        kwargs['norm'] = matplotlib.colors.Normalize(vmin=mini, vmax=maxi)
    else:
        if kwargs['norm'].vmin is None:
            kwargs['norm'].vmin = mini
        if kwargs['norm'].vmax is None:
            kwargs['norm'].vmax = maxi

    # setup the particular pcolor to use
    pcolortype = kwargs.pop('pcolortype', '').lower()
    if 'mesh' in pcolortype:
        pcolor = axes.pcolormesh
    elif 'fast' in pcolortype:
        pcolor = axes.pcolorfast
    else:
        pcolor = axes.pcolor

    pieces = []
    for xi, yi, zi in zip(x, y, z):
        XX, YY = numpy.meshgrid(xi, yi, indexing='ij')
        pieces.append(pcolor(XX, YY, zi.reshape(-1, 1), **kwargs))

    return pieces


def pcolor(axes, workspace, *args, **kwargs):
    '''
    Essentially the same as :meth:`matplotlib.axes.Axes.pcolor`

    :param axes:      :class:`matplotlib.axes.Axes` object that will do the plotting
    :param workspace: :class:`mantid.api.MatrixWorkspace` or :class:`mantid.api.IMDHistoWorkspace`
                      to extract the data from
    :param distribution: ``None`` (default) asks the workspace. ``False`` means
                         divide by bin width. ``True`` means do not divide by bin width.
                         Applies only when the the matrix workspace is a histogram.
    :param normalization: ``None`` (default) ask the workspace. Applies to MDHisto workspaces. It can override
                          the value from displayNormalizationHisto. It checks only if
                          the normalization is mantid.api.MDNormalization.NumEventsNormalization
    :param axisaligned: ``False`` (default). If ``True``, or if the workspace has a variable
                        number of bins, the polygons will be aligned with the axes
    '''
    _setLabels2D(axes, workspace)
    if isinstance(workspace, mantid.dataobjects.MDHistoWorkspace):
        (normalization, kwargs) = get_normalization(workspace, **kwargs)
        x, y, z = get_md_data2d_bin_bounds(workspace, normalization)
    else:
        (aligned, kwargs) = get_data_uneven_flag(workspace, **kwargs)
        (distribution, kwargs) = get_distribution(workspace, **kwargs)
        if aligned:
            kwargs['pcolortype'] = ''
            return _pcolorpieces(axes, workspace, distribution, *args, **kwargs)
        else:
            (x, y, z) = get_matrix_2d_data(workspace, distribution, histogram2D=True)
    return axes.pcolor(x, y, z, *args, **kwargs)


def pcolorfast(axes, workspace, *args, **kwargs):
    '''
    Essentially the same as :meth:`matplotlib.axes.Axes.pcolorfast`

    :param axes:      :class:`matplotlib.axes.Axes` object that will do the plotting
    :param workspace: :class:`mantid.api.MatrixWorkspace` or :class:`mantid.api.IMDHistoWorkspace`
                      to extract the data from
    :param distribution: ``None`` (default) asks the workspace. ``False`` means
                         divide by bin width. ``True`` means do not divide by bin width.
                         Applies only when the the matrix workspace is a histogram.
    :param normalization: ``None`` (default) ask the workspace. Applies to MDHisto workspaces. It can override
                          the value from displayNormalizationHisto. It checks only if
                          the normalization is mantid.api.MDNormalization.NumEventsNormalization
    :param axisaligned: ``False`` (default). If ``True``, or if the workspace has a variable
                        number of bins, the polygons will be aligned with the axes
    '''
    _setLabels2D(axes, workspace)
    if isinstance(workspace, mantid.dataobjects.MDHistoWorkspace):
        (normalization, kwargs) = get_normalization(workspace, **kwargs)
        x, y, z = get_md_data2d_bin_bounds(workspace, normalization)
    else:
        (aligned, kwargs) = get_data_uneven_flag(workspace, **kwargs)
        (distribution, kwargs) = get_distribution(workspace, **kwargs)
        if aligned:
            kwargs['pcolortype'] = 'fast'
            return _pcolorpieces(axes, workspace, distribution, *args, **kwargs)
        else:
            (x, y, z) = get_matrix_2d_data(workspace, distribution, histogram2D=True)
    return axes.pcolorfast(x, y, z, *args, **kwargs)


def pcolormesh(axes, workspace, *args, **kwargs):
    '''
    Essentially the same as :meth:`matplotlib.axes.Axes.pcolormesh`.

    :param axes:      :class:`matplotlib.axes.Axes` object that will do the plotting
    :param workspace: :class:`mantid.api.MatrixWorkspace` or :class:`mantid.api.IMDHistoWorkspace`
                      to extract the data from
    :param distribution: ``None`` (default) asks the workspace. ``False`` means
                         divide by bin width. ``True`` means do not divide by bin width.
                         Applies only when the the matrix workspace is a histogram.
    :param normalization: ``None`` (default) ask the workspace. Applies to MDHisto workspaces. It can override
                          the value from displayNormalizationHisto. It checks only if
                          the normalization is mantid.api.MDNormalization.NumEventsNormalization
    :param axisaligned: ``False`` (default). If ``True``, or if the workspace has a variable
                        number of bins, the polygons will be aligned with the axes
    '''
    _setLabels2D(axes, workspace)
    if isinstance(workspace, mantid.dataobjects.MDHistoWorkspace):
        (normalization, kwargs) = get_normalization(workspace, **kwargs)
        x, y, z = get_md_data2d_bin_bounds(workspace, normalization)
    else:
        (aligned, kwargs) = get_data_uneven_flag(workspace, **kwargs)
        (distribution, kwargs) = get_distribution(workspace, **kwargs)
        if aligned:
            kwargs['pcolortype'] = 'mesh'
            return _pcolorpieces(axes, workspace, distribution, *args, **kwargs)
        else:
            (x, y, z) = get_matrix_2d_data(workspace, distribution, histogram2D=True)
    return axes.pcolormesh(x, y, z, *args, **kwargs)


def imshow(axes, workspace, *args, **kwargs):
    '''
    Essentially the same as :meth:`matplotlib.axes.Axes.imshow`.

    :param axes:      :class:`matplotlib.axes.Axes` object that will do the plotting
    :param workspace: :class:`mantid.api.MatrixWorkspace` or :class:`mantid.api.IMDHistoWorkspace`
                      to extract the data from
    :param distribution: ``None`` (default) asks the workspace. ``False`` means
                         divide by bin width. ``True`` means do not divide by bin width.
                         Applies only when the the matrix workspace is a histogram.
    :param normalization: ``None`` (default) ask the workspace. Applies to MDHisto workspaces. It can override
                          the value from displayNormalizationHisto. It checks only if
                          the normalization is mantid.api.MDNormalization.NumEventsNormalization
    :param axisaligned: ``False`` (default). If ``True``, or if the workspace has a variable
                        number of bins, the polygons will be aligned with the axes
    '''
    _setLabels2D(axes, workspace)
    if isinstance(workspace, mantid.dataobjects.MDHistoWorkspace):
        (normalization, kwargs) = get_normalization(workspace, **kwargs)
        x, y, z = get_md_data2d_bin_bounds(workspace, normalization)
    else:
        (uneven_bins, kwargs) = get_data_uneven_flag(workspace, **kwargs)
        (distribution, kwargs) = get_distribution(workspace, **kwargs)
        if check_resample_to_regular_grid(workspace):
            (x, y, z) = get_matrix_2d_ragged(workspace, distribution, histogram2D=True)
        else:
            (x, y, z) = get_matrix_2d_data(workspace, distribution, histogram2D=True)

<<<<<<< HEAD
    diffs = numpy.diff(x, axis=1)
    x_spacing_equal = numpy.alltrue(diffs == diffs[0])
    diffs = numpy.diff(y, axis=0)
    y_spacing_equal = numpy.alltrue(diffs == diffs[0])
    if not x_spacing_equal or not y_spacing_equal:
        raise Exception('Unevenly spaced bins are not supported by imshow')
    if 'extent' not in kwargs:
        kwargs['extent'] = [x[0, 0], x[0, -1], y[0, 0], y[-1, 0]]
    return mantid.plots.modest_image.imshow(axes, z, *args, **kwargs)
=======
    if x.ndim == 2 and y.ndim == 2:
        if 'extent' not in kwargs:
            kwargs['extent'] = [x[0, 0], x[0, -1], y[0, 0], y[-1, 0]]
    else:
        if 'extent' not in kwargs:
            kwargs['extent'] = [x[0],x[-1],y[0],y[-1]]

    return _imshow(axes, z, *args, **kwargs)
>>>>>>> 61de38ab


def tripcolor(axes, workspace, *args, **kwargs):
    '''
    To be used with non-uniform grids. Currently this only works with workspaces
    that have a constant number of bins between spectra or with
    MDHistoWorkspaces.

    :param axes:      :class:`matplotlib.axes.Axes` object that will do the plotting
    :param workspace: :class:`mantid.api.MatrixWorkspace` or :class:`mantid.api.IMDHistoWorkspace`
                      to extract the data from
    :param distribution: ``None`` (default) asks the workspace. ``False`` means
                         divide by bin width. ``True`` means do not divide by bin width.
                         Applies only when the the matrix workspace is a histogram.
    :param normalization: ``None`` (default) ask the workspace. Applies to MDHisto workspaces. It can override
                          the value from displayNormalizationHisto. It checks only if
                          the normalization is mantid.api.MDNormalization.NumEventsNormalization

    See :meth:`matplotlib.axes.Axes.tripcolor` for more information.
    '''
    if isinstance(workspace, mantid.dataobjects.MDHistoWorkspace):
        (normalization, kwargs) = get_normalization(workspace, **kwargs)
        x_temp, y_temp, z = get_md_data2d_bin_centers(workspace, normalization)
        x, y = numpy.meshgrid(x_temp, y_temp)
    else:
        (distribution, kwargs) = get_distribution(workspace, **kwargs)
        (x, y, z) = get_matrix_2d_data(workspace, distribution, histogram2D=False)
    _setLabels2D(axes, workspace)
    return axes.tripcolor(x.ravel(), y.ravel(), z.ravel(), *args, **kwargs)


def tricontour(axes, workspace, *args, **kwargs):
    '''
    Essentially the same as :meth:`mantid.plots.contour`, but works
    for non-uniform grids. Currently this only works with workspaces
    that have a constant number of bins between spectra or with
    MDHistoWorkspaces.

    :param axes:      :class:`matplotlib.axes.Axes` object that will do the plotting
    :param workspace: :class:`mantid.api.MatrixWorkspace` or :class:`mantid.api.IMDHistoWorkspace`
                      to extract the data from
    :param distribution: ``None`` (default) asks the workspace. ``False`` means
                         divide by bin width. ``True`` means do not divide by bin width.
                         Applies only when the the matrix workspace is a histogram.
    :param normalization: ``None`` (default) ask the workspace. Applies to MDHisto workspaces. It can override
                          the value from displayNormalizationHisto. It checks only if
                          the normalization is mantid.api.MDNormalization.NumEventsNormalization

    See :meth:`matplotlib.axes.Axes.tricontour` for more information.
    '''
    if isinstance(workspace, mantid.dataobjects.MDHistoWorkspace):
        (normalization, kwargs) = get_normalization(workspace, **kwargs)
        (x_temp, y_temp, z) = get_md_data2d_bin_centers(workspace, normalization)
        (x, y) = numpy.meshgrid(x_temp, y_temp)
    else:
        (distribution, kwargs) = get_distribution(workspace, **kwargs)
        (x, y, z) = get_matrix_2d_data(workspace, distribution, histogram2D=False)
    _setLabels2D(axes, workspace)
    # tricontour segfaults if many z values are not finite
    # https://github.com/matplotlib/matplotlib/issues/10167
    x = x.ravel()
    y = y.ravel()
    z = z.ravel()
    condition = numpy.isfinite(z)
    x = x[condition]
    y = y[condition]
    z = z[condition]
    return axes.tricontour(x, y, z, *args, **kwargs)


def tricontourf(axes, workspace, *args, **kwargs):
    '''
    Essentially the same as :meth:`mantid.plots.contourf`, but works
    for non-uniform grids. Currently this only works with workspaces
    that have a constant number of bins between spectra or with
    MDHistoWorkspaces.

    :param axes:      :class:`matplotlib.axes.Axes` object that will do the plotting
    :param workspace: :class:`mantid.api.MatrixWorkspace` or :class:`mantid.api.IMDHistoWorkspace`
                      to extract the data from
    :param distribution: ``None`` (default) asks the workspace. ``False`` means
                         divide by bin width. ``True`` means do not divide by bin width.
                         Applies only when the the matrix workspace is a histogram.
    :param normalization: ``None`` (default) ask the workspace. Applies to MDHisto workspaces. It can override
                          the value from displayNormalizationHisto. It checks only if
                          the normalization is mantid.api.MDNormalization.NumEventsNormalization

    See :meth:`matplotlib.axes.Axes.tricontourf` for more information.
    '''
    if isinstance(workspace, mantid.dataobjects.MDHistoWorkspace):
        (normalization, kwargs) = get_normalization(workspace, **kwargs)
        (x_temp, y_temp, z) = get_md_data2d_bin_centers(workspace, normalization)
        (x, y) = numpy.meshgrid(x_temp, y_temp)
    else:
        (distribution, kwargs) = get_distribution(workspace, **kwargs)
        (x, y, z) = get_matrix_2d_data(workspace, distribution, histogram2D=False)
    _setLabels2D(axes, workspace)
    # tricontourf segfaults if many z values are not finite
    # https://github.com/matplotlib/matplotlib/issues/10167
    x = x.ravel()
    y = y.ravel()
    z = z.ravel()
    condition = numpy.isfinite(z)
    x = x[condition]
    y = y[condition]
    z = z[condition]
    return axes.tricontourf(x, y, z, *args, **kwargs)


def update_colorplot_datalimits(axes, mappables):
    """
    For an colorplot (imshow, pcolor*) plots update the data limits on the axes
    to circumvent bugs in matplotlib
    :param mappables: An iterable of mappable for this axes
    """
    # ax.relim in matplotlib < 2.2 doesn't take into account of images
    # and it doesn't support collections at all as of verison 3 so we'll take
    # over
    if not isinstance(mappables, collections.Iterable):
        mappables = [mappables]
    xmin_all, xmax_all, ymin_all, ymax_all = _LARGEST, _SMALLEST, _LARGEST, _SMALLEST
    for mappable in mappables:
        xmin, xmax, ymin, ymax = get_colorplot_extents(mappable)
        xmin_all, xmax_all = min(xmin_all, xmin), max(xmax_all, xmax)
        ymin_all, ymax_all = min(ymin_all, ymin), max(ymax_all, ymax)

    axes.update_datalim(((xmin_all, ymin_all), (xmax_all, ymax_all)))
    axes.autoscale()


def get_colorplot_extents(mappable):
    """
    Return the extent of the given mappable
    :param mappable: A 2D mappable object
    :return: (left, right, bottom, top)
    """
    if isinstance(mappable, mimage.AxesImage):
        xmin, xmax, ymin, ymax = mappable.get_extent()
    elif isinstance(mappable, mcoll.QuadMesh):
        # coordinates are vertices of the grid
        coords = mappable._coordinates
        xmin, ymin = coords[0][0]
        xmax, ymax = coords[-1][-1]
    elif isinstance(mappable, mcoll.PolyCollection):
        xmin, ymin = mappable._paths[0].get_extents().min
        xmax, ymax = mappable._paths[-1].get_extents().max
    else:
        raise ValueError("Unknown mappable type '{}'".format(type(mappable)))

    return xmin, xmax, ymin, ymax<|MERGE_RESOLUTION|>--- conflicted
+++ resolved
@@ -430,27 +430,12 @@
             (x, y, z) = get_matrix_2d_ragged(workspace, distribution, histogram2D=True)
         else:
             (x, y, z) = get_matrix_2d_data(workspace, distribution, histogram2D=True)
-
-<<<<<<< HEAD
-    diffs = numpy.diff(x, axis=1)
-    x_spacing_equal = numpy.alltrue(diffs == diffs[0])
-    diffs = numpy.diff(y, axis=0)
-    y_spacing_equal = numpy.alltrue(diffs == diffs[0])
-    if not x_spacing_equal or not y_spacing_equal:
-        raise Exception('Unevenly spaced bins are not supported by imshow')
     if 'extent' not in kwargs:
-        kwargs['extent'] = [x[0, 0], x[0, -1], y[0, 0], y[-1, 0]]
+        if x.ndim == 2 and y.ndim == 2:
+            kwargs['extent'] = [x[0, 0], x[0, -1], y[0, 0], y[-1, 0]]
+        else:
+            kwargs['extent'] = [x[0], x[-1], y[0], y[-1]]
     return mantid.plots.modest_image.imshow(axes, z, *args, **kwargs)
-=======
-    if x.ndim == 2 and y.ndim == 2:
-        if 'extent' not in kwargs:
-            kwargs['extent'] = [x[0, 0], x[0, -1], y[0, 0], y[-1, 0]]
-    else:
-        if 'extent' not in kwargs:
-            kwargs['extent'] = [x[0],x[-1],y[0],y[-1]]
-
-    return _imshow(axes, z, *args, **kwargs)
->>>>>>> 61de38ab
 
 
 def tripcolor(axes, workspace, *args, **kwargs):
