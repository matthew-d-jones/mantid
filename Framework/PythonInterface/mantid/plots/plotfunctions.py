--- conflicted
+++ resolved
@@ -377,12 +377,11 @@
 
     return axes.pcolormesh(x, y, z, *args, **kwargs)
 
-<<<<<<< HEAD
-=======
+
 def _imshow(axes, z, cmap=None, norm=None, aspect=None,
-           interpolation=None, alpha=None, vmin=None, vmax=None,
-           origin=None, extent=None, shape=None, filternorm=1,
-           filterrad=4.0, imlim=None, resample=None, url=None, **kwargs):
+            interpolation=None, alpha=None, vmin=None, vmax=None,
+            origin=None, extent=None, shape=None, filternorm=1,
+            filterrad=4.0, imlim=None, resample=None, url=None, **kwargs):
     """
     Copy of imshow in order to replace AxesImage artist with a custom artist.
 
@@ -416,7 +415,6 @@
     axes.add_image(im)
     return im
 
->>>>>>> 175a01cf
 
 def imshow(axes, workspace, *args, **kwargs):
     '''
@@ -452,14 +450,9 @@
     y_spacing_equal = numpy.alltrue(diffs == diffs[0])
     if not x_spacing_equal or not y_spacing_equal:
         raise Exception('Unevenly spaced bins are not supported by imshow')
-<<<<<<< HEAD
-    kwargs['extent'] = [x[0, 0], x[0, -1], y[0, 0], y[-1, 0]]
-    return axes.imshow(z, *args, **kwargs)
-=======
     if 'extent' not in kwargs:
-        kwargs['extent'] = [x[0,0],x[0,-1],y[0,0],y[-1,0]]
+        kwargs['extent'] = [x[0, 0], x[0, -1], y[0, 0], y[-1, 0]]
     return _imshow(axes, z, *args, **kwargs)
->>>>>>> 175a01cf
 
 
 def tripcolor(axes, workspace, *args, **kwargs):
