// Mantid Repository : https://github.com/mantidproject/mantid
//
// Copyright &copy; 2018 ISIS Rutherford Appleton Laboratory UKRI,
//     NScD Oak Ridge National Laboratory, European Spallation Source
//     & Institut Laue - Langevin
// SPDX - License - Identifier: GPL - 3.0 +
#include "MantidAPI/FileFinder.h"
#include "MantidKernel/WarningSuppressions.h"
<<<<<<< HEAD
=======
#include "MantidPythonInterface/core/ReleaseGlobalInterpreterLock.h"
>>>>>>> d73e9724
#include <boost/python/class.hpp>
#include <boost/python/overloads.hpp>
#include <boost/python/reference_existing_object.hpp>

using Mantid::API::FileFinder;
using Mantid::API::FileFinderImpl;
using namespace boost::python;

namespace {
GNU_DIAG_OFF("unused-local-typedef")
// Ignore -Wconversion warnings coming from boost::python
// Seen with GCC 7.1.1 and Boost 1.63.0
GNU_DIAG_OFF("conversion")

BOOST_PYTHON_MEMBER_FUNCTION_OVERLOADS(getFullPathOverloader, getFullPath, 1, 2)

GNU_DIAG_ON("conversion")
GNU_DIAG_ON("unused-local-typedef")
} // namespace

<<<<<<< HEAD
=======
/**
 * Runs FileFinder.findRuns after releasing the python GIL.
 * @param self :: A reference to the calling object
 * @param hinstr :: A string containing the run number and possibly instrument
 * to search for
 */
std::vector<std::string> runFinderProxy(FileFinderImpl &self,
                                        std::string hinstr) {
  //   Before calling the function we need to release the GIL,
  //   drop the Python threadstate and reset anything installed
  //   via PyEval_SetTrace while we execute the C++ code -
  //   ReleaseGlobalInterpreter does this for us
  Mantid::PythonInterface::ReleaseGlobalInterpreterLock
      releaseGlobalInterpreterLock;
  return self.findRuns(hinstr);
}

>>>>>>> d73e9724
void export_FileFinder() {
  class_<FileFinderImpl, boost::noncopyable>("FileFinderImpl", no_init)
      .def("getFullPath", &FileFinderImpl::getFullPath,
           getFullPathOverloader(
               (arg("self"), arg("path"), arg("ignoreDirs") = false),
               "Return a full path to the given file if it can be found within "
               "datasearch.directories paths. Directories can be ignored with "
               "ignoreDirs=True. An empty string is returned otherwise."))
      .def("findRuns", &FileFinderImpl::findRuns, (arg("self"), arg("hintstr")),
           "Find a list of files file given a hint. "
           "The hint can be a comma separated list of run numbers and can also "
           "include ranges of runs, e.g. 123-135 or equivalently 123-35"
           "If no instrument prefix is given then the current default is used.")
      .def("getCaseSensitive", &FileFinderImpl::getCaseSensitive, (arg("self")),
           "Option to get if file finder should be case sensitive.")
      .def("setCaseSensitive", &FileFinderImpl::setCaseSensitive,
           (arg("self"), arg("cs")),
           "Option to set if file finder should be case sensitive.")
      .def("Instance", &FileFinder::Instance,
           return_value_policy<reference_existing_object>(),
           "Returns a reference to the FileFinder singleton instance")
      .staticmethod("Instance");
}<|MERGE_RESOLUTION|>--- conflicted
+++ resolved
@@ -6,10 +6,7 @@
 // SPDX - License - Identifier: GPL - 3.0 +
 #include "MantidAPI/FileFinder.h"
 #include "MantidKernel/WarningSuppressions.h"
-<<<<<<< HEAD
-=======
 #include "MantidPythonInterface/core/ReleaseGlobalInterpreterLock.h"
->>>>>>> d73e9724
 #include <boost/python/class.hpp>
 #include <boost/python/overloads.hpp>
 #include <boost/python/reference_existing_object.hpp>
@@ -30,8 +27,6 @@
 GNU_DIAG_ON("unused-local-typedef")
 } // namespace
 
-<<<<<<< HEAD
-=======
 /**
  * Runs FileFinder.findRuns after releasing the python GIL.
  * @param self :: A reference to the calling object
@@ -49,7 +44,6 @@
   return self.findRuns(hinstr);
 }
 
->>>>>>> d73e9724
 void export_FileFinder() {
   class_<FileFinderImpl, boost::noncopyable>("FileFinderImpl", no_init)
       .def("getFullPath", &FileFinderImpl::getFullPath,
