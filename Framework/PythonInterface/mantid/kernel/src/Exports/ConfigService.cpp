--- conflicted
+++ resolved
@@ -41,18 +41,10 @@
                                        1)
 /// Overload generator for getString
 BOOST_PYTHON_MEMBER_FUNCTION_OVERLOADS(getString_Overload, getString, 1, 2)
-<<<<<<< HEAD
-GCC_DIAG_ON(conversion)
-#ifdef __clang__
-#pragma clang diagnostic pop
-#endif
-} // namespace
-=======
 
 GNU_DIAG_ON("conversion")
 GNU_DIAG_ON("unused-local-typedef")
-}
->>>>>>> d3adcace
+} // namespace
 
 void export_ConfigService() {
   using Mantid::PythonInterface::std_vector_exporter;
