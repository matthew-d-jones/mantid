--- conflicted
+++ resolved
@@ -15,20 +15,14 @@
 class SimpleShapeMonteCarloAbsorptionTest(unittest.TestCase):
     @classmethod
     def setUpClass(self):
-<<<<<<< HEAD
-        __red_ws = Load('irs26176_graphite002_red.nxs')
-        __red_ws = ConvertUnits(
-            InputWorkspace=__red_ws,
-=======
         red_ws = Load('irs26176_graphite002_red.nxs')
         red_ws = ConvertUnits(
             InputWorkspace=red_ws,
->>>>>>> 997a2534
             Target='Wavelength',
             EMode='Indirect',
             EFixed=1.845)
 
-        self._red_ws = __red_ws
+        self._red_ws = red_ws
 
         self._arguments = {'ChemicalFormula': 'H2-O',
                            'DensityType': 'Mass Density',
