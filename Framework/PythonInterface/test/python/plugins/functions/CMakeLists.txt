# Tests for Fit functions

set(TEST_PY_FILES
    AttributeTest.py
    BesselTest.py
    CombGaussLorentzKTTest.py
    DSFinterp1DFitTest.py
    EISFDiffSphereTest.py
    FmuFTest.py
    EISFDiffCylinderTest.py
    EISFDiffSphereAlkylTest.py
    Example1DFunctionTest.py
    ExamplePeakFunctionTest.py
    MsdGaussTest.py
    MsdPetersTest.py
    MsdYiTest.py
    MuHTest.py
<<<<<<< HEAD
    TeixeiraWaterTest.py
    ZFMuonium.py)
=======
    StretchedExpFTTest.py
    TeixeiraWaterTest.py
    TriangleOscTest.py)
>>>>>>> 26f9160e

check_tests_valid(${CMAKE_CURRENT_SOURCE_DIR} ${TEST_PY_FILES})

# Prefix for test name=PythonFunctions
pyunittest_add_test(${CMAKE_CURRENT_SOURCE_DIR} python.functions
                    ${TEST_PY_FILES})<|MERGE_RESOLUTION|>--- conflicted
+++ resolved
@@ -15,14 +15,10 @@
     MsdPetersTest.py
     MsdYiTest.py
     MuHTest.py
-<<<<<<< HEAD
-    TeixeiraWaterTest.py
-    ZFMuonium.py)
-=======
     StretchedExpFTTest.py
     TeixeiraWaterTest.py
-    TriangleOscTest.py)
->>>>>>> 26f9160e
+    TriangleOscTest.py
+    ZFMuonium.py)
 
 check_tests_valid(${CMAKE_CURRENT_SOURCE_DIR} ${TEST_PY_FILES})
 
