# Tests for Fit functions

set(TEST_PY_FILES
    AttributeTest.py
    BesselTest.py
    CombGaussLorentzKTTest.py
    DSFinterp1DFitTest.py
    EISFDiffSphereTest.py
    EISFDiffCylinderTest.py
    EISFDiffSphereAlkylTest.py
    Example1DFunctionTest.py
    ExamplePeakFunctionTest.py
    FmuFTest.py
    HighTFMuoniumTest.py
    MeierTest.py
    MsdGaussTest.py
    MsdPetersTest.py
    MsdYiTest.py
    MuHTest.py
    RFresonanceTest.py
    SilverBaselineTest.py
<<<<<<< HEAD
    SpinGlassTest.py
=======
    StandardSCTest.py
>>>>>>> fbec172c
    StaticLorentzianKTTest.py
    StretchedExpFTTest.py
    TeixeiraWaterTest.py
    TriangleOscTest.py
    TFMuoniumTest.py)

check_tests_valid(${CMAKE_CURRENT_SOURCE_DIR} ${TEST_PY_FILES})

# Prefix for test name=PythonFunctions
pyunittest_add_test(${CMAKE_CURRENT_SOURCE_DIR} python.functions
                    ${TEST_PY_FILES})<|MERGE_RESOLUTION|>--- conflicted
+++ resolved
@@ -19,11 +19,8 @@
     MuHTest.py
     RFresonanceTest.py
     SilverBaselineTest.py
-<<<<<<< HEAD
     SpinGlassTest.py
-=======
     StandardSCTest.py
->>>>>>> fbec172c
     StaticLorentzianKTTest.py
     StretchedExpFTTest.py
     TeixeiraWaterTest.py
