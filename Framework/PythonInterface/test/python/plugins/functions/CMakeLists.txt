--- conflicted
+++ resolved
@@ -15,15 +15,10 @@
     MsdPetersTest.py
     MsdYiTest.py
     MuHTest.py
-<<<<<<< HEAD
     StandardSCTest.py
-    TeixeiraWaterTest.py)
->>>>>>> master
-=======
     StretchedExpFTTest.py
     TeixeiraWaterTest.py
     TriangleOscTest.py)
->>>>>>> 26f9160e
 
 check_tests_valid(${CMAKE_CURRENT_SOURCE_DIR} ${TEST_PY_FILES})
 
