# Mantid Repository : https://github.com/mantidproject/mantid
#
# Copyright &copy; 2018 ISIS Rutherford Appleton Laboratory UKRI,
#     NScD Oak Ridge National Laboratory, European Spallation Source
#     & Institut Laue - Langevin
# SPDX - License - Identifier: GPL - 3.0 +
from __future__ import (absolute_import, division, print_function)

from mantid.api import mtd, AlgorithmFactory, DistributedDataProcessorAlgorithm, ITableWorkspaceProperty, \
    MatrixWorkspaceProperty, MultipleFileProperty, PropertyMode
<<<<<<< HEAD
from mantid.kernel import Direction
from mantid.simpleapi import AlignAndFocusPowder, CompressEvents, ConvertDiffCal, ConvertUnits, CopyLogs, \
    CreateCacheFilename, DeleteWorkspace, DetermineChunking, Divide, EditInstrumentGeometry, FilterBadPulses, \
    LoadDiffCal, LoadNexusProcessed, PDDetermineCharacterizations, Plus, RebinToWorkspace, RemoveLogs, \
=======
from mantid.kernel import Direction, PropertyManagerDataService
from mantid.simpleapi import AlignAndFocusPowder, CompressEvents, ConvertDiffCal, ConvertUnits, CopyLogs, \
    CreateCacheFilename, DeleteWorkspace, DetermineChunking, Divide, EditInstrumentGeometry, FilterBadPulses, \
    LoadDiffCal, Load, LoadNexusProcessed, PDDetermineCharacterizations, Plus, RebinToWorkspace, RemoveLogs, \
>>>>>>> 669cf056
    RenameWorkspace, SaveNexusProcessed
import os
import numpy as np

EXTENSIONS_NXS = ["_event.nxs", ".nxs.h5"]
PROPS_FOR_INSTR = ["PrimaryFlightPath", "SpectrumIDs", "L2", "Polar", "Azimuthal"]
CAL_FILE, GROUP_FILE = "CalFileName", "GroupFilename"
CAL_WKSP, GRP_WKSP, MASK_WKSP = "CalibrationWorkspace", "GroupingWorkspace", "MaskWorkspace"
# AlignAndFocusPowder only uses the ranges
PROPS_IN_PD_CHARACTER = ["DMin", "DMax", "TMin", "TMax", "CropWavelengthMin", "CropWavelengthMax"]
PROPS_FOR_ALIGN = [CAL_FILE, GROUP_FILE,
                   GRP_WKSP, CAL_WKSP, "OffsetsWorkspace",
                   MASK_WKSP, "MaskBinTable",
                   "Params", "ResampleX", "Dspacing",
                   "PreserveEvents",
                   "RemovePromptPulseWidth", "CompressTolerance", "CompressWallClockTolerance",
                   "CompressStartTime", "UnwrapRef", "LowResRef",
                   "LowResSpectrumOffset", "ReductionProperties"]
PROPS_FOR_ALIGN.extend(PROPS_IN_PD_CHARACTER)
PROPS_FOR_ALIGN.extend(PROPS_FOR_INSTR)
PROPS_FOR_PD_CHARACTER = ['FrequencyLogNames', 'WaveLengthLogNames']


def determineChunking(filename, chunkSize):
    # chunkSize=0 signifies that the user wants to read the whole file
    if chunkSize == 0.:
        return [{}]

    # "small" files just get read in
    sizeGiB = os.path.getsize(filename)/1024./1024./1024.
    if 6.*sizeGiB < chunkSize:
        return [{}]

    chunks = DetermineChunking(Filename=filename, MaxChunkSize=chunkSize, OutputWorkspace='chunks')

    strategy = []
    for row in chunks:
        strategy.append(row)

    # For table with no rows
    if len(strategy) == 0:
        strategy.append({})

    # delete chunks workspace
    chunks = str(chunks)  # release the handle to the workspace object
    DeleteWorkspace(Workspace='chunks')

    return strategy


class AlignAndFocusPowderFromFiles(DistributedDataProcessorAlgorithm):
    def category(self):
        return "Diffraction\\Reduction"

    def seeAlso(self):
        return ["AlignAndFocusPowder"]

    def name(self):
        return "AlignAndFocusPowderFromFiles"

    def summary(self):
        """
        summary of the algorithm
        :return:
        """
        return "The algorithm used for reduction of powder diffraction data"

    def PyInit(self):
        self.declareProperty(MultipleFileProperty(name="Filename",
                                                  extensions=EXTENSIONS_NXS),
                             "Files to combine in reduction")
        self.declareProperty("MaxChunkSize", 0.,
                             "Specify maximum Gbytes of file to read in one chunk.  Default is whole file.")
        self.declareProperty("FilterBadPulses", 0.,
                             doc="Filter out events measured while proton charge is more than 5% below average")

        self.declareProperty(MatrixWorkspaceProperty('AbsorptionWorkspace', '',
                                                     Direction.Input, PropertyMode.Optional),
                             doc='Divide data by this Pixel-by-pixel workspace')

        self.copyProperties('CreateCacheFilename', 'CacheDir')

        self.declareProperty(MatrixWorkspaceProperty('OutputWorkspace', '',
                                                     Direction.Output),
                             doc='Combined output workspace')
        self.copyProperties('AlignAndFocusPowder', ['UnfocussedWorkspace'])

        self.declareProperty(ITableWorkspaceProperty('Characterizations', '',
                                                     Direction.Input, PropertyMode.Optional),
                             'Characterizations table')

        self.copyProperties("AlignAndFocusPowder", PROPS_FOR_ALIGN)
        self.copyProperties('PDDetermineCharacterizations', PROPS_FOR_PD_CHARACTER)

    def validateInputs(self):
        errors = dict()

        unfocusname = self.getPropertyValue('UnfocussedWorkspace')
        if len(unfocusname) > 0:
            finalname = self.getPropertyValue('OutputWorkspace')
            if unfocusname == finalname:
                errors["OutputWorkspace"] = "Cannot be the same as UnfocussedWorkspace"
                errors["UnfocussedWorkspace"] = "Cannot be the same as OutputWorkspace"

        return errors

    def __getLinearizedFilenames(self, propertyName):
        runnumbers = self.getProperty(propertyName).value
        linearizedRuns = []
        for item in runnumbers:
            if type(item) == list:
                linearizedRuns.extend(item)
            else:
                linearizedRuns.append(item)
        return linearizedRuns

    def __createLoader(self, filename, wkspname, progstart=None, progstop=None, skipLoadingLogs=False, **kwargs):
        # load a chunk - this is a bit crazy long because we need to get an output property from `Load` when it
        # is run and the algorithm history doesn't exist until the parent algorithm (this) has finished
        # the kwargs are extra things to be supplied to the loader
        if progstart is None or progstop is None:
            loader = self.createChildAlgorithm(self.__loaderName)
        else:
            loader = self.createChildAlgorithm(self.__loaderName,
                                               startProgress=progstart, endProgress=progstop)
        loader.setAlwaysStoreInADS(True)
        loader.setLogging(True)
        loader.initialize()
        loader.setPropertyValue('Filename', filename)
        loader.setPropertyValue('OutputWorkspace', wkspname)
        if skipLoadingLogs:
            if self.__loaderName != 'LoadEventNexus':
                raise RuntimeError('Cannot set LoadLogs=False in {}'.format(self.__loaderName))
            loader.setProperty('LoadLogs', False)
        for key, value in kwargs.items():
            if isinstance(value, str):
                loader.setPropertyValue(key, value)
            else:
                loader.setProperty(key, value)
        return loader

    def __getAlignAndFocusArgs(self):
        # always put these in since they are loaded in __setupCalibration
        # this requires that function to be called before this one
        args = {CAL_WKSP:  self.__calWksp,
                GRP_WKSP:  self.__grpWksp,
                MASK_WKSP: self.__mskWksp}

<<<<<<< HEAD
        for name in PROPS_FOR_ALIGN:
=======
        for name in PROPS_FOR_ALIGN + PROPS_IN_PD_CHARACTER:
>>>>>>> 669cf056
            prop = self.getProperty(name)
            name_list = ['PreserveEvents', 'CompressTolerance',
                         'CompressWallClockTolerance', 'CompressStartTime']

            if name in name_list or not prop.isDefault:
                if 'Workspace' in name:
                    args[name] = prop.valueAsStr
                elif name in [CAL_FILE, GROUP_FILE]:
                    pass  # these were loaded into workspaces already
                else:
                    args[name] = prop.value
        return args

<<<<<<< HEAD
    def __determineCharacterizations(self, filename, wkspname):
        useCharac = bool(self.charac is not None)
        loadFile = not mtd.doesExist(wkspname)
        useCal = (not self.getProperty('CalFileName').isDefault) or (not self.getProperty('CalFileName').isDefault)
=======
    def __isCharacterizationsNeeded(self):
        '''Determine if the characterization file is needed by checking if
        all the properties it would set are already specified'''
        if not self.charac:
            return False

        for name in PROPS_IN_PD_CHARACTER:
            if self.getProperty(name).isDefault:
                return True

        return False

    def __determineCharacterizations(self, filename, wkspname):
        useCharac = self.__isCharacterizationsNeeded()
        useCal = (not self.getProperty(CAL_FILE).isDefault) or (not self.getProperty(GROUP_FILE).isDefault)
        # something needs to use the workspace and it needs to not already be in memory
        loadFile = (useCharac or useCal) and (not mtd.doesExist(wkspname))
        self.log().notice('useChara={} useCal={} loadFile={}'.format(useCharac, useCal, loadFile))
>>>>>>> 669cf056

        # input workspace is only needed to find a row in the characterizations table
        tempname = None
        if loadFile:
            if useCharac or useCal:
                tempname = '__%s_temp' % wkspname
                # set the loader for this file
<<<<<<< HEAD
                # MetaDataOnly=True is only supported by LoadEventNexus
                loader = self.__createLoader(filename, tempname, MetaDataOnly=True)
                loader.execute()

                # get the underlying loader name if we used the generic one
                if self.__loaderName == 'Load':
                    self.__loaderName = loader.getPropertyValue('LoaderName')
=======
                try:
                    # MetaDataOnly=True is only supported by LoadEventNexus
                    loader = self.__createLoader(filename, tempname, MetaDataOnly=True)
                    loader.execute()

                    # get the underlying loader name if we used the generic one
                    if self.__loaderName == 'Load':
                        self.__loaderName = loader.getPropertyValue('LoaderName')
                except RuntimeError:
                    # give up and load the whole file - this can be expensive
                    Load(OutputWorkspace=tempname, Filename=filename)
>>>>>>> 669cf056
        else:
            tempname = wkspname  # assume it is already loaded

        # some bit of data has been loaded so use it to get the characterizations
        self.__setupCalibration(tempname)

<<<<<<< HEAD
        # put together argument list
=======
        # put together argument list for determining characterizations
>>>>>>> 669cf056
        args = dict(ReductionProperties=self.getProperty('ReductionProperties').valueAsStr)
        for name in PROPS_FOR_PD_CHARACTER:
            prop = self.getProperty(name)
            if not prop.isDefault:
                args[name] = prop.value
        if tempname is not None:
            args['InputWorkspace'] = tempname
        if useCharac:
            args['Characterizations'] = self.charac

        if useCharac:
            PDDetermineCharacterizations(**args)

        if loadFile and (useCharac or useCal):
            DeleteWorkspace(Workspace=tempname)

    def __getCacheName(self, wkspname, additional_props=None):
        """additional_props: list. additional properties to be hashed
        """
        cachedir = self.getProperty('CacheDir').value
        if len(cachedir) <= 0:
            return None

        # fix up the workspace name
        prefix = wkspname.replace('__', '')

        propman_properties = ['bank', 'd_min', 'd_max', 'tof_min', 'tof_max', 'wavelength_min', 'wavelength_max']
        alignandfocusargs = []
        # calculate general properties
<<<<<<< HEAD
        for name in PROPS_FOR_ALIGN:
=======
        for name in PROPS_FOR_ALIGN + PROPS_IN_PD_CHARACTER:
>>>>>>> 669cf056
            # skip these because this has been reworked to only worry about information in workspaces
            if name in (CAL_FILE, GROUP_FILE, CAL_WKSP, GRP_WKSP, MASK_WKSP):
                continue
            prop = self.getProperty(name)
            if name == 'PreserveEvents' or not prop.isDefault:
                value = prop.valueAsStr  # default representation for everything
                if name == 'AbsorptionWorkspace':  # TODO need better unique identifier for absorption workspace
                    value = str(mtd[self.__grpWksp].extractY().sum())
                alignandfocusargs.append('%s=%s' % (name, value))
        # special calculations for group and mask - calibration hasn't been customized yet
        if self.__calWksp:
            value = str(np.sum(mtd[self.__calWksp].column('difc')))  # less false collisions than the workspace name
            alignandfocusargs.append('%s=%s' % (CAL_WKSP, value))
        if self.__grpWksp:
            value = ','.join(mtd[self.__grpWksp].extractY().astype(int).astype(str).ravel())
            alignandfocusargs.append('%s=%s' % (GRP_WKSP, value))
        if self.__mskWksp:
            value = ','.join([str(item) for item in mtd[self.__mskWksp].getMaskedDetectors()])
            alignandfocusargs.append('%s=%s' % (MASK_WKSP, value))

        alignandfocusargs += additional_props or []
<<<<<<< HEAD
        return CreateCacheFilename(Prefix=prefix,
                                   PropertyManager=self.getProperty('ReductionProperties').valueAsStr,
=======
        reductionPropertiesName = self.getProperty('ReductionProperties').valueAsStr
        if not PropertyManagerDataService.doesExist(reductionPropertiesName):
            reductionPropertiesName = ''  # do not specify non-existant manager

        return CreateCacheFilename(Prefix=prefix,
                                   PropertyManager=reductionPropertiesName,
>>>>>>> 669cf056
                                   Properties=propman_properties,
                                   OtherProperties=alignandfocusargs,
                                   CacheDir=cachedir).OutputFilename

    def __getGroupCacheName(self, group):
        wsname = self.__getGroupWkspName(group)
        filenames_str = ','.join(group)
        newprop = 'files_to_sum={}'.format(filenames_str)
        return self.__getCacheName('summed_'+wsname, additional_props=[newprop])

    def __processFile(self, filename, file_prog_start, determineCharacterizations, createUnfocused):  # noqa: C902
        chunks = determineChunking(filename, self.chunkSize)
        numSteps = 6  # for better progress reporting - 6 steps per chunk
        if createUnfocused:
            numSteps = 7  # one more for accumulating the unfocused workspace
        self.log().information('Processing \'{}\' in {:d} chunks'.format(filename, len(chunks)))
        prog_per_chunk_step = self.prog_per_file * 1./(numSteps*float(len(chunks)))

        # create a unique name for the workspace
        wkspname = '__' + self.__wkspNameFromFile(filename)
        wkspname += '_f%d' % self._filenames.index(filename)  # add file number to be unique
        unfocusname = ''
        if createUnfocused:
            unfocusname = wkspname + '_unfocused'

        # check for a cachefilename
        cachefile = self.__getCacheName(self.__wkspNameFromFile(filename))
        if (not createUnfocused) and self.useCaching and os.path.exists(cachefile):
            try:
                if self.__loadCacheFile(cachefile, wkspname):
                    return wkspname, ''
            except RuntimeError as e:
                # log as a warning and carry on as though the cache file didn't exist
                self.log().warning('Failed to load cache file "{}": {}'.format(cachefile, e))

        unfocusname_chunk = ''
        canSkipLoadingLogs = False

        # inner loop is over chunks
        for (j, chunk) in enumerate(chunks):
            prog_start = file_prog_start + float(j) * float(numSteps - 1) * prog_per_chunk_step

            # if reading all at once, put the data into the final name directly
            if len(chunks) == 1:
                chunkname = wkspname
                unfocusname_chunk = unfocusname
            else:
                chunkname = '{}_c{:d}'.format(wkspname, j)
                if unfocusname:  # only create unfocus chunk if needed
                    unfocusname_chunk = '{}_c{:d}'.format(unfocusname, j)

            # load a chunk - this is a bit crazy long because we need to get an output property from `Load` when it
            # is run and the algorithm history doesn't exist until the parent algorithm (this) has finished
            loader = self.__createLoader(filename, chunkname,
                                         skipLoadingLogs=(len(chunks) > 1 and canSkipLoadingLogs),
                                         progstart=prog_start, progstop=prog_start + prog_per_chunk_step,
                                         **chunk)
            loader.execute()
            if j == 0:
                self.__setupCalibration(chunkname)

            # copy the necessary logs onto the workspace
            if len(chunks) > 1 and canSkipLoadingLogs:
                CopyLogs(InputWorkspace=wkspname, OutputWorkspace=chunkname, MergeStrategy='WipeExisting')

            # get the underlying loader name if we used the generic one
            if self.__loaderName == 'Load':
                self.__loaderName = loader.getPropertyValue('LoaderName')
            # only LoadEventNexus can turn off loading logs, but FilterBadPulses
            # requires them to be loaded from the file
            canSkipLoadingLogs = self.__loaderName == 'LoadEventNexus' and self.filterBadPulses <= 0.

            if determineCharacterizations and j == 0:
                self.__determineCharacterizations(filename, chunkname)  # updates instance variable
                determineCharacterizations = False

            prog_start += prog_per_chunk_step
            if self.filterBadPulses > 0.:
                FilterBadPulses(InputWorkspace=chunkname, OutputWorkspace=chunkname,
                                LowerCutoff=self.filterBadPulses,
                                startProgress=prog_start, endProgress=prog_start+prog_per_chunk_step)
                if mtd[chunkname].getNumberEvents() == 0:
                    msg = 'FilterBadPulses removed all events from '
                    if len(chunks) == 1:
                        raise RuntimeError(msg + filename)
                    else:
                        raise RuntimeError(msg + 'chunk {} of {} in {}'.format(j, len(chunks), filename))

            prog_start += prog_per_chunk_step

            # absorption correction workspace
            if self.absorption is not None and len(str(self.absorption)) > 0:
                ConvertUnits(InputWorkspace=chunkname, OutputWorkspace=chunkname,
                             Target='Wavelength', EMode='Elastic')
                # rebin the absorption correction to match the binning of the inputs if in histogram mode
                # EventWorkspace will compare the wavelength of each individual event
                absWksp = self.absorption
                if mtd[chunkname].id() != 'EventWorkspace':
                    absWksp = '__absWkspRebinned'
                    RebinToWorkspace(WorkspaceToRebin=self.absorption, WorkspaceToMatch=chunkname, OutputWorkspace=absWksp)
                Divide(LHSWorkspace=chunkname, RHSWorkspace=absWksp, OutputWorkspace=chunkname,
                       startProgress=prog_start, endProgress=prog_start+prog_per_chunk_step)
                if absWksp != self.absorption:  # clean up
                    DeleteWorkspace(Workspace=absWksp)
                ConvertUnits(InputWorkspace=chunkname, OutputWorkspace=chunkname,
                             Target='TOF', EMode='Elastic')
            prog_start += prog_per_chunk_step

            if self.kwargs is None:
                raise RuntimeError('Somehow arguments for "AlignAndFocusPowder" aren\'t set')

            AlignAndFocusPowder(InputWorkspace=chunkname,
                                OutputWorkspace=chunkname, UnfocussedWorkspace=unfocusname_chunk,
                                startProgress=prog_start, endProgress=prog_start+2.*prog_per_chunk_step,
                                **self.kwargs)
            prog_start += 2. * prog_per_chunk_step  # AlignAndFocusPowder counts for two steps

            self.__accumulate(chunkname, wkspname, unfocusname_chunk, unfocusname, j == 0,
                              removelogs=canSkipLoadingLogs)
        # end of inner loop

        # write out the cachefile for the main reduced data independent of whether
        # the unfocussed workspace was requested
        if self.useCaching and not os.path.exists(cachefile):
            SaveNexusProcessed(InputWorkspace=wkspname, Filename=cachefile)

        return wkspname, unfocusname

    def __compressEvents(self, wkspname):
        if self.kwargs['PreserveEvents'] and self.kwargs['CompressTolerance'] > 0.:
            CompressEvents(InputWorkspace=wkspname, OutputWorkspace=wkspname,
                           WallClockTolerance=self.kwargs['CompressWallClockTolerance'],
                           Tolerance=self.kwargs['CompressTolerance'],
                           StartTime=self.kwargs['CompressStartTime'])

    def __accumulate(self, chunkname, sumname, chunkunfocusname, sumuunfocusname, firstrun, removelogs=False):
        """accumulate newdata `wkspname` into sum `sumwkspname` and delete `wkspname`"""
        # the first call to accumulate to a specific target should be a simple rename
        self.log().debug('__accumulate({}, {}, {}, {}, {})'.format(chunkname, sumname, chunkunfocusname,
                                                                   sumuunfocusname, firstrun))
        if chunkname == sumname:
            return  # there is nothing to be done

        if not firstrun:
            # if the sum workspace doesn't already exist, just rename
            if not mtd.doesExist(sumname):
                firstrun = True

        if firstrun:
            if chunkname != sumname:
                RenameWorkspace(InputWorkspace=chunkname, OutputWorkspace=sumname)
            if chunkunfocusname and chunkunfocusname != sumuunfocusname:
                RenameWorkspace(InputWorkspace=chunkunfocusname, OutputWorkspace=sumuunfocusname)
        else:
            if removelogs:
                RemoveLogs(Workspace=chunkname)  # accumulation has them already
            Plus(LHSWorkspace=sumname, RHSWorkspace=chunkname, OutputWorkspace=sumname,
                 ClearRHSWorkspace=self.kwargs['PreserveEvents'])
            DeleteWorkspace(Workspace=chunkname)
            self.__compressEvents(sumname)  # could be smarter about when to run

            if chunkunfocusname and chunkunfocusname != sumuunfocusname:
                if removelogs:
                    RemoveLogs(Workspace=chunkunfocusname)  # accumulation has them already
                Plus(LHSWorkspace=sumuunfocusname, RHSWorkspace=chunkunfocusname, OutputWorkspace=sumuunfocusname,
                     ClearRHSWorkspace=self.kwargs['PreserveEvents'])
                DeleteWorkspace(Workspace=chunkunfocusname)
                self.__compressEvents(sumuunfocusname)  # could be smarter about when to run

    def __setupCalibration(self, wksp):
        '''Convert whatever calibration/grouping/masking into workspaces that will be passed down'''
        if self.haveDeterminedCalibration:
            return  # nothing to do
        self.haveDeterminedCalibration = True

        # first see if the workspaces have been specified
        # check that the canonical names don't already exist as a backup
        if not self.getProperty('CalibrationWorkspace').isDefault:
            self.__calWksp = self.getPropertyValue('CalibrationWorkspace')
        elif not self.getProperty('OffsetsWorkspace').isDefault:
            self.__calWksp = self.getPropertyValue('OffsetsWorkspace') + '_cal'
            ConvertDiffCal(OffsetsWorkspace=self.getPropertyValue('OffsetsWorkspace'),
                           OutputWorkspace=self.instr + '_cal')
            self.setProperty('CalibrationWorkspace', self.__calWksp)
        elif mtd.doesExist(self.instr + '_cal'):
            self.__calWksp = self.instr + '_cal'

        if not self.getProperty('GroupingWorkspace').isDefault:
            self.__grpWksp = self.getPropertyValue('GroupingWorkspace')
        elif mtd.doesExist(self.instr + '_group'):
            self.__grpWksp = self.instr + '_group'

        if not self.getProperty('MaskWorkspace').isDefault:
            self.__mskWksp = self.getPropertyValue('MaskWorkspace')
        elif mtd.doesExist(self.instr + '_mask'):
            self.__mskWksp = self.instr + '_mask'

        # check that anything was specified
        if self.getProperty('CalFileName').isDefault and self.getProperty('GroupFilename').isDefault:
            self.kwargs = self.__getAlignAndFocusArgs()
            return

        # decide what to load
        loadCalibration = not bool(self.__calWksp)
        loadGrouping = not bool(self.__grpWksp)
        loadMask = not bool(self.__mskWksp)

        # load and update
        if loadCalibration or loadGrouping or loadMask:
            if not wksp:
                raise RuntimeError('Trying to load calibration without a donor workspace')
            LoadDiffCal(InputWorkspace=wksp,
                        Filename=self.getPropertyValue('CalFileName'),
                        GroupFilename=self.getPropertyValue('GroupFilename'),
                        MakeCalWorkspace=loadCalibration,
                        MakeGroupingWorkspace=loadGrouping,
                        MakeMaskWorkspace=loadMask,
                        WorkspaceName=self.instr)
        if loadCalibration:
            self.__calWksp = self.instr + '_cal'
            self.setPropertyValue('CalibrationWorkspace', self.instr + '_cal')
        if loadGrouping:
            self.__grpWksp = self.instr + '_group'
            self.setPropertyValue('GroupingWorkspace', self.instr + '_group')
        if loadMask:
            self.__mskWksp = self.instr + '_mask'
            self.setPropertyValue('MaskWorkspace', self.instr + '_mask')
        self.kwargs = self.__getAlignAndFocusArgs()

    def PyExec(self):
        self._filenames = sorted(self.__getLinearizedFilenames('Filename'))
        self.instr = os.path.basename(self._filenames[0]).split('_')[0]  # wrong for instrument's with `_` in the name
        self.haveDeterminedCalibration = False  # setup variables for loading calibration into workspaces
        self.__loaderName = 'Load'   # set the loader to be generic on first load
        self.filterBadPulses = self.getProperty('FilterBadPulses').value
        self.chunkSize = self.getProperty('MaxChunkSize').value
        self.absorption = self.getProperty('AbsorptionWorkspace').value
        self.charac = self.getProperty('Characterizations').value
        self.useCaching = len(self.getProperty('CacheDir').value) > 0
        self.__calWksp = ''
        self.__grpWksp = ''
        self.__mskWksp = ''
        self.kwargs = None
        finalname = self.getPropertyValue('OutputWorkspace')

        # accumulate the unfocused workspace if it was requested
        # empty string means it is not used
        finalunfocusname = self.getPropertyValue('UnfocussedWorkspace')

        if self.useCaching:
            # unfocus check only matters if caching is requested
            if finalunfocusname != '':
                self.useCaching = False
                self.log().warning('CacheDir is specified with "UnfocussedWorkspace" - reading cache files disabled')
        else:
            self.log().warning('CacheDir is not specified - functionality disabled')

        assert len(self._filenames), "No files specified"
        self.prog_per_file = 1./float(len(self._filenames))  # for better progress reporting

        # initialization for caching mechanism
        if self.useCaching:
            filename = self._filenames[0]
            wkspname = os.path.split(filename)[-1].split('.')[0]
            self.__determineCharacterizations(filename, wkspname)
            del filename
            del wkspname

        # find caches and sum them. return files without cache - cannot be used with UnfocussedWorkspace
        if self.useCaching:
            notcached = self.__findAndLoadCachefiles(self._filenames, finalname, firstTime=True)
        else:
            notcached = self._filenames[:]  # make a copy
        self.log().notice('Files to process: {}'.format(notcached))

        # process not-cached files
        if notcached:
            self.__processFiles(notcached, finalname, finalunfocusname, len(notcached) != len(self._filenames))

        # create cache of everything summed together
        if self.useCaching and len(self._filenames) > 1:
            self.__saveSummedGroupToCache(self._filenames, wkspname=finalname)

        # with more than one chunk or file the integrated proton charge is
        # generically wrong
        mtd[finalname].run().integrateProtonCharge()

        # set the output workspace
        self.setProperty('OutputWorkspace', mtd[finalname])
        if finalunfocusname:
            self.setProperty('UnfocussedWorkspace', mtd[finalunfocusname])

    def __loadCacheFile(self, filename, wkspname):
        '''@returns True if a file was loaded'''
        if os.path.exists(filename):
            self.log().notice('Loading cache from {}'.format(filename))
        else:
            return False

        LoadNexusProcessed(Filename=filename, OutputWorkspace=wkspname)
        # TODO LoadNexusProcessed has a bug. When it finds the
        # instrument name without xml it reads in from an IDF
        # in the instrument directory.
        editinstrargs = {}
        for name in PROPS_FOR_INSTR:
            prop = self.getProperty(name)
            if not prop.isDefault:
                editinstrargs[name] = prop.value
        if editinstrargs:
            EditInstrumentGeometry(Workspace=wkspname, **editinstrargs)

        return True

    def __findAndLoadCachefiles(self, filenames, finalname, firstTime):
        """find caches and load them using a greedy algorithm

        Find cache for the longest partial sum of the given filenames.
        If no cache found for any partial sum, return the filename list.
        If a cache found for a partial sum, continue to work on the remained files by calling this function.
        When a cache is found, it will be loaded and accumulated, and then deleted.
        """
        N = len(filenames)
        found = False
        for length in range(N, 1, -1):
            for start in range(N-length+1):
                end = start+length-1
                fileSubset = filenames[start:end+1]
                summed_cache_file = self.__getGroupCacheName(fileSubset)
                wkspname = self.__getGroupWkspName(fileSubset)
                try:
                    if self.__loadCacheFile(summed_cache_file, wkspname):
                        self.__accumulate(wkspname, finalname, '', '', firstTime)
                        found = True
                        break
                except RuntimeError as e:
                    # log as a warning and carry on as though the cache file didn't exist
                    self.log().warning('Failed to load cache file "{}": {}'.format(summed_cache_file, e))
            if found:
                break
            continue
        if not found:
            return filenames
        remained = filenames[:start] + filenames[end+1:]
        if remained:
            return self.__findAndLoadCachefiles(remained, finalname, False)
        return []

    def __wkspNameFromFile(self, filename):
        name = os.path.basename(filename).split('.')[0]
        name = name.replace('_event', '')  # for old SNS files
        return name

    def __getGroupWkspName(self, group):
        group = [self.__wkspNameFromFile(filename) for filename in group]
        group = [name.replace('_event', '') for name in group]
        if len(group) == 1:
            return group[0]
        else:
            return '{}-{}'.format(group[0], group[-1])

    def __processFiles(self, files, finalname, finalunfocusname, hasAccumulated):
        """process given files, separate them to "grains". Sum each grain, and add the grain sum to final sum
        """
        numberFilesToProcess = len(files)
        import math
        if numberFilesToProcess > 3:
            grain_size = int(math.sqrt(numberFilesToProcess))  # grain size
        else:
            grain_size = numberFilesToProcess
        for (i, filename) in enumerate(files):
            self.__loaderName = 'Load'  # reset to generic load with each file
            wkspname, unfocusname = self.__processFile(filename, self.prog_per_file * float(i), not self.useCaching,
                                                       bool(finalunfocusname))
            # accumulate into partial sum
            grain_start = i//grain_size*grain_size
            grain_end = min((i//grain_size+1)*grain_size, numberFilesToProcess)
            grain = files[grain_start:grain_end]
            partialsum_wkspname = '__' + self.__getGroupWkspName(grain)
            if finalunfocusname:
                partialsum_unfocusname = partialsum_wkspname + '_unfocused'
            else:
                partialsum_unfocusname = ''
            self.__accumulate(wkspname, partialsum_wkspname, unfocusname, partialsum_unfocusname,
                              (not hasAccumulated) or i == 0)
            hasAccumulated = True
            if i == grain_end - 1:
                if self.useCaching and len(grain) > 1:
                    # save partial cache
                    self.__saveSummedGroupToCache(grain, partialsum_wkspname)
                # accumulate into final sum
                self.__accumulate(partialsum_wkspname, finalname, partialsum_unfocusname, finalunfocusname,
                                  (not hasAccumulated) or i == 0)

    def __saveSummedGroupToCache(self, group, wkspname):
        cache_file = self.__getGroupCacheName(group)
        if not os.path.exists(cache_file):
            SaveNexusProcessed(InputWorkspace=wkspname, Filename=cache_file)
        return


# Register algorithm with Mantid.
AlgorithmFactory.subscribe(AlignAndFocusPowderFromFiles)<|MERGE_RESOLUTION|>--- conflicted
+++ resolved
@@ -8,17 +8,10 @@
 
 from mantid.api import mtd, AlgorithmFactory, DistributedDataProcessorAlgorithm, ITableWorkspaceProperty, \
     MatrixWorkspaceProperty, MultipleFileProperty, PropertyMode
-<<<<<<< HEAD
-from mantid.kernel import Direction
-from mantid.simpleapi import AlignAndFocusPowder, CompressEvents, ConvertDiffCal, ConvertUnits, CopyLogs, \
-    CreateCacheFilename, DeleteWorkspace, DetermineChunking, Divide, EditInstrumentGeometry, FilterBadPulses, \
-    LoadDiffCal, LoadNexusProcessed, PDDetermineCharacterizations, Plus, RebinToWorkspace, RemoveLogs, \
-=======
 from mantid.kernel import Direction, PropertyManagerDataService
 from mantid.simpleapi import AlignAndFocusPowder, CompressEvents, ConvertDiffCal, ConvertUnits, CopyLogs, \
     CreateCacheFilename, DeleteWorkspace, DetermineChunking, Divide, EditInstrumentGeometry, FilterBadPulses, \
     LoadDiffCal, Load, LoadNexusProcessed, PDDetermineCharacterizations, Plus, RebinToWorkspace, RemoveLogs, \
->>>>>>> 669cf056
     RenameWorkspace, SaveNexusProcessed
 import os
 import numpy as np
@@ -167,11 +160,7 @@
                 GRP_WKSP:  self.__grpWksp,
                 MASK_WKSP: self.__mskWksp}
 
-<<<<<<< HEAD
-        for name in PROPS_FOR_ALIGN:
-=======
         for name in PROPS_FOR_ALIGN + PROPS_IN_PD_CHARACTER:
->>>>>>> 669cf056
             prop = self.getProperty(name)
             name_list = ['PreserveEvents', 'CompressTolerance',
                          'CompressWallClockTolerance', 'CompressStartTime']
@@ -185,12 +174,6 @@
                     args[name] = prop.value
         return args
 
-<<<<<<< HEAD
-    def __determineCharacterizations(self, filename, wkspname):
-        useCharac = bool(self.charac is not None)
-        loadFile = not mtd.doesExist(wkspname)
-        useCal = (not self.getProperty('CalFileName').isDefault) or (not self.getProperty('CalFileName').isDefault)
-=======
     def __isCharacterizationsNeeded(self):
         '''Determine if the characterization file is needed by checking if
         all the properties it would set are already specified'''
@@ -209,7 +192,6 @@
         # something needs to use the workspace and it needs to not already be in memory
         loadFile = (useCharac or useCal) and (not mtd.doesExist(wkspname))
         self.log().notice('useChara={} useCal={} loadFile={}'.format(useCharac, useCal, loadFile))
->>>>>>> 669cf056
 
         # input workspace is only needed to find a row in the characterizations table
         tempname = None
@@ -217,15 +199,6 @@
             if useCharac or useCal:
                 tempname = '__%s_temp' % wkspname
                 # set the loader for this file
-<<<<<<< HEAD
-                # MetaDataOnly=True is only supported by LoadEventNexus
-                loader = self.__createLoader(filename, tempname, MetaDataOnly=True)
-                loader.execute()
-
-                # get the underlying loader name if we used the generic one
-                if self.__loaderName == 'Load':
-                    self.__loaderName = loader.getPropertyValue('LoaderName')
-=======
                 try:
                     # MetaDataOnly=True is only supported by LoadEventNexus
                     loader = self.__createLoader(filename, tempname, MetaDataOnly=True)
@@ -237,18 +210,13 @@
                 except RuntimeError:
                     # give up and load the whole file - this can be expensive
                     Load(OutputWorkspace=tempname, Filename=filename)
->>>>>>> 669cf056
         else:
             tempname = wkspname  # assume it is already loaded
 
         # some bit of data has been loaded so use it to get the characterizations
         self.__setupCalibration(tempname)
 
-<<<<<<< HEAD
-        # put together argument list
-=======
         # put together argument list for determining characterizations
->>>>>>> 669cf056
         args = dict(ReductionProperties=self.getProperty('ReductionProperties').valueAsStr)
         for name in PROPS_FOR_PD_CHARACTER:
             prop = self.getProperty(name)
@@ -278,11 +246,7 @@
         propman_properties = ['bank', 'd_min', 'd_max', 'tof_min', 'tof_max', 'wavelength_min', 'wavelength_max']
         alignandfocusargs = []
         # calculate general properties
-<<<<<<< HEAD
-        for name in PROPS_FOR_ALIGN:
-=======
         for name in PROPS_FOR_ALIGN + PROPS_IN_PD_CHARACTER:
->>>>>>> 669cf056
             # skip these because this has been reworked to only worry about information in workspaces
             if name in (CAL_FILE, GROUP_FILE, CAL_WKSP, GRP_WKSP, MASK_WKSP):
                 continue
@@ -304,17 +268,12 @@
             alignandfocusargs.append('%s=%s' % (MASK_WKSP, value))
 
         alignandfocusargs += additional_props or []
-<<<<<<< HEAD
-        return CreateCacheFilename(Prefix=prefix,
-                                   PropertyManager=self.getProperty('ReductionProperties').valueAsStr,
-=======
         reductionPropertiesName = self.getProperty('ReductionProperties').valueAsStr
         if not PropertyManagerDataService.doesExist(reductionPropertiesName):
             reductionPropertiesName = ''  # do not specify non-existant manager
 
         return CreateCacheFilename(Prefix=prefix,
                                    PropertyManager=reductionPropertiesName,
->>>>>>> 669cf056
                                    Properties=propman_properties,
                                    OtherProperties=alignandfocusargs,
                                    CacheDir=cachedir).OutputFilename
