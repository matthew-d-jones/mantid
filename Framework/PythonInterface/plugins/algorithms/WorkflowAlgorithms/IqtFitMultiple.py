--- conflicted
+++ resolved
@@ -82,12 +82,8 @@
         # Validate SpecMin/Max
 
         if self._spec_max > maximum_possible_spectra:
-<<<<<<< HEAD
-            issues['SpecMax'] = ('SpecMax must be smaller or equal to the ' \
-=======
-            issues['SpecMax'] = ('SpecMax must be smaller or equal to the '
->>>>>>> 96731782
-                                 'number of spectra in the input workspace, %d' % maximum_possible_spectra)
+            issues['SpecMax'] = ('SpecMax must be smaller or equal to the number of '
+                                 'spectra in the input workspace, %d' % maximum_possible_spectra)
         if self._spec_min < 0:
             issues['SpecMin'] = 'SpecMin can not be less than 0'
         if self._spec_max < self._spec_min:
