--- conflicted
+++ resolved
@@ -12,13 +12,6 @@
 from mantid.kernel import (StringListValidator, StringMandatoryValidator, IntBoundedValidator,
                            FloatBoundedValidator, Direction, logger, CompositeValidator, MaterialBuilder)
 
-<<<<<<< HEAD
-#pylint: disable=too-many-instance-attributes
-
-
-class FlatPlatePaalmanPingsCorrection(PythonAlgorithm):
-=======
->>>>>>> 8ab67e8d
 
 class FlatPlatePaalmanPingsCorrection(PythonAlgorithm):
     # Sample variables
