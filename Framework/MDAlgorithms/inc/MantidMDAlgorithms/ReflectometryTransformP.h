#ifndef MANTID_MDALGORITHMS_REFLECTOMETRYTRANSFORMP_H_
#define MANTID_MDALGORITHMS_REFLECTOMETRYTRANSFORMP_H_

#include "MantidDataObjects/CalculateReflectometryP.h"
#include "MantidDataObjects/ReflectometryTransform.h"

namespace Mantid {
namespace MDAlgorithms {

/** ReflectometryTransformP : Calculates workspace(s) of Pi and Pf based on the
  input workspace and incident theta angle.

  @date 2012-06-06

  Copyright &copy; 2012 ISIS Rutherford Appleton Laboratory, NScD Oak Ridge
  National Laboratory & European Spallation Source

  This file is part of Mantid.

  Mantid is free software; you can redistribute it and/or modify
  it under the terms of the GNU General Public License as published by
  the Free Software Foundation; either version 3 of the License, or
  (at your option) any later version.

  Mantid is distributed in the hope that it will be useful,
  but WITHOUT ANY WARRANTY; without even the implied warranty of
  MERCHANTABILITY or FITNESS FOR A PARTICULAR PURPOSE.  See the
  GNU General Public License for more details.

  You should have received a copy of the GNU General Public License
  along with this program.  If not, see <http://www.gnu.org/licenses/>.

  File change history is stored at: <https://github.com/mantidproject/mantid>
  Code Documentation is available at: <http://doxygen.mantidproject.org>
*/
class DLLExport ReflectometryTransformP
    : public DataObjects::ReflectometryTransform {
public:
  ReflectometryTransformP(double pSumMin, double pSumMax, double pDiffMin,
                          double pDiffMax, double incidentTheta,
                          int numberOfBinsQx = 100, int numberOfBinsQz = 100);
<<<<<<< HEAD
  virtual ~ReflectometryTransformP() = default;
=======
  ~ReflectometryTransformP() override;
>>>>>>> fa8a40d8
};

} // namespace MDAlgorithms
} // namespace Mantid

#endif /* MANTID_MDALGORITHMS_REFLECTOMETRYTRANSFORMP_H_ */<|MERGE_RESOLUTION|>--- conflicted
+++ resolved
@@ -39,11 +39,6 @@
   ReflectometryTransformP(double pSumMin, double pSumMax, double pDiffMin,
                           double pDiffMax, double incidentTheta,
                           int numberOfBinsQx = 100, int numberOfBinsQz = 100);
-<<<<<<< HEAD
-  virtual ~ReflectometryTransformP() = default;
-=======
-  ~ReflectometryTransformP() override;
->>>>>>> fa8a40d8
 };
 
 } // namespace MDAlgorithms
