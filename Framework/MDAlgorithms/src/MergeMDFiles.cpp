#include "MantidAPI/FileProperty.h"
#include "MantidAPI/MultipleFileProperty.h"
#include "MantidKernel/CPUTimer.h"
#include "MantidKernel/Strings.h"
#include "MantidKernel/System.h"
#include "MantidDataObjects/MDBoxBase.h"
#include "MantidDataObjects/MDEventFactory.h"
#include "MantidDataObjects/BoxControllerNeXusIO.h"
#include "MantidMDAlgorithms/MergeMDFiles.h"
#include "MantidAPI/MemoryManager.h"

#include <boost/scoped_ptr.hpp>
#include <Poco/File.h>

using namespace Mantid::Kernel;
using namespace Mantid::API;
using namespace Mantid::DataObjects;

namespace Mantid {
namespace MDAlgorithms {

// Register the algorithm into the AlgorithmFactory
DECLARE_ALGORITHM(MergeMDFiles)

//----------------------------------------------------------------------------------------------
/** Constructor
 */
MergeMDFiles::MergeMDFiles()
    : m_nDims(0), m_MDEventType(), m_fileBasedTargetWS(false), m_Filenames(),
      m_EventLoader(), m_OutIWS(), totalEvents(0), totalLoaded(0), fileMutex(),
      statsMutex(), prog(nullptr) {}

//----------------------------------------------------------------------------------------------
/** Destructor
 */
MergeMDFiles::~MergeMDFiles() { clearEventLoaders(); }

//----------------------------------------------------------------------------------------------

//----------------------------------------------------------------------------------------------
/** Initialize the algorithm's properties.
 */
void MergeMDFiles::init() {
  std::vector<std::string> exts(1, ".nxs");
  declareProperty(new MultipleFileProperty("Filenames", exts),
                  "Select several MDEventWorkspace NXS files to merge "
                  "together. Files must have common box structure.");

  declareProperty(
      new FileProperty("OutputFilename", "", FileProperty::OptionalSave, exts),
      "Choose a file to which to save the output workspace. \n"
      "Optional: if specified, the workspace created will be file-backed. \n"
      "If not, it will be created in memory.");

  declareProperty("Parallel", false,
                  "Run the loading tasks in parallel.\n"
                  "This can be faster but might use more memory.");

  declareProperty(new WorkspaceProperty<IMDEventWorkspace>(
                      "OutputWorkspace", "", Direction::Output),
                  "An output MDEventWorkspace.");
}

//----------------------------------------------------------------------------------------------
/** Loads all of the box data required (no events) for later use.
* Calculates total number events in each box
* Also opens the files and leaves them open */
void MergeMDFiles::loadBoxData() {
  this->progress(0.05, "Loading File Info");
  // Get plain box structure and box tree
  std::vector<API::IMDNode *> &Boxes = m_BoxStruct.getBoxes();
  std::vector<uint64_t> &targetEventIndexes = m_BoxStruct.getEventIndex();
  // clear the averages for target event indexes;
  targetEventIndexes.assign(targetEventIndexes.size(), 0);

  // Total number of events in ALL files.
  totalEvents = 0;

  m_fileComponentsStructure.resize(m_Filenames.size());
  m_EventLoader.assign(m_Filenames.size(), nullptr);

  try {
    for (size_t i = 0; i < m_Filenames.size(); i++) {
      // load box structure and the experimental info from each target
      // workspace.
      m_fileComponentsStructure[i].loadBoxStructure(m_Filenames[i], m_nDims,
                                                    m_MDEventType, true, true);
      // export just loaded experiment info to the target workspace
      m_fileComponentsStructure[i].exportExperiment(m_OutIWS);

      // Check for consistency
      if (i > 0) {
        if (m_fileComponentsStructure[i].getEventIndex().size() !=
            targetEventIndexes.size())
          throw std::runtime_error(
              "Inconsistent number of boxes found in file " + m_Filenames[i] +
              ". Cannot merge these files. Did you generate them all with "
              "exactly the same box structure?");
      }

      // calculate total number of events per target cell, which will be
      size_t nBoxes = Boxes.size();
      for (size_t j = 0; j < nBoxes; j++) {
        size_t ID = Boxes[j]->getID();
        targetEventIndexes[2 * ID + 1] +=
            m_fileComponentsStructure[i].getEventIndex()[2 * ID + 1];
        totalEvents += m_fileComponentsStructure[i].getEventIndex()[2 * ID + 1];
      }

      // Open the event data, track the total number of events
      auto bc = boost::shared_ptr<API::BoxController>(
          new API::BoxController(static_cast<size_t>(m_nDims)));
      bc->fromXMLString(m_fileComponentsStructure[i].getBCXMLdescr());

      m_EventLoader[i] = new BoxControllerNeXusIO(bc.get());
      m_EventLoader[i]->setDataType(sizeof(coord_t), m_MDEventType);
      m_EventLoader[i]->openFile(m_Filenames[i], "r");
    }
  } catch (...) {
    // Close all open files in case of error
    clearEventLoaders();
    throw;
  }

  const std::vector<int> &boxType = m_BoxStruct.getBoxType();
  // calculate event positions in the target file.
  uint64_t eventsStart = 0;
  for (auto mdBox : Boxes) {
    mdBox->clear();
    size_t ID = mdBox->getID();

    // avoid grid boxes;
    if (boxType[ID] == 2)
      continue;

    uint64_t nEvents = targetEventIndexes[2 * ID + 1];
    targetEventIndexes[ID * 2] = eventsStart;
    if (m_fileBasedTargetWS)
      mdBox->setFileBacked(eventsStart, nEvents, false);

    eventsStart += nEvents;
  }

  g_log.notice() << totalEvents << " events in " << m_Filenames.size()
                 << " files." << std::endl;
}

/** Task that loads all of the events from corresponded boxes of all files
  * that is being merged into a particular box in the output workspace.
*/

uint64_t MergeMDFiles::loadEventsFromSubBoxes(API::IMDNode *TargetBox) {
  /// get rid of the events and averages which are in the memory erroneously
  /// (from cloning)
  TargetBox->clear();

  uint64_t nBoxEvents(0);
  std::vector<size_t> numFileEvents(m_EventLoader.size());

  for (size_t iw = 0; iw < this->m_EventLoader.size(); iw++) {
    size_t ID = TargetBox->getID();
    numFileEvents[iw] = static_cast<size_t>(
        m_fileComponentsStructure[iw].getEventIndex()[2 * ID + 1]);
    nBoxEvents += numFileEvents[iw];
  }

  // At this point memory required is known, so it is reserved all in one go
  TargetBox->reserveMemoryForLoad(nBoxEvents);

  for (size_t iw = 0; iw < this->m_EventLoader.size(); iw++) {
    size_t ID = TargetBox->getID();
    uint64_t fileLocation =
        m_fileComponentsStructure[iw].getEventIndex()[2 * ID + 0];
    if (numFileEvents[iw] == 0)
      continue;
    TargetBox->loadAndAddFrom(m_EventLoader[iw], fileLocation,
                              numFileEvents[iw]);
  }

  return nBoxEvents;
}

//----------------------------------------------------------------------------------------------
/** Perform the merging, but clone the initial workspace and use the same
 *splitting
 * as its structure is equivalent to the partial box structures.
 *
 * @param ws :: first MDEventWorkspace in the list to merge to.
 * @param outputFile :: the name of the output file where file-based workspace
 *should be saved
 */
void MergeMDFiles::doExecByCloning(Mantid::API::IMDEventWorkspace_sptr ws,
                                   const std::string &outputFile) {
  m_OutIWS = ws;
  m_MDEventType = ws->getEventTypeName();

  // Run the tasks in parallel? TODO: enable
  // bool Parallel = this->getProperty("Parallel");

  // Fix the box controller settings in the output workspace so that it splits
  // normally
  BoxController_sptr bc = ws->getBoxController();
  // set up internal variables characterizing the workspace.
  m_nDims = static_cast<int>(bc->getNDims());

  // Fix the max depth to something bigger.
  bc->setMaxDepth(20);
  bc->setSplitThreshold(5000);
  auto saver = boost::shared_ptr<API::IBoxControllerIO>(
      new DataObjects::BoxControllerNeXusIO(bc.get()));
  saver->setDataType(sizeof(coord_t), m_MDEventType);
  if (m_fileBasedTargetWS) {
    bc->setFileBacked(saver, outputFile);
    // Complete the file-back-end creation.
    g_log.notice() << "Setting cache to 400 MB write." << std::endl;
    bc->getFileIO()->setWriteBufferSize(400000000 / m_OutIWS->sizeofEvent());
  }

  /*   else
     {
         saver->openFile(outputFile,"w");
     }*/
  // Init box structure used for memory/file space calculations
  m_BoxStruct.initFlatStructure(ws, outputFile);

  // First, load all the box data and experiment info and calculate file
  // positions of the target workspace
  this->loadBoxData();

  size_t numBoxes = m_BoxStruct.getNBoxes();
  // Progress report based on events processed.
  this->prog = new Progress(this, 0.1, 0.9, size_t(numBoxes));
  prog->setNotifyStep(0.1);

  // For tracking progress
  // uint64_t totalEventsInTasks = 0;

  // Prepare thread pool
  CPUTimer overallTime;

  auto ts = new ThreadSchedulerFIFO();
  ThreadPool tp(ts);

  Kernel::DiskBuffer *DiskBuf(nullptr);
  if (m_fileBasedTargetWS) {
    DiskBuf = bc->getFileIO();
  }

  this->totalLoaded = 0;
  std::vector<API::IMDNode *> &boxes = m_BoxStruct.getBoxes();

  for (size_t ib = 0; ib < numBoxes; ib++) {
    auto box = boxes[ib];
    if (!box->isBox())
      continue;
    // load all contributed events into current box;
    this->loadEventsFromSubBoxes(boxes[ib]);

    if (DiskBuf) {
      if (box->getDataInMemorySize() >
          0) { // data position has been already pre-calculated
        box->getISaveable()->save();
        box->clearDataFromMemory();
        // Kernel::ISaveable *Saver = box->getISaveable();
        // DiskBuf->toWrite(Saver);
      }
    }
    // else
    //{   size_t ID = box->getID();
    //    uint64_t filePosition = targetEventIndexes[2*ID];
    //    box->saveAt(saver.get(), filePosition);
    //}
    //
    // if (!Parallel)
    //{
    //  // Run the task serially only
    //  task->run();
    //  delete task;
    //}
    // else
    //{
    //  // Enqueue to run in parallel (at the joinAll() call below).
    //  ts->push(task);
    //}

    prog->reportIncrement(ib, "Loading and merging box data");
  }
  if (DiskBuf) {
    DiskBuf->flushCache();
    bc->getFileIO()->flushData();
  }
  //// Run any final tasks
  // tp.joinAll();
  g_log.information() << overallTime << " to do all the adding." << std::endl;

  // Close any open file handle
  clearEventLoaders();

  // Finish things up
  this->finalizeOutput(outputFile);
}

//----------------------------------------------------------------------------------------------
/** Now re-save the MDEventWorkspace to update the file back end */
void MergeMDFiles::finalizeOutput(const std::string &outputFile) {
  CPUTimer overallTime;

  this->progress(0.90, "Refreshing Cache");
  m_OutIWS->refreshCache();

  g_log.information() << overallTime << " to run refreshCache()." << std::endl;

  if (!outputFile.empty()) {
    g_log.notice() << "Starting SaveMD to update the file back-end."
                   << std::endl;
    // create or open WS group and put there additional information about WS and
    // its dimensions
    bool old_data_there;
    // clang-format off
    boost::scoped_ptr< ::NeXus::File> file(MDBoxFlatTree::createOrOpenMDWSgroup(
        outputFile, m_nDims, m_MDEventType, false, old_data_there));
    // clang-format on
    this->progress(0.94, "Saving ws history and dimensions");
    MDBoxFlatTree::saveWSGenericInfo(file.get(), m_OutIWS);
    // Save each ExperimentInfo to a spot in the file
    this->progress(0.98, "Saving experiment infos");
    MDBoxFlatTree::saveExperimentInfos(file.get(), m_OutIWS);

    file->closeGroup();
    file->close();
    // -------------- Save Box Structure  -------------------------------------
    // OK, we've filled these big arrays of data representing flat box
    // structure. Save them.
    progress(0.91, "Writing Box Data");
    prog->resetNumSteps(8, 0.92, 1.00);

    // Save box structure;
    m_BoxStruct.saveBoxStructure(outputFile);

    g_log.information() << overallTime << " to run SaveMD structure"
                        << std::endl;
  }
}

//----------------------------------------------------------------------------------------------
/** Execute the algorithm.
 */
void MergeMDFiles::exec() {
  // clear disk buffer which can remain from previous runs
  // the existence/ usage of the buffer indicates if the algorithm works with
  // file based or memory based target workspaces;
  // pDiskBuffer = NULL;
  MultipleFileProperty *multiFileProp =
      dynamic_cast<MultipleFileProperty *>(getPointerToProperty("Filenames"));
  if (!multiFileProp) {
    throw std::logic_error(
        "Filenames property must have MultipleFileProperty type.");
  }
  m_Filenames =
      MultipleFileProperty::flattenFileNames(multiFileProp->operator()());
  if (m_Filenames.size() == 0)
    throw std::invalid_argument("Must specify at least one filename.");
  std::string firstFile = m_Filenames[0];

  std::string outputFile = getProperty("OutputFilename");
  m_fileBasedTargetWS = false;
  if (!outputFile.empty()) {
    m_fileBasedTargetWS = true;
    if (Poco::File(outputFile).exists())
      throw std::invalid_argument(
          " File " + outputFile + " already exists. Can not use existing file "
                                  "as the target to MergeMD files.\n" +
          " Use it as one of source files if you want to add MD data to it");
  }

  // Start by loading the first file but just the box structure, no events, and
  // not file-backed
  // m_BoxStruct.loadBoxStructure(firstFile,
  IAlgorithm_sptr loader = createChildAlgorithm("LoadMD", 0.0, 0.05, false);
  loader->setPropertyValue("Filename", firstFile);
  loader->setProperty("MetadataOnly", false);
  loader->setProperty("BoxStructureOnly", true);
  loader->setProperty("FileBackEnd", false);
  loader->executeAsChildAlg();
  IMDWorkspace_sptr result = (loader->getProperty("OutputWorkspace"));

  auto firstWS = boost::dynamic_pointer_cast<API::IMDEventWorkspace>(result);
  if (!firstWS)
    throw std::runtime_error(
        "Can not load MDEventWorkspace from initial file " + firstFile);

  // do the job
  this->doExecByCloning(firstWS, outputFile);

  m_OutIWS->setFileNeedsUpdating(false);

  setProperty("OutputWorkspace", m_OutIWS);
}
/**Delete all event loaders */
void MergeMDFiles::clearEventLoaders() {
<<<<<<< HEAD
  for (size_t i = 0; i < m_EventLoader.size(); i++) {
    if (m_EventLoader[i]) {
      delete m_EventLoader[i];
      m_EventLoader[i] = nullptr;
    }
=======
  for (auto &loader : m_EventLoader) {
    delete loader;
    loader = NULL;
>>>>>>> 2f5d648d
  }
}

} // namespace Mantid
} // namespace MDAlgorithms<|MERGE_RESOLUTION|>--- conflicted
+++ resolved
@@ -398,17 +398,9 @@
 }
 /**Delete all event loaders */
 void MergeMDFiles::clearEventLoaders() {
-<<<<<<< HEAD
-  for (size_t i = 0; i < m_EventLoader.size(); i++) {
-    if (m_EventLoader[i]) {
-      delete m_EventLoader[i];
-      m_EventLoader[i] = nullptr;
-    }
-=======
   for (auto &loader : m_EventLoader) {
     delete loader;
-    loader = NULL;
->>>>>>> 2f5d648d
+    loader = nullptr;
   }
 }
 
