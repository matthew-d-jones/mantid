--- conflicted
+++ resolved
@@ -508,55 +508,10 @@
  */
 IMDWorkspace::LinePlot
 MDHistoWorkspace::getLinePlot(const Mantid::Kernel::VMD &start,
-<<<<<<< HEAD
-                                   const Mantid::Kernel::VMD &end,
-                                   Mantid::API::MDNormalization normalize) const {
-
-  return this->getLinePoints(start, end, normalize, true);
-=======
                               const Mantid::Kernel::VMD &end,
                               Mantid::API::MDNormalization normalize) const {
-  // TODO: Don't use a fixed number of points later
-  const size_t numPoints = 500;
-
-  const VMD step = (end - start) / double(numPoints - 1);
-  const auto stepLength = step.norm();
-
-  // This will be the curve as plotted
-  LinePlot line;
-  for (size_t i = 0; i < numPoints; i++) {
-    // Coordinate along the line
-    VMD coord = start + step * double(i);
-
-    // Get index of bin at this coordinate
-    const auto linearIndex = this->getLinearIndexAtCoord(coord.getBareArray());
-    if (linearIndex < m_length) {
-
-      if (!this->getIsMaskedAt(linearIndex)) {
-        // Record the position along the line
-        line.x.push_back(static_cast<coord_t>(stepLength * double(i)));
-
-        signal_t normalizer = getNormalizationFactor(normalize, linearIndex);
-        // And add the normalized signal/error to the list too
-        auto signal = this->getSignalAt(linearIndex) * normalizer;
-        if (boost::math::isinf(signal)) {
-          // The plotting library (qwt) doesn't like infs.
-          signal = std::numeric_limits<signal_t>::quiet_NaN();
-        }
-        line.y.push_back(signal);
-        line.e.push_back(this->getErrorAt(linearIndex) * normalizer);
-      }
-
-    } else {
-      // Record the position along the line
-      line.x.push_back(static_cast<coord_t>(stepLength * double(i)));
-      // Point is outside the workspace. Add NANs
-      line.y.push_back(std::numeric_limits<signal_t>::quiet_NaN());
-      line.e.push_back(std::numeric_limits<signal_t>::quiet_NaN());
-    }
-  }
-  return line;
->>>>>>> 661778f5
+
+  return this->getLinePoints(start, end, normalize, true);
 }
 
 //----------------------------------------------------------------------------------------------
@@ -569,11 +524,9 @@
  * @param start :: coordinates of the start point of the line
  * @param end :: coordinates of the end point of the line
  * @param normalize :: how to normalize the signal
-<<<<<<< HEAD
- * @param x :: linearly spaced points along the line between start and end.
- * @param y :: is set to the normalized signal for each bin. Length = length(x)
- *- 1
- * @param e :: error vector for each bin.
+ * @returns :: LinePlot with x as the boundaries of the bins, relative
+ * to start of the line, y set to the normalized signal for each bin with
+ * Length = length(x) - 1 and e as the error vector for each bin.
  * @param bin_centres :: if true then record points halfway between bin
  *boundaries, otherwise record on bin boundaries
  */
@@ -583,16 +536,6 @@
                                      Mantid::API::MDNormalization normalize,
                                      const bool bin_centres) const {
   LinePlot line;
-=======
- * @returns :: LinePlot with x as the boundaries of the bins, relative
- * to start of the line, y set to the normalized signal for each bin with
- * Length = length(x) - 1 and e as the error vector for each bin.
- */
-IMDWorkspace::LinePlot
-MDHistoWorkspace::getLineData(const Mantid::Kernel::VMD &start,
-                              const Mantid::Kernel::VMD &end,
-                              Mantid::API::MDNormalization normalize) const {
->>>>>>> 661778f5
 
   size_t nd = this->getNumDims();
   if (start.getNumDims() != nd)
@@ -601,11 +544,7 @@
   if (end.getNumDims() != nd)
     throw std::runtime_error(
         "End point must have the same number of dimensions as the workspace.");
-<<<<<<< HEAD
-
-=======
-  LinePlot line;
->>>>>>> 661778f5
+
   // Unit-vector of the direction
   VMD dir = end - start;
   const auto length = dir.normalize();
@@ -631,21 +570,12 @@
       getBinBoundariesOnLine(start, end, nd, dir, length);
 
   if (boundaries.empty()) {
-<<<<<<< HEAD
     this->makeSinglePointWithNaN(line.x, line.y, line.e);
 
     // Require x.size() = y.size()+1 if recording bin boundaries
     if (!bin_centres)
       line.x.push_back(length);
 
-=======
-    // Nothing at all!
-    // Make a single bin with NAN
-    line.x.push_back(0);
-    line.x.push_back(length);
-    line.y.push_back(std::numeric_limits<signal_t>::quiet_NaN());
-    line.e.push_back(std::numeric_limits<signal_t>::quiet_NaN());
->>>>>>> 661778f5
     return line;
   } else {
     // Get the first point
@@ -654,24 +584,15 @@
 
     coord_t lastLinePos = *it;
     VMD lastPos = start + (dir * lastLinePos);
-<<<<<<< HEAD
     if (!bin_centres) {
       line.x.push_back(lastLinePos);
     }
-=======
-    line.x.push_back(lastLinePos);
->>>>>>> 661778f5
 
     ++it;
     coord_t linePos = 0;
     for (; it != boundaries.cend(); ++it) {
       // This is our current position along the line
-<<<<<<< HEAD
       linePos = *it;
-=======
-      coord_t linePos = *it;
-      line.x.push_back(linePos);
->>>>>>> 661778f5
 
       // This is the full position at this boundary
       VMD pos = start + (dir * linePos);
@@ -692,7 +613,6 @@
 
       if (linearIndex < m_length) {
 
-<<<<<<< HEAD
         auto normalizer = getNormalizationFactor(normalize, linearIndex);
         // And add the normalized signal/error to the list too
         auto signal = this->getSignalAt(linearIndex) * normalizer;
@@ -701,20 +621,6 @@
           signal = std::numeric_limits<signal_t>::quiet_NaN();
         }
         if (!bin_centres || !this->getIsMaskedAt(linearIndex)) {
-=======
-        // Is the signal here masked?
-        if (this->getIsMaskedAt(linearIndex)) {
-          line.y.push_back(MDMaskValue);
-          line.e.push_back(MDMaskValue);
-        } else {
-          auto normalizer = getNormalizationFactor(normalize, linearIndex);
-          // And add the normalized signal/error to the list too
-          auto signal = this->getSignalAt(linearIndex) * normalizer;
-          if (boost::math::isinf(signal)) {
-            // The plotting library (qwt) doesn't like infs.
-            signal = std::numeric_limits<signal_t>::quiet_NaN();
-          }
->>>>>>> 661778f5
           line.y.push_back(signal);
           line.e.push_back(this->getErrorAt(linearIndex) * normalizer);
         }
@@ -729,7 +635,6 @@
       lastLinePos = linePos;
 
     } // for each unique boundary
-<<<<<<< HEAD
 
     // If all bins were masked
     if (line.x.size() == 0) {
@@ -759,10 +664,6 @@
                                    const Mantid::Kernel::VMD &end,
                                    Mantid::API::MDNormalization normalize) const {
   return this->getLinePoints(start, end, normalize, false);
-=======
-  }   // if there is at least one point
-  return line;
->>>>>>> 661778f5
 }
 
 //----------------------------------------------------------------------------------------------
