--- conflicted
+++ resolved
@@ -124,12 +124,6 @@
   }
 
   // TableColumn();
-  /// Virtual destructor.
-<<<<<<< HEAD
-  virtual ~TableColumn() = default;
-=======
-  ~TableColumn() override {}
->>>>>>> fa8a40d8
   /// Number of individual elements in the column.
   size_t size() const override { return m_data.size(); }
   /// Type id of the data in the column
