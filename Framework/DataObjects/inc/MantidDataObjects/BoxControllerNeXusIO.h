--- conflicted
+++ resolved
@@ -43,11 +43,7 @@
   BoxControllerNeXusIO(API::BoxController *const theBC);
 
   ///@return true if the file to write events is opened and false otherwise
-<<<<<<< HEAD
-  virtual bool isOpened() const { return (m_File != nullptr); }
-=======
-  bool isOpened() const override { return (m_File != NULL); }
->>>>>>> 566f38fe
+  bool isOpened() const override { return (m_File != nullptr); }
   /// get the full file name of the file used for IO operations
   const std::string &getFileName() const override { return m_fileName; }
   /**Return the size of the NeXus data block used in NeXus data array*/
