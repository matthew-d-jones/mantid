/*********************************************************************************
 *  PLEASE READ THIS!!!!!!!
 *
 *  This header MAY NOT be included in any test from a package below API
 *    (e.g. Kernel, Geometry).
 *  Conversely, this file MAY NOT be modified to use anything from a package
 *higher
 *  than API (e.g. any algorithm or concrete workspace), even if via the
 *factory.
 *********************************************************************************/
#ifndef FAKEOBJECTS_H_
#define FAKEOBJECTS_H_

/*
 * FakeObjects.h: Fake Tester objects for APITest
 *
 *  Created on: Jul 5, 2011
 *      Author: Janik Zikovsky
 */

#include <fstream>
#include <map>
#include <string>

#include "MantidAPI/IMDHistoWorkspace.h"
#include "MantidAPI/ISpectrum.h"
#include "MantidAPI/ITableWorkspace.h"
#include "MantidAPI/MatrixWorkspace.h"
#include "MantidAPI/RefAxis.h"
#include "MantidAPI/SpectraAxis.h"
#include "MantidGeometry/Instrument.h"
#include "MantidGeometry/Instrument/DetectorGroup.h"
#include "MantidGeometry/MDGeometry/MDHistoDimension.h"
#include "MantidKernel/SpecialCoordinateSystem.h"
#include "MantidKernel/cow_ptr.h"

using namespace Mantid::API;
using namespace Mantid::Geometry;
using Mantid::Kernel::SpecialCoordinateSystem;
<<<<<<< HEAD
using Mantid::coord_t;
using Mantid::detid_t;
using Mantid::MantidVec;
=======
using Mantid::MantidVec;
using Mantid::coord_t;
using Mantid::detid_t;
>>>>>>> 46dc4bf3
using Mantid::signal_t;
using Mantid::specnum_t;

//===================================================================================================================
/** Helper class that implements ISpectrum */
class SpectrumTester : public ISpectrum {
public:
  SpectrumTester(Mantid::HistogramData::Histogram::XMode xmode,
                 Mantid::HistogramData::Histogram::YMode ymode)
      : ISpectrum(), m_histogram(xmode, ymode) {
    m_histogram.setCounts(0);
    m_histogram.setCountStandardDeviations(0);
  }
  SpectrumTester(const specnum_t specNo,
                 Mantid::HistogramData::Histogram::XMode xmode,
                 Mantid::HistogramData::Histogram::YMode ymode)
      : ISpectrum(specNo), m_histogram(xmode, ymode) {
    m_histogram.setCounts(0);
    m_histogram.setCountStandardDeviations(0);
  }

  void copyDataFrom(const ISpectrum &other) override {
    other.copyDataInto(*this);
  }

  void setX(const Mantid::Kernel::cow_ptr<Mantid::HistogramData::HistogramX> &X)
      override {
    m_histogram.setX(X);
  }
  MantidVec &dataX() override { return m_histogram.dataX(); }
  const MantidVec &dataX() const override { return m_histogram.dataX(); }
  const MantidVec &readX() const override { return m_histogram.readX(); }
  Mantid::Kernel::cow_ptr<Mantid::HistogramData::HistogramX>
  ptrX() const override {
    return m_histogram.ptrX();
  }

  MantidVec &dataDx() override { return m_histogram.dataDx(); }
  const MantidVec &dataDx() const override { return m_histogram.dataDx(); }
  const MantidVec &readDx() const override { return m_histogram.readDx(); }

  MantidVec &dataY() override { return m_histogram.dataY(); }
  MantidVec &dataE() override { return m_histogram.dataE(); }

  const MantidVec &dataY() const override { return m_histogram.dataY(); }
  const MantidVec &dataE() const override { return m_histogram.dataE(); }

  size_t getMemorySize() const override {
    return readY().size() * sizeof(double) * 2;
  }

  /// Mask the spectrum to this value
  void clearData() override {
    // Assign the value to the data and error arrays
    MantidVec &yValues = this->dataY();
    std::fill(yValues.begin(), yValues.end(), 0.0);
    MantidVec &eValues = this->dataE();
    std::fill(eValues.begin(), eValues.end(), 0.0);
  }

protected:
  Mantid::HistogramData::Histogram m_histogram;

private:
  using ISpectrum::copyDataInto;
  void copyDataInto(SpectrumTester &other) const override {
    other.m_histogram = m_histogram;
  }

  const Mantid::HistogramData::Histogram &histogramRef() const override {
    return m_histogram;
  }
  Mantid::HistogramData::Histogram &mutableHistogramRef() override {
    return m_histogram;
  }
};

//===================================================================================================================
class AxeslessWorkspaceTester : public MatrixWorkspace {
public:
  AxeslessWorkspaceTester(const Mantid::Parallel::StorageMode storageMode =
                              Mantid::Parallel::StorageMode::Cloned)
      : MatrixWorkspace(storageMode), m_spec(0) {}

  // Empty overrides of virtual methods
  size_t getNumberHistograms() const override { return m_spec; }
  const std::string id() const override { return "AxeslessWorkspaceTester"; }
  size_t size() const override {
    size_t total_size = 0;
    for (const auto &it : m_vec) {
      total_size += it.dataY().size();
    }
    return total_size;
  }
  size_t blocksize() const override {
    if (m_vec.empty()) {
      return 0;
    } else {
      size_t numY = m_vec[0].dataY().size();
      for (const auto &it : m_vec) {
        if (it.dataY().size() != numY)
          throw std::logic_error("non-constant number of bins");
      }
      return numY;
    }
    return m_vec.empty() ? 0 : m_vec[0].dataY().size();
  }
  ISpectrum &getSpectrum(const size_t index) override {
    m_vec[index].setMatrixWorkspace(this, index);
    return m_vec[index];
  }
  const ISpectrum &getSpectrum(const size_t index) const override {
    return m_vec[index];
  }
  void generateHistogram(const std::size_t, const MantidVec &, MantidVec &,
                         MantidVec &, bool) const override {}
  Mantid::Kernel::SpecialCoordinateSystem
  getSpecialCoordinateSystem() const override {
    return Mantid::Kernel::None;
  }

protected:
  void init(const size_t &numspec, const size_t &j, const size_t &k) override {
    m_spec = numspec;
    m_vec.resize(m_spec, SpectrumTester(
                             Mantid::HistogramData::getHistogramXMode(j, k),
                             Mantid::HistogramData::Histogram::YMode::Counts));
    for (size_t i = 0; i < m_spec; i++) {
      m_vec[i].setMatrixWorkspace(this, i);
      m_vec[i].dataX().resize(j, 1.0);
      m_vec[i].dataY().resize(k, 1.0);
      m_vec[i].dataE().resize(k, 1.0);
      m_vec[i].addDetectorID(detid_t(i));
      m_vec[i].setSpectrumNo(specnum_t(i + 1));
    }
  }
  void init(const Mantid::HistogramData::Histogram &histogram) override {
    m_spec = numberOfDetectorGroups();
    m_vec.resize(m_spec, SpectrumTester(histogram.xMode(), histogram.yMode()));
    for (size_t i = 0; i < m_spec; i++) {
      m_vec[i].setHistogram(histogram);
      m_vec[i].addDetectorID(detid_t(i));
      m_vec[i].setSpectrumNo(specnum_t(i + 1));
    }
  }

  AxeslessWorkspaceTester *doClone() const override {
    return new AxeslessWorkspaceTester(*this);
  }
  AxeslessWorkspaceTester *doCloneEmpty() const override {
    throw std::runtime_error(
        "Cloning of AxeslessWorkspaceTester is not implemented.");
  }

private:
  std::vector<SpectrumTester> m_vec;
  size_t m_spec;
};

class WorkspaceTester : public AxeslessWorkspaceTester {
public:
  WorkspaceTester(const Mantid::Parallel::StorageMode storageMode =
                      Mantid::Parallel::StorageMode::Cloned)
      : AxeslessWorkspaceTester(storageMode) {}

  const std::string id() const override { return "WorkspaceTester"; }

  /// Returns a clone of the workspace
  std::unique_ptr<WorkspaceTester> clone() const {
    return std::unique_ptr<WorkspaceTester>(doClone());
  }

  /// Returns a default-initialized clone of the workspace
  std::unique_ptr<WorkspaceTester> cloneEmpty() const {
    return std::unique_ptr<WorkspaceTester>(doCloneEmpty());
  }

protected:
  void init(const size_t &numspec, const size_t &j, const size_t &k) override {
    AxeslessWorkspaceTester::init(numspec, j, k);

    // Put an 'empty' axis in to test the getAxis method
    m_axes.resize(2);
    m_axes[0] = new Mantid::API::RefAxis(this);
    m_axes[1] = new Mantid::API::SpectraAxis(this);
  }
  void init(const Mantid::HistogramData::Histogram &histogram) override {
    AxeslessWorkspaceTester::init(histogram);

    // Put an 'empty' axis in to test the getAxis method
    m_axes.resize(2);
    m_axes[0] = new Mantid::API::RefAxis(this);
    m_axes[1] = new Mantid::API::SpectraAxis(this);
  }

private:
  WorkspaceTester *doClone() const override {
    return new WorkspaceTester(*this);
  }
  WorkspaceTester *doCloneEmpty() const override {
    return new WorkspaceTester(storageMode());
  }
};

//===================================================================================================================
class TableWorkspaceTester : public ITableWorkspace {
public:
  /// Returns a clone of the workspace
  std::unique_ptr<TableWorkspaceTester> clone() const {
    return std::unique_ptr<TableWorkspaceTester>(doClone());
  }

  /// Returns a default-initialized clone of the workspace
  std::unique_ptr<TableWorkspaceTester> cloneEmpty() const {
    return std::unique_ptr<TableWorkspaceTester>(doCloneEmpty());
  }

  const std::string id() const override { return "TableWorkspaceTester"; }

  size_t getMemorySize() const override {
    throw std::runtime_error("getMemorySize not implemented");
  }

  Column_sptr addColumn(const std::string &, const std::string &) override {
    throw std::runtime_error("addColumn not implemented");
  }

  LogManager_sptr logs() override {
    throw std::runtime_error("logs not implemented");
  }

  LogManager_const_sptr getLogs() const override {
    throw std::runtime_error("getLogs not implemented");
  }

  void removeColumn(const std::string &) override {
    throw std::runtime_error("removeColumn not implemented");
  }

  size_t columnCount() const override {
    throw std::runtime_error("columnCount not implemented");
  }

  Column_sptr getColumn(const std::string &) override {
    throw std::runtime_error("getColumn(str) not implemented");
  }

  Column_const_sptr getColumn(const std::string &) const override {
    throw std::runtime_error("getColumn(str) const not implemented");
  }

  Column_sptr getColumn(size_t) override {
    throw std::runtime_error("getColumn(size_t) not implemented");
  }

  Column_const_sptr getColumn(size_t) const override {
    throw std::runtime_error("getColumn(size_t) const not implemented");
  }

  std::vector<std::string> getColumnNames() const override {
    throw std::runtime_error("getColumnNames not implemented");
  }

  size_t rowCount() const override {
    throw std::runtime_error("rowCount not implemented");
  }

  void setRowCount(size_t) override {
    throw std::runtime_error("setRowCount not implemented");
  }

  size_t insertRow(size_t) override {
    throw std::runtime_error("insertRow not implemented");
  }

  void removeRow(size_t) override {
    throw std::runtime_error("removeRow not implemented");
  }

  void find(size_t, size_t &, const size_t &) override {
    throw std::runtime_error("find not implemented");
  }

  void find(double, size_t &, const size_t &) override {
    throw std::runtime_error("find not implemented");
  }

  void find(float, size_t &, const size_t &) override {
    throw std::runtime_error("find not implemented");
  }

  void find(Boolean, size_t &, const size_t &) override {
    throw std::runtime_error("find not implemented");
  }

  void find(std::string, size_t &, const size_t &) override {
    throw std::runtime_error("find not implemented");
  }

  void find(Mantid::Kernel::V3D, size_t &, const size_t &) override {
    throw std::runtime_error("find not implemented");
  }

private:
  TableWorkspaceTester *doClone() const override {
    throw std::runtime_error(
        "Cloning of TableWorkspaceTester is not implemented.");
  }
  TableWorkspaceTester *doCloneEmpty() const override {
    throw std::runtime_error(
        "Cloning of TableWorkspaceTester is not implemented.");
  }
  ITableWorkspace *
  doCloneColumns(const std::vector<std::string> &) const override {
    throw std::runtime_error(
        "Cloning of TableWorkspaceTester is not implemented.");
  }
};

//===================================================================================================================
class ColumnTester : public Column {
  size_t size() const override {
    throw std::runtime_error("size not implemented");
  }

  std::type_info &get_type_info() const override {
    throw std::runtime_error("get_type_info not implemented");
  }

  std::type_info &get_pointer_type_info() const override {
    throw std::runtime_error("get_pointer_type_info not implemented");
  }

  void print(size_t, std::ostream &) const override {
    throw std::runtime_error("print not implemented");
  }

  bool isBool() const override {
    throw std::runtime_error("isBool not implemented");
  }

  bool isNumber() const override {
    throw std::runtime_error("isNumber not implemented");
  }

  long int sizeOfData() const override {
    throw std::runtime_error("sizeOfData not implemented");
  }

  Column *clone() const override {
    throw std::runtime_error("clone not implemented");
  }

  double toDouble(size_t) const override {
    throw std::runtime_error("toDouble not implemented");
  }

  void fromDouble(size_t, double) override {
    throw std::runtime_error("fromDouble not implemented");
  }

protected:
  void resize(size_t) override {
    throw std::runtime_error("resize not implemented");
  }
  void insert(size_t) override {
    throw std::runtime_error("insert not implemented");
  }
  void remove(size_t) override {
    throw std::runtime_error("remove not implemented");
  }
  void *void_pointer(size_t) override {
    throw std::runtime_error("void_pointer not implemented");
  }
  const void *void_pointer(size_t) const override {
    throw std::runtime_error("void_pointer const not implemented");
  }
};

//===================================================================================================================
class MDHistoWorkspaceTester : public IMDHistoWorkspace {

public:
  uint64_t getNPoints() const override {
    throw std::runtime_error("Not Implemented");
  }
  uint64_t getNEvents() const override {
    throw std::runtime_error("Not Implemented");
  }

  std::vector<std::unique_ptr<IMDIterator>> createIterators(
      size_t suggestedNumCores = 1,
      Mantid::Geometry::MDImplicitFunction *function = nullptr) const override {
    UNUSED_ARG(suggestedNumCores)
    UNUSED_ARG(function)
    throw std::runtime_error("Not Implemented");
  }

  signal_t getSignalAtCoord(
      const coord_t *coords,
      const Mantid::API::MDNormalization &normalization) const override {
    UNUSED_ARG(coords);
    UNUSED_ARG(normalization);
    throw std::runtime_error("Not Implemented");
  }

  signal_t getSignalWithMaskAtCoord(
      const coord_t *coords,
      const Mantid::API::MDNormalization &normalization) const override {
    UNUSED_ARG(coords);
    UNUSED_ARG(normalization);
    throw std::runtime_error("Not Implemented");
  }

  void
  setMDMasking(Mantid::Geometry::MDImplicitFunction *maskingRegion) override {
    UNUSED_ARG(maskingRegion);
    throw std::runtime_error("Not Implemented");
  }

  void clearMDMasking() override {
    throw std::runtime_error("Not Implemented");
  }

  SpecialCoordinateSystem getSpecialCoordinateSystem() const override {
    throw std::runtime_error("Not Implemented");
  }

  coord_t getInverseVolume() const override {
    throw std::runtime_error("Not Implemented");
  }

  signal_t *getSignalArray() const override {
    throw std::runtime_error("Not Implemented");
  }

  signal_t *getErrorSquaredArray() const override {
    throw std::runtime_error("Not Implemented");
  }

  signal_t *getNumEventsArray() const override {
    throw std::runtime_error("Not Implemented");
  }

  void setTo(signal_t signal, signal_t errorSquared,
             signal_t numEvents) override {
    UNUSED_ARG(signal);
    UNUSED_ARG(errorSquared);
    UNUSED_ARG(numEvents);
    throw std::runtime_error("Not Implemented");
  }

  Mantid::Kernel::VMD getCenter(size_t linearIndex) const override {
    UNUSED_ARG(linearIndex);
    throw std::runtime_error("Not Implemented");
  }

  void setSignalAt(size_t index, signal_t value) override {
    UNUSED_ARG(index)
    UNUSED_ARG(value)
    throw std::runtime_error("Not Implemented");
  }

  void setErrorSquaredAt(size_t index, signal_t value) override {
    UNUSED_ARG(index)
    UNUSED_ARG(value)
    throw std::runtime_error("Not Implemented");
  }

  signal_t getErrorAt(size_t index) const override {
    UNUSED_ARG(index)
    throw std::runtime_error("Not Implemented");
  }

  signal_t getErrorAt(size_t index1, size_t index2) const override {
    UNUSED_ARG(index1)
    UNUSED_ARG(index2)
    throw std::runtime_error("Not Implemented");
  }

  signal_t getErrorAt(size_t index1, size_t index2,
                      size_t index3) const override {
    UNUSED_ARG(index1)
    UNUSED_ARG(index2)
    UNUSED_ARG(index3)
    throw std::runtime_error("Not Implemented");
  }

  signal_t getErrorAt(size_t index1, size_t index2, size_t index3,
                      size_t index4) const override {
    UNUSED_ARG(index1)
    UNUSED_ARG(index2)
    UNUSED_ARG(index3)
    UNUSED_ARG(index4)
    throw std::runtime_error("Not Implemented");
  }

  signal_t getSignalAt(size_t index) const override {
    UNUSED_ARG(index)
    throw std::runtime_error("Not Implemented");
  }

  signal_t getSignalAt(size_t index1, size_t index2) const override {
    UNUSED_ARG(index1)
    UNUSED_ARG(index2)
    throw std::runtime_error("Not Implemented");
  }

  signal_t getSignalAt(size_t index1, size_t index2,
                       size_t index3) const override {
    UNUSED_ARG(index1)
    UNUSED_ARG(index2)
    UNUSED_ARG(index3)
    throw std::runtime_error("Not Implemented");
  }

  signal_t getSignalAt(size_t index1, size_t index2, size_t index3,
                       size_t index4) const override {
    UNUSED_ARG(index1)
    UNUSED_ARG(index2)
    UNUSED_ARG(index3)
    UNUSED_ARG(index4)
    throw std::runtime_error("Not Implemented");
  }

  signal_t getSignalNormalizedAt(size_t index) const override {
    UNUSED_ARG(index)
    throw std::runtime_error("Not Implemented");
  }

  signal_t getSignalNormalizedAt(size_t index1, size_t index2) const override {
    UNUSED_ARG(index1)
    UNUSED_ARG(index2)
    throw std::runtime_error("Not Implemented");
  }

  signal_t getSignalNormalizedAt(size_t index1, size_t index2,
                                 size_t index3) const override {
    UNUSED_ARG(index1)
    UNUSED_ARG(index2)
    UNUSED_ARG(index3)
    throw std::runtime_error("Not Implemented");
  }

  signal_t getSignalNormalizedAt(size_t index1, size_t index2, size_t index3,
                                 size_t index4) const override {
    UNUSED_ARG(index1)
    UNUSED_ARG(index2)
    UNUSED_ARG(index3)
    UNUSED_ARG(index4)
    throw std::runtime_error("Not Implemented");
  }

  signal_t getErrorNormalizedAt(size_t index) const override {
    UNUSED_ARG(index)
    throw std::runtime_error("Not Implemented");
  }

  signal_t getErrorNormalizedAt(size_t index1, size_t index2) const override {
    UNUSED_ARG(index1)
    UNUSED_ARG(index2)
    throw std::runtime_error("Not Implemented");
  }

  signal_t getErrorNormalizedAt(size_t index1, size_t index2,
                                size_t index3) const override {
    UNUSED_ARG(index1)
    UNUSED_ARG(index2)
    UNUSED_ARG(index3)
    throw std::runtime_error("Not Implemented");
  }

  signal_t getErrorNormalizedAt(size_t index1, size_t index2, size_t index3,
                                size_t index4) const override {
    UNUSED_ARG(index1)
    UNUSED_ARG(index2)
    UNUSED_ARG(index3)
    UNUSED_ARG(index4)
    throw std::runtime_error("Not Implemented");
  }

  signal_t &errorSquaredAt(size_t index) override {
    UNUSED_ARG(index)
    throw std::runtime_error("Not Implemented");
  }

  signal_t &signalAt(size_t index) override {
    UNUSED_ARG(index)
    throw std::runtime_error("Not Implemented");
  }

  size_t getLinearIndex(size_t index1, size_t index2) const override {
    UNUSED_ARG(index1)
    UNUSED_ARG(index2)
    throw std::runtime_error("Not Implemented");
  }

  size_t getLinearIndex(size_t index1, size_t index2,
                        size_t index3) const override {
    UNUSED_ARG(index1)
    UNUSED_ARG(index2)
    UNUSED_ARG(index3)
    throw std::runtime_error("Not Implemented");
  }

  size_t getLinearIndex(size_t index1, size_t index2, size_t index3,
                        size_t index4) const override {
    UNUSED_ARG(index1)
    UNUSED_ARG(index2)
    UNUSED_ARG(index3)
    UNUSED_ARG(index4)
    throw std::runtime_error("Not Implemented");
  }

  LinePlot getLineData(const Mantid::Kernel::VMD &start,
                       const Mantid::Kernel::VMD &end,
                       Mantid::API::MDNormalization normalize) const override {
    UNUSED_ARG(start)
    UNUSED_ARG(end)
    UNUSED_ARG(normalize)
    throw std::runtime_error("Not Implemented");
  }

<<<<<<< HEAD
  double &operator[](const size_t &index)override {
=======
  double &operator[](const size_t &index) override {
>>>>>>> 46dc4bf3
    UNUSED_ARG(index)
    throw std::runtime_error("Not Implemented");
  }

  void
  setCoordinateSystem(const SpecialCoordinateSystem coordinateSystem) override {
    UNUSED_ARG(coordinateSystem)
    throw std::runtime_error("Not Implemented");
  }

  void setDisplayNormalization(
      const Mantid::API::MDNormalization &preferredNormalization) override {
    UNUSED_ARG(preferredNormalization);
    throw std::runtime_error("Not Implemented");
  }

  // Check if this class has an oriented lattice on any sample object
  bool hasOrientedLattice() const override {
    return MultipleExperimentInfos::hasOrientedLattice();
  }

  size_t getMemorySize() const override {
    throw std::runtime_error("Not Implemented");
  }

  const std::string id() const override {

    throw std::runtime_error("Not Implemented");
  }
  const std::string &getName() const override {

    throw std::runtime_error("Not Implemented");
  }
  bool threadSafe() const override {

    throw std::runtime_error("Not Implemented");
  }
  const std::string toString() const override {

    throw std::runtime_error("Not Implemented");
  }
  MDHistoWorkspaceTester(MDHistoDimension_sptr dimX, MDHistoDimension_sptr dimY,
                         MDHistoDimension_sptr dimZ) {
    std::vector<IMDDimension_sptr> dimensions{dimX, dimY, dimZ};
    initGeometry(dimensions);
  }

private:
  IMDHistoWorkspace *doClone() const override {
    throw std::runtime_error("Not Implemented");
  }
  IMDHistoWorkspace *doCloneEmpty() const override {

    throw std::runtime_error("Not Implemented");
  }
};

class VariableBinThrowingTester : public AxeslessWorkspaceTester {
  size_t blocksize() const override {
    if (getSpectrum(0).dataY().size() == getSpectrum(1).dataY().size())
      return getSpectrum(0).dataY().size();
    else
      throw std::length_error("Mismatched bins sizes");

    return 0;
  }
};
#endif /* FAKEOBJECTS_H_ */<|MERGE_RESOLUTION|>--- conflicted
+++ resolved
@@ -37,15 +37,9 @@
 using namespace Mantid::API;
 using namespace Mantid::Geometry;
 using Mantid::Kernel::SpecialCoordinateSystem;
-<<<<<<< HEAD
-using Mantid::coord_t;
-using Mantid::detid_t;
-using Mantid::MantidVec;
-=======
 using Mantid::MantidVec;
 using Mantid::coord_t;
 using Mantid::detid_t;
->>>>>>> 46dc4bf3
 using Mantid::signal_t;
 using Mantid::specnum_t;
 
@@ -669,11 +663,7 @@
     throw std::runtime_error("Not Implemented");
   }
 
-<<<<<<< HEAD
-  double &operator[](const size_t &index)override {
-=======
   double &operator[](const size_t &index) override {
->>>>>>> 46dc4bf3
     UNUSED_ARG(index)
     throw std::runtime_error("Not Implemented");
   }
