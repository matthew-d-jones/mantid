/*********************************************************************************
 *  PLEASE READ THIS!!!!!!!
 *
 *  This collection of functions MAY NOT be used in any test from a package
 *below
 *  DataObjects (e.g. Kernel, Geometry, API).
 *  Conversely, this file MAY NOT be modified to use anything from a package
 *higher
 *  than DataObjects (e.g. any algorithm), even if going via the factory.
 *********************************************************************************/
#include "MantidTestHelpers/WorkspaceCreationHelper.h"
#include "MantidTestHelpers/ComponentCreationHelper.h"
#include "MantidTestHelpers/InstrumentCreationHelper.h"

#include "MantidAPI/MatrixWorkspace.h"
#include "MantidAPI/NumericAxis.h"
#include "MantidAPI/Sample.h"
#include "MantidAPI/SpectraAxis.h"
#include "MantidAPI/SpectrumInfo.h"
#include "MantidAPI/WorkspaceGroup.h"
#include "MantidDataObjects/PeaksWorkspace.h"
#include "MantidDataObjects/ScanningWorkspaceBuilder.h"
#include "MantidDataObjects/WorkspaceCreation.h"
#include "MantidGeometry/Crystal/OrientedLattice.h"
#include "MantidGeometry/Instrument/Component.h"
#include "MantidGeometry/Instrument/Detector.h"
#include "MantidGeometry/Instrument/DetectorInfo.h"
#include "MantidGeometry/Instrument/Goniometer.h"
#include "MantidGeometry/Instrument/ParameterMap.h"
#include "MantidGeometry/Instrument/ReferenceFrame.h"
#include "MantidGeometry/Objects/ShapeFactory.h"
#include "MantidHistogramData/HistogramDx.h"
#include "MantidHistogramData/LinearGenerator.h"
#include "MantidIndexing/IndexInfo.h"
#include "MantidKernel/MersenneTwister.h"
#include "MantidKernel/OptionalBool.h"
#include "MantidKernel/TimeSeriesProperty.h"
#include "MantidKernel/UnitFactory.h"
#include "MantidKernel/V3D.h"
#include "MantidKernel/VectorHelper.h"
#include "MantidKernel/make_cow.h"
#include "MantidKernel/make_unique.h"

#include <cmath>
#include <sstream>
#include <utility>

namespace WorkspaceCreationHelper {
using namespace Mantid;
using namespace Mantid::DataObjects;
using namespace Mantid::Kernel;
using namespace Mantid::API;
using namespace Mantid::Geometry;
using namespace Mantid::HistogramData;
using Mantid::MantidVec;
using Mantid::MantidVecPtr;
using Mantid::Types::Core::DateAndTime;
using Mantid::Types::Event::TofEvent;

MockAlgorithm::MockAlgorithm(size_t nSteps)
    : m_Progress(
          Mantid::Kernel::make_unique<API::Progress>(this, 0.0, 1.0, nSteps)) {}

EPPTableRow::EPPTableRow(const double peakCentre_, const double sigma_,
                         const double height_, const FitStatus fitStatus_)
    : peakCentre(peakCentre_), sigma(sigma_), height(height_),
      fitStatus(fitStatus_) {}

EPPTableRow::EPPTableRow(const int index, const double peakCentre_,
                         const double sigma_, const double height_,
                         const FitStatus fitStatus_)
    : workspaceIndex(index), peakCentre(peakCentre_), sigma(sigma_),
      height(height_), fitStatus(fitStatus_) {}

/**
 * Deletes a workspace
 * @param name :: The name of the workspace
 */
void removeWS(const std::string &name) {
  Mantid::API::AnalysisDataService::Instance().remove(name);
}

/**
 * Creates bin or point based histograms based on the data passed
 * in for Y and E values and the bool specified.
 *
 * @param isHistogram :: Specifies whether the returned histogram
 * should use points or bin edges for the x axis. True gives bin edges.
 * @param yAxis :: Takes an rvalue (move) of the y axis for the new histogram
 * @param eAxis :: Takes an rvalue (move) of the e axis for the new histogram
 *
 * @return :: Returns a histogram with the user specified X axis type
 * and the data the user passed in.
 */
template <typename YType, typename EType>
Histogram createHisto(bool isHistogram, YType &&yAxis, EType &&eAxis) {
  // We don't need to check if y.size() == e.size() as the histogram
  // type does this at construction
  const size_t yValsSize = yAxis.size();
  if (isHistogram) {
    BinEdges xAxis(yValsSize + 1, LinearGenerator(1, 1));
    Histogram histo{std::move(xAxis), std::forward<YType>(yAxis),
                    std::forward<EType>(eAxis)};
    return histo;
  } else {
    Points xAxis(yValsSize, LinearGenerator(1, 1));
    Histogram pointsHisto{std::move(xAxis), std::forward<YType>(yAxis),
                          std::forward<EType>(eAxis)};
    return pointsHisto;
  }
}

Workspace2D_sptr create1DWorkspaceRand(int size, bool isHisto) {

  MersenneTwister randomGen(DateAndTime::getCurrentTime().nanoseconds(), 0,
                            std::numeric_limits<int>::max());

  auto randFunc = [&randomGen] { return randomGen.nextValue(); };
  Counts counts(size, randFunc);
  CountStandardDeviations errorVals(size, randFunc);

  auto retVal = boost::make_shared<Workspace2D>();
  retVal->initialize(1, createHisto(isHisto, counts, errorVals));
  return retVal;
}

Workspace2D_sptr create1DWorkspaceConstant(int size, double value, double error,
                                           bool isHisto) {
  Counts yVals(size, value);
  CountStandardDeviations errVals(size, error);

  auto retVal = boost::make_shared<Workspace2D>();
  retVal->initialize(1, createHisto(isHisto, yVals, errVals));
  return retVal;
}

Workspace2D_sptr create1DWorkspaceConstantWithXerror(int size, double value,
                                                     double error,
                                                     double xError,
                                                     bool isHisto) {
  auto ws = create1DWorkspaceConstant(size, value, error, isHisto);
  auto dx1 = Kernel::make_cow<HistogramData::HistogramDx>(size, xError);
  ws->setSharedDx(0, dx1);
  return ws;
}

Workspace2D_sptr create1DWorkspaceFib(int size, bool isHisto) {
  BinEdges xVals(size + 1, LinearGenerator(1, 1));
  Counts yVals(size, FibSeries<double>());
  CountStandardDeviations errVals(size);

  auto retVal = boost::make_shared<Workspace2D>();
  retVal->initialize(1, createHisto(isHisto, yVals, errVals));
  return retVal;
}

Workspace2D_sptr create2DWorkspace(int nhist, int numBoundaries) {
  return create2DWorkspaceBinned(nhist, numBoundaries);
}

/** Create a Workspace2D where the Y value at each bin is
 * == to the workspace index
 * @param nhist :: # histograms
 * @param numBoundaries :: # of bins
 * @return Workspace2D
 */
Workspace2D_sptr create2DWorkspaceWhereYIsWorkspaceIndex(int nhist,
                                                         int numBoundaries) {
  Workspace2D_sptr out = create2DWorkspaceBinned(nhist, numBoundaries);
  for (int workspaceIndex = 0; workspaceIndex < nhist; workspaceIndex++) {
    std::vector<double> yValues(numBoundaries,
                                static_cast<double>(workspaceIndex));
    out->mutableY(workspaceIndex) = std::move(yValues);
  }

  return out;
}

Workspace2D_sptr create2DWorkspaceThetaVsTOF(int nHist, int nBins) {

  Workspace2D_sptr outputWS = create2DWorkspaceBinned(nHist, nBins);
  auto const newAxis = new NumericAxis(nHist);
  outputWS->replaceAxis(1, newAxis);
  newAxis->unit() = boost::make_shared<Units::Degrees>();
  for (int i = 0; i < nHist; ++i) {
    newAxis->setValue(i, i + 1);
  }

  return outputWS;
}

/**
 * @brief create2DWorkspaceWithValues
 * @param nHist :: Number of spectra
 * @param nBins :: Number of points (not bin edges!)
 * @param isHist :: Flag if it is a histogram or point data
 * @param maskedWorkspaceIndices :: Mask workspace indices
 * @param xVal :: bin edge or point
 * @param yVal :: y value
 * @param eVal :: error values
 * @param hasDx :: wether workspace has dx values defined (default is false)
 * @return A workspace filled with nBins bins or points and nHist spectra of the
 * values yVal and the error eVal as well as Dx values which are copies of the y
 * values
 */
Workspace2D_sptr
create2DWorkspaceWithValues(int64_t nHist, int64_t nBins, bool isHist,
                            const std::set<int64_t> &maskedWorkspaceIndices,
                            double xVal, double yVal, double eVal,
                            bool hasDx = false) {
  auto x1 = Kernel::make_cow<HistogramData::HistogramX>(
      isHist ? nBins + 1 : nBins, LinearGenerator(xVal, 1.0));
  Counts y1(nBins, yVal);
  CountStandardDeviations e1(nBins, eVal);
  auto dx = Kernel::make_cow<HistogramData::HistogramDx>(nBins, yVal);
  auto retVal = boost::make_shared<Workspace2D>();
  retVal->initialize(nHist, createHisto(isHist, y1, e1));
  for (int i = 0; i < nHist; i++) {
    retVal->setSharedX(i, x1);
    if (hasDx)
      retVal->setSharedDx(i, dx);
    retVal->getSpectrum(i).setDetectorID(i);
    retVal->getSpectrum(i).setSpectrumNo(i);
  }
  retVal = maskSpectra(retVal, maskedWorkspaceIndices);
  return retVal;
}

Workspace2D_sptr create2DWorkspaceWithValuesAndXerror(
    int64_t nHist, int64_t nBins, bool isHist, double xVal, double yVal,
    double eVal, double dxVal,
    const std::set<int64_t> &maskedWorkspaceIndices) {
  auto ws = create2DWorkspaceWithValues(
      nHist, nBins, isHist, maskedWorkspaceIndices, xVal, yVal, eVal);
  PointStandardDeviations dx1(nBins, dxVal);
  for (int i = 0; i < nHist; i++) {
    ws->setPointStandardDeviations(i, dx1);
  }
  return ws;
}

Workspace2D_sptr
create2DWorkspace123(int64_t nHist, int64_t nBins, bool isHist,
                     const std::set<int64_t> &maskedWorkspaceIndices,
                     bool hasDx) {
  return create2DWorkspaceWithValues(
      nHist, nBins, isHist, maskedWorkspaceIndices, 1.0, 2.0, 3.0, hasDx);
}

Workspace2D_sptr
create2DWorkspace154(int64_t nHist, int64_t nBins, bool isHist,
                     const std::set<int64_t> &maskedWorkspaceIndices,
                     bool hasDx) {
  return create2DWorkspaceWithValues(
      nHist, nBins, isHist, maskedWorkspaceIndices, 1.0, 5.0, 4.0, hasDx);
}

Workspace2D_sptr maskSpectra(Workspace2D_sptr workspace,
                             const std::set<int64_t> &maskedWorkspaceIndices) {
  const int nhist = static_cast<int>(workspace->getNumberHistograms());
  if (workspace->getInstrument()->nelements() == 0) {
    // We need detectors to be able to mask them.
    auto instrument = boost::make_shared<Instrument>();
    workspace->setInstrument(instrument);

    std::string xmlShape = "<sphere id=\"shape\"> ";
    xmlShape += R"(<centre x="0.0"  y="0.0" z="0.0" /> )";
    xmlShape += "<radius val=\"0.05\" /> ";
    xmlShape += "</sphere>";
    xmlShape += "<algebra val=\"shape\" /> ";

    ShapeFactory sFactory;
    auto shape = sFactory.createShape(xmlShape);
    for (int i = 0; i < nhist; ++i) {
      Detector *det = new Detector("det", detid_t(i + 1), shape, nullptr);
      det->setPos(i, i + 1, 1);
      instrument->add(det);
      instrument->markAsDetector(det);
    }
    workspace->setInstrument(instrument);
    // Set IndexInfo without explicit spectrum definitions to trigger building
    // default mapping of spectra to detectors in new instrument.
    workspace->setIndexInfo(Indexing::IndexInfo(nhist));
  }

  auto &spectrumInfo = workspace->mutableSpectrumInfo();
  for (const auto index : maskedWorkspaceIndices)
    spectrumInfo.setMasked(index, true);
  return workspace;
}

/**
 * Create a group with nEntries. It is added to the ADS with the given stem
 */
WorkspaceGroup_sptr createWorkspaceGroup(int nEntries, int nHist, int nBins,
                                         const std::string &stem) {
  auto group = boost::make_shared<WorkspaceGroup>();
  AnalysisDataService::Instance().add(stem, group);
  for (int i = 0; i < nEntries; ++i) {
    Workspace2D_sptr ws = create2DWorkspace(nHist, nBins);
    std::ostringstream os;
    os << stem << "_" << i;
    AnalysisDataService::Instance().add(os.str(), ws);
    group->add(os.str());
  }
  return group;
}

/** Create a 2D workspace with this many histograms and bins.
 * Filled with Y = 2.0 and E = M_SQRT2w
 */
Workspace2D_sptr create2DWorkspaceBinned(int nhist, int numVals, double x0,
                                         double deltax) {
  BinEdges x(numVals + 1, LinearGenerator(x0, deltax));
  Counts y(numVals, 2);
  CountStandardDeviations e(numVals, M_SQRT2);
  auto retVal = boost::make_shared<Workspace2D>();
  retVal->initialize(nhist, createHisto(true, y, e));
  for (int i = 0; i < nhist; i++)
    retVal->setBinEdges(i, x);
  return retVal;
}

/** Create a 2D workspace with this many histograms and bins. The bins are
 * assumed to be non-uniform and given by the input array
 * Filled with Y = 2.0 and E = M_SQRT2w
 * If hasDx is true, all spectra will have dx values, starting from 0.1 and
 * increased by 0.1 for each bin.
 */
Workspace2D_sptr create2DWorkspaceNonUniformlyBinned(int nhist,
                                                     const int numBoundaries,
                                                     const double xBoundaries[],
                                                     bool hasDx) {
  BinEdges x(xBoundaries, xBoundaries + numBoundaries);
  const int numBins = numBoundaries - 1;
  Counts y(numBins, 2);
  CountStandardDeviations e(numBins, M_SQRT2);
  auto dx = Kernel::make_cow<HistogramData::HistogramDx>(
      numBins, LinearGenerator(0.1, .1));
  auto retVal = boost::make_shared<Workspace2D>();
  retVal->initialize(nhist, createHisto(true, y, e));
  for (int i = 0; i < nhist; i++) {
    retVal->setBinEdges(i, x);
    if (hasDx)
      retVal->setSharedDx(i, dx);
  }
  return retVal;
}

/**
 * Add random noise to the signal
 * @param ws :: The workspace to add the noise to
 * @param noise :: The mean noise level
 * @param lower :: The lower bound of the flucation (default=-0.5)
 * @param upper:: The upper bound of the flucation (default=-0.5)
 */
void addNoise(Mantid::API::MatrixWorkspace_sptr ws, double noise,
              const double lower, const double upper) {
  const size_t seed(12345);
  MersenneTwister randGen(seed, lower, upper);
  for (size_t iSpec = 0; iSpec < ws->getNumberHistograms(); iSpec++) {
    auto &mutableY = ws->mutableY(iSpec);
    auto &mutableE = ws->mutableE(iSpec);
    for (size_t i = 0; i < mutableY.size(); i++) {
      mutableY[i] += noise * randGen.nextValue();
      mutableE[i] += noise;
    }
  }
}

//================================================================================================================
/**
 * Create a test workspace with a fully defined instrument
 * Each spectra will have a cylindrical detector defined 2*cylinder_radius away
 * from the centre of the
 * previous.
 * Data filled with: Y: 2.0, E: M_SQRT2, X: nbins of width 1 starting at 0
 * The flag hasDx is responsible for creating dx values or not
 */
Workspace2D_sptr create2DWorkspaceWithFullInstrument(
    int nhist, int nbins, bool includeMonitors, bool startYNegative,
    bool isHistogram, const std::string &instrumentName, bool hasDx) {
  if (includeMonitors && nhist < 2) {
    throw std::invalid_argument("Attempting to 2 include monitors for a "
                                "workspace with fewer than 2 histograms");
  }

  Workspace2D_sptr space;
  if (isHistogram)
    space = create2DWorkspaceBinned(
        nhist, nbins, hasDx); // A 1:1 spectra is created by default
  else
    space =
        create2DWorkspace123(nhist, nbins, false, std::set<int64_t>(), hasDx);
  space->setTitle(
      "Test histogram"); // actually adds a property call run_title to the logs
  space->getAxis(0)->setUnit("TOF");
  space->setYUnit("Counts");

  InstrumentCreationHelper::addFullInstrumentToWorkspace(
      *space, includeMonitors, startYNegative, instrumentName);

  return space;
}

//================================================================================================================
/*
 * startTime is in seconds
 */
MatrixWorkspace_sptr create2DDetectorScanWorkspaceWithFullInstrument(
    int nhist, int nbins, size_t nTimeIndexes, size_t startTime,
    size_t firstInterval, bool includeMonitors, bool startYNegative,
    bool isHistogram, const std::string &instrumentName) {

  auto baseWS = create2DWorkspaceWithFullInstrument(
      nhist, nbins, includeMonitors, startYNegative, isHistogram,
      instrumentName);

  auto builder =
      ScanningWorkspaceBuilder(baseWS->getInstrument(), nTimeIndexes, nbins);

  std::vector<double> timeRanges;
  for (size_t i = 0; i < nTimeIndexes; ++i) {
    timeRanges.push_back(double(i + firstInterval));
  }

  builder.setTimeRanges(DateAndTime(int(startTime), 0), timeRanges);

  return builder.buildWorkspace();
}

//================================================================================================================
/** Create an Workspace2D with an instrument that contains
 *RectangularDetector's.
 * Bins will be 0.0, 1.0, to numBins, filled with signal=2.0, M_SQRT2
 *
 * @param numBanks :: number of rectangular banks
 * @param numPixels :: each bank will be numPixels*numPixels
 * @param numBins :: each spectrum will have this # of bins
 * @return The EventWorkspace
 */
Mantid::DataObjects::Workspace2D_sptr
create2DWorkspaceWithRectangularInstrument(int numBanks, int numPixels,
                                           int numBins) {
  Instrument_sptr inst =
      ComponentCreationHelper::createTestInstrumentRectangular(numBanks,
                                                               numPixels);
  Workspace2D_sptr ws =
      create2DWorkspaceBinned(numBanks * numPixels * numPixels, numBins);
  ws->setInstrument(inst);
  ws->getAxis(0)->setUnit("dSpacing");
  for (size_t wi = 0; wi < ws->getNumberHistograms(); wi++) {
    ws->getSpectrum(wi).setDetectorID(detid_t(numPixels * numPixels + wi));
    ws->getSpectrum(wi).setSpectrumNo(specnum_t(wi));
  }

  return ws;
}

//================================================================================================================
/** Create an Eventworkspace with an instrument that contains
 *RectangularDetector's.
 * X axis = 100 histogrammed bins from 0.0 in steps of 1.0.
 * 200 events per pixel.
 *
 * @param numBanks :: number of rectangular banks
 * @param numPixels :: each bank will be numPixels*numPixels
 * @param clearEvents :: if true, erase the events from list
 * @return The EventWorkspace
 */
Mantid::DataObjects::EventWorkspace_sptr
createEventWorkspaceWithFullInstrument(int numBanks, int numPixels,
                                       bool clearEvents) {
  Instrument_sptr inst =
      ComponentCreationHelper::createTestInstrumentRectangular(numBanks,
                                                               numPixels);
  EventWorkspace_sptr ws =
      createEventWorkspace2(numBanks * numPixels * numPixels, 100);
  ws->setInstrument(inst);

  // Set the X axes
  const auto &xVals = ws->x(0);
  const size_t xSize = xVals.size();
  auto ax0 = new NumericAxis(xSize);
  ax0->setUnit("dSpacing");
  for (size_t i = 0; i < xSize; i++) {
    ax0->setValue(i, xVals[i]);
  }
  ws->replaceAxis(0, ax0);

  // re-assign detector IDs to the rectangular detector
  const auto detIds = inst->getDetectorIDs();
  for (int wi = 0; wi < static_cast<int>(ws->getNumberHistograms()); ++wi) {
    ws->getSpectrum(wi).clearDetectorIDs();
    if (clearEvents)
      ws->getSpectrum(wi).clear(true);
    ws->getSpectrum(wi).setDetectorID(detIds[wi]);
  }
  return ws;
}

Mantid::DataObjects::EventWorkspace_sptr
createEventWorkspaceWithNonUniformInstrument(int numBanks, bool clearEvents) {
  // Number of detectors in a bank as created by createTestInstrumentCylindrical
  const int DETECTORS_PER_BANK(9);

  V3D srcPos(0., 0., -10.), samplePos;
  Instrument_sptr inst =
      ComponentCreationHelper::createTestInstrumentCylindrical(
          numBanks, srcPos, samplePos, 0.0025, 0.005);
  EventWorkspace_sptr ws =
      createEventWorkspace2(numBanks * DETECTORS_PER_BANK, 100);
  ws->setInstrument(inst);

  std::vector<detid_t> detectorIds = inst->getDetectorIDs();

  // Should be equal if DETECTORS_PER_BANK is correct
  assert(detectorIds.size() == ws->getNumberHistograms());

  // Re-assign detector IDs
  for (size_t wi = 0; wi < ws->getNumberHistograms(); wi++) {
    ws->getSpectrum(wi).clearDetectorIDs();
    if (clearEvents)
      ws->getSpectrum(wi).clear(true);
    ws->getSpectrum(wi).setDetectorID(detectorIds[wi]);
  }

  return ws;
}

/** Adds a component to an instrument
 *
 * @param instrument :: instrument to which the component will be added
 * @param position :: position of the component
 * @param name :: name of the component
 * @return a component pointer
 */
ObjComponent *addComponent(Instrument_sptr &instrument, const V3D &position,
                           const std::string &name) {
  ObjComponent *component = new ObjComponent(name);
  component->setPos(position);
  instrument->add(component);
  return component;
}

/** Adds a source to an instrument
 *
 * @param instrument :: instrument to which the source will be added
 * @param position :: position of the source
 * @param name :: name of the source
 */
void addSource(Instrument_sptr &instrument, const V3D &position,
               const std::string &name) {
  auto source = addComponent(instrument, position, name);
  instrument->markAsSource(source);
}

/** Adds a sample to an instrument
 *
 * @param instrument :: instrument to which the sample will be added
 * @param position :: position of the sample
 * @param name :: name of the sample
 */
void addSample(Instrument_sptr &instrument, const V3D &position,
               const std::string &name) {
  auto sample = addComponent(instrument, position, name);
  instrument->markAsSamplePos(sample);
}

/** Adds a monitor to an instrument
 *
 * @param instrument :: instrument to which the monitor will be added
 * @param position :: position of the monitor
 * @param ID :: identification number of the monitor
 * @param name :: name of the monitor
 */
void addMonitor(Instrument_sptr &instrument, const V3D &position, const int ID,
                const std::string &name) {
  Detector *monitor = new Detector(name, ID, nullptr);
  monitor->setPos(position);
  instrument->add(monitor);
  instrument->markAsMonitor(monitor);
}

/** Adds a detector to an instrument
 *
 * @param instrument :: instrument to which the detector will be added
 * @param position :: position of the detector
 * @param ID :: identification number of the detector
 * @param name :: name of the detector
 */
void addDetector(Instrument_sptr &instrument, const V3D &position, const int ID,
                 const std::string &name) {
  // Where 0.01 is half detector width etc.
  Detector *detector = new Detector(
      name, ID, ComponentCreationHelper::createCuboid(0.01, 0.02, 0.03),
      nullptr);
  detector->setPos(position);
  instrument->add(detector);
  instrument->markAsDetector(detector);
}

/** Creates a binned 2DWorkspace with title and TOF x-axis and counts y-axis
 *
 * @param startX :: start TOF x-value
 * @param nSpectra :: number of spectra
 * @param nBins :: number of bins
 * @param deltaX :: TOF delta x-value
 * @return a Workspace2D
 */
DataObjects::Workspace2D_sptr reflectometryWorkspace(const double startX,
                                                     const int nSpectra,
                                                     const int nBins,
                                                     const double deltaX) {

  auto workspace = create2DWorkspaceBinned(nSpectra, nBins, startX, deltaX);

  workspace->setTitle(
      "Test histogram"); // actually adds a property call run_title to the logs
  workspace->getAxis(0)->setUnit("TOF");
  workspace->setYUnit("Counts");
  return workspace;
}

/**
 * Create a very small 2D workspace for a virtual reflectometry instrument.
 * @return workspace with instrument attached.
 * @param startX : X Tof start value for the workspace.
 * @param slit1Pos :: slit 1 position
 * @param slit2Pos :: slit 2 position
 * @param vg1 :: vertical gap slit 1
 * @param vg2 :: vertical gap slit 2
 * @param sourcePos :: source position
 * @param monitorPos :: monitor position
 * @param samplePos :: sample position
 * @param detectorPos :: detector position
 * @param nBins :: number of bins
 * @param deltaX :: TOF delta x-value
 */
MatrixWorkspace_sptr create2DWorkspaceWithReflectometryInstrument(
    const double startX, const V3D &slit1Pos, const V3D &slit2Pos,
    const double vg1, const double vg2, const V3D &sourcePos,
    const V3D &monitorPos, const V3D &samplePos, const V3D &detectorPos,
    const int nBins, const double deltaX) {
  Instrument_sptr instrument = boost::make_shared<Instrument>();
  instrument->setReferenceFrame(boost::make_shared<ReferenceFrame>(
      PointingAlong::Y, PointingAlong::X, Handedness::Left, "0,0,0"));

  addSource(instrument, sourcePos, "source");
  addMonitor(instrument, monitorPos, 1, "Monitor");
  addSample(instrument, samplePos, "some-surface-holder");
  addDetector(instrument, detectorPos, 2, "point-detector");
  auto slit1 = addComponent(instrument, slit1Pos, "slit1");
  auto slit2 = addComponent(instrument, slit2Pos, "slit2");

  auto workspace = reflectometryWorkspace(startX, 2, nBins, deltaX);
  workspace->setInstrument(instrument);

  ParameterMap &pmap = workspace->instrumentParameters();
  pmap.addDouble(slit1, "vertical gap", vg1);
  pmap.addDouble(slit2, "vertical gap", vg2);

  workspace->getSpectrum(0).setDetectorID(2);
  workspace->getSpectrum(1).setDetectorID(1);

  return workspace;
}

/**
<<<<<<< HEAD
* Create a very small 2D workspace for a virtual reflectometry instrument with
* multiple detectors
* @return workspace with instrument attached.
* @param startX :: X Tof start value for the workspace.
* @param detSize :: detector height
* @param slit1Pos :: position of the first slit (counting from source)
* @param slit2Pos :: position of the second slit (counting from source)
* @param vg1 :: slit 1 vertical gap
* @param vg2 :: slit 2 vertical gap
* @param sourcePos :: source position
* @param monitorPos :: monitor position
* @param samplePos :: sample position
* @param detectorCenterPos :: position of the detector center
* @param nSpectra :: number of spectra (detectors + monitor)
* @param nBins :: number of TOF channels
* @param deltaX :: TOF channel width
*/
=======
 * Create a very small 2D workspace for a virtual reflectometry instrument with
 * multiple detectors
 * @return workspace with instrument attached.
 * @param startX :: X Tof start value for the workspace.
 * @param detSize :: detector height
 * @param slit1Pos :: position of the first slit (counting from source)
 * @param slit2Pos :: position of the second slit (counting from source)
 * @param vg1 :: slit 1 vertical gap
 * @param vg2 :: slit 2 vertical gap
 * @param sourcePos :: source position
 * @param monitorPos :: monitor position
 * @param samplePos :: sample position
 * @param detectorCenterPos :: position of the detector center
 * @param nSpectra :: number of spectra (detectors + monitor)
 * @param nBins :: number of TOF channels
 * @param deltaX :: TOF channel width
 */
>>>>>>> 46dc4bf3
MatrixWorkspace_sptr create2DWorkspaceWithReflectometryInstrumentMultiDetector(
    const double startX, const double detSize, const V3D &slit1Pos,
    const V3D &slit2Pos, const double vg1, const double vg2,
    const V3D &sourcePos, const V3D &monitorPos, const V3D &samplePos,
    const V3D &detectorCenterPos, const int nSpectra, const int nBins,
    const double deltaX) {
  Instrument_sptr instrument = boost::make_shared<Instrument>();
  instrument->setReferenceFrame(boost::make_shared<ReferenceFrame>(
      PointingAlong::Y /*up*/, PointingAlong::X /*along*/, Handedness::Left,
      "0,0,0"));

  addSource(instrument, sourcePos, "source");
  addSample(instrument, samplePos, "some-surface-holder");
  addMonitor(instrument, monitorPos, 1, "Monitor");

  const int nDet = nSpectra - 1;
  const double minY = detectorCenterPos.Y() - detSize * (nDet - 1) / 2.;
  for (int i = 0; i < nDet; ++i) {
    const double y = minY + i * detSize;
    const V3D pos{detectorCenterPos.X(), y, detectorCenterPos.Z()};
    addDetector(instrument, pos, i + 2, "point-detector");
  }
  auto slit1 = addComponent(instrument, slit1Pos, "slit1");
  auto slit2 = addComponent(instrument, slit2Pos, "slit2");

  auto workspace = reflectometryWorkspace(startX, nSpectra, nBins, deltaX);
  workspace->setInstrument(instrument);
  ParameterMap &pmap = workspace->instrumentParameters();
  pmap.addDouble(slit1, "vertical gap", vg1);
  pmap.addDouble(slit2, "vertical gap", vg2);
  for (int i = 0; i < nSpectra; ++i) {
    workspace->getSpectrum(i).setDetectorID(i + 1);
  }
  return workspace;
}

void createInstrumentForWorkspaceWithDistances(
    MatrixWorkspace_sptr workspace, const V3D &samplePosition,
    const V3D &sourcePosition, const std::vector<V3D> &detectorPositions) {
  Instrument_sptr instrument = boost::make_shared<Instrument>();
  instrument->setReferenceFrame(
      boost::make_shared<ReferenceFrame>(Y, X, Left, "0,0,0"));

  addSource(instrument, sourcePosition, "source");
  addSample(instrument, samplePosition, "sample");

  for (int i = 0; i < static_cast<int>(detectorPositions.size()); ++i) {
    std::stringstream buffer;
    buffer << "detector_" << i;
    addDetector(instrument, detectorPositions[i], i, buffer.str());

    // Link it to the workspace
    workspace->getSpectrum(i).addDetectorID(i);
  }
  workspace->setInstrument(instrument);
}

//================================================================================================================
WorkspaceSingleValue_sptr createWorkspaceSingleValue(double value) {
  return boost::make_shared<WorkspaceSingleValue>(value, sqrt(value));
}

WorkspaceSingleValue_sptr createWorkspaceSingleValueWithError(double value,
                                                              double error) {
  return boost::make_shared<WorkspaceSingleValue>(value, error);
}

/** Perform some finalization on event workspace stuff */
void eventWorkspace_Finalize(EventWorkspace_sptr ew) {
  // get a proton charge
  ew->mutableRun().integrateProtonCharge();
}

/** Create event workspace with:
 * 500 pixels
 * 1000 histogrammed bins.
 */
EventWorkspace_sptr createEventWorkspace() {
  return createEventWorkspace(500, 1001, 100, 1000);
}

/** Create event workspace with:
 * numPixels pixels
 * numBins histogrammed bins from 0.0 in steps of 1.0
 * 200 events; two in each bin, at time 0.5, 1.5, etc.
 * PulseTime = 0 second x2, 1 second x2, 2 seconds x2, etc. after 2010-01-01
 */
EventWorkspace_sptr createEventWorkspace2(int numPixels, int numBins) {
  return createEventWorkspace(numPixels, numBins, 100, 0.0, 1.0, 2);
}

/** Create event workspace
 */
EventWorkspace_sptr createEventWorkspace(int numPixels, int numBins,
                                         int numEvents, double x0,
                                         double binDelta, int eventPattern,
                                         int start_at_pixelID) {
  return createEventWorkspaceWithStartTime(
      numPixels, numBins, numEvents, x0, binDelta, eventPattern,
      start_at_pixelID, DateAndTime("2010-01-01T00:00:00"));
}

/**
 * Create event workspace with defined start date time
 */
EventWorkspace_sptr
createEventWorkspaceWithStartTime(int numPixels, int numBins, int numEvents,
                                  double x0, double binDelta, int eventPattern,
                                  int start_at_pixelID, DateAndTime run_start) {

  // add one to the number of bins as this is histogram
  numBins++;

  auto retVal = boost::make_shared<EventWorkspace>();
  retVal->initialize(numPixels, 1, 1);

  // Make fake events
  if (eventPattern) // 0 == no events
  {
    size_t workspaceIndex = 0;
    for (int pix = start_at_pixelID + 0; pix < start_at_pixelID + numPixels;
         pix++) {
      EventList &el = retVal->getSpectrum(workspaceIndex);
      el.setSpectrumNo(pix);
      el.setDetectorID(pix);

      for (int i = 0; i < numEvents; i++) {
        if (eventPattern == 1) // 0, 1 diagonal pattern
          el += TofEvent((pix + i + 0.5) * binDelta, run_start + double(i));
        else if (eventPattern == 2) // solid 2
        {
          el += TofEvent((i + 0.5) * binDelta, run_start + double(i));
          el += TofEvent((i + 0.5) * binDelta, run_start + double(i));
        } else if (eventPattern == 3) // solid 1
        {
          el += TofEvent((i + 0.5) * binDelta, run_start + double(i));
        } else if (eventPattern == 4) // Number of events per bin = pixelId (aka
                                      // workspace index in most cases)
        {
          for (int q = 0; q < pix; q++)
            el += TofEvent((i + 0.5) * binDelta, run_start + double(i));
        }
      }
      workspaceIndex++;
    }
  }

  retVal->setAllX(BinEdges(numBins, LinearGenerator(x0, binDelta)));

  return retVal;
}

// =====================================================================================
/** Create event workspace, with several detector IDs in one event list.
 */
EventWorkspace_sptr
createGroupedEventWorkspace(std::vector<std::vector<int>> groups, int numBins,
                            double binDelta, double xOffset) {

  auto retVal = boost::make_shared<EventWorkspace>();
  retVal->initialize(groups.size(), 2, 1);

  for (size_t g = 0; g < groups.size(); g++) {
    retVal->getSpectrum(g).clearDetectorIDs();
    std::vector<int> dets = groups[g];
    for (auto det : dets) {
      for (int i = 0; i < numBins; i++)
        retVal->getSpectrum(g) += TofEvent((i + 0.5) * binDelta, 1);
      retVal->getSpectrum(g).addDetectorID(det);
    }
  }

  if (xOffset == 0.) {
    retVal->setAllX(BinEdges(numBins, LinearGenerator(0.0, binDelta)));
  } else {
    for (size_t g = 0; g < groups.size(); g++) {
      // Create the x-axis for histogramming.
      const double x0 = xOffset * static_cast<double>(g);
      retVal->setX(
          g, make_cow<HistogramX>(numBins, LinearGenerator(x0, binDelta)));
    }
  }

  return retVal;
}

// =====================================================================================
/** Create an event workspace with randomized TOF and pulsetimes
 *
 * @param numbins :: # of bins to set. This is also = # of events per EventList
 * @param numpixels :: number of pixels
 * @param bin_delta :: a constant offset to shift the bin bounds by
 * @return EventWorkspace
 */
EventWorkspace_sptr createRandomEventWorkspace(size_t numbins, size_t numpixels,
                                               double bin_delta) {
  auto retVal = boost::make_shared<EventWorkspace>();
  retVal->initialize(numpixels, numbins, numbins - 1);

  // and X-axis for references:
  auto pAxis0 = new NumericAxis(numbins);
  // Create the original X axis to histogram on.
  // Create the x-axis for histogramming.
  HistogramData::BinEdges axis(numbins, LinearGenerator(0.0, bin_delta));
  for (int i = 0; i < static_cast<int>(numbins); ++i) {
    pAxis0->setValue(i, axis[i]);
  }
  pAxis0->setUnit("TOF");

  MersenneTwister randomGen(DateAndTime::getCurrentTime().nanoseconds(), 0,
                            std::numeric_limits<int>::max());
  // Make up some data for each pixels
  for (size_t i = 0; i < numpixels; i++) {
    // Create one event for each bin
    EventList &events = retVal->getSpectrum(static_cast<detid_t>(i));
    for (std::size_t ie = 0; ie < numbins; ie++) {
      // Create a list of events, randomize
      events += TofEvent(static_cast<double>(randomGen.nextValue()),
                         static_cast<int64_t>(randomGen.nextValue()));
    }
    events.addDetectorID(detid_t(i));
  }
  retVal->setAllX(axis);
  retVal->replaceAxis(0, pAxis0);

  return retVal;
}

// =====================================================================================
/** Create Workspace2d, with numHist spectra, each with 9 detectors,
 * with IDs 1-9, 10-18, 19-27
 */
MatrixWorkspace_sptr createGroupedWorkspace2D(size_t numHist, int numBins,
                                              double binDelta) {
  Workspace2D_sptr retVal = create2DWorkspaceBinned(static_cast<int>(numHist),
                                                    numBins, 0.0, binDelta);
  retVal->setInstrument(
      ComponentCreationHelper::createTestInstrumentCylindrical(
          static_cast<int>(numHist)));

  for (int g = 0; g < static_cast<int>(numHist); g++) {
    auto &spec = retVal->getSpectrum(g);
    for (int i = 1; i <= 9; i++)
      spec.addDetectorID(g * 9 + i);
    spec.setSpectrumNo(g + 1); // Match detector ID and spec NO
  }
  return boost::dynamic_pointer_cast<MatrixWorkspace>(retVal);
}

// =====================================================================================
// RootOfNumHist == square root of hystohram number;
MatrixWorkspace_sptr
createGroupedWorkspace2DWithRingsAndBoxes(size_t RootOfNumHist, int numBins,
                                          double binDelta) {
  size_t numHist = RootOfNumHist * RootOfNumHist;
  Workspace2D_sptr retVal = create2DWorkspaceBinned(static_cast<int>(numHist),
                                                    numBins, 0.0, binDelta);
  retVal->setInstrument(
      ComponentCreationHelper::createTestInstrumentCylindrical(
          static_cast<int>(numHist)));
  for (int g = 0; g < static_cast<int>(numHist); g++) {
    auto &spec = retVal->getSpectrum(g);
    spec.addDetectorID(
        g + 1); // Legacy comptibilty: Used to be default IDs in Workspace2D.
    for (int i = 1; i <= 9; i++)
      spec.addDetectorID(g * 9 + i);
    spec.setSpectrumNo(g + 1); // Match detector ID and spec NO
  }
  return boost::dynamic_pointer_cast<MatrixWorkspace>(retVal);
}

// not strictly creating a workspace, but really helpful to see what one
// contains
void displayDataY(MatrixWorkspace_const_sptr ws) {
  const size_t numHists = ws->getNumberHistograms();
  for (size_t i = 0; i < numHists; ++i) {
    std::cout << "Histogram " << i << " = ";
    const auto &y = ws->y(i);
    for (size_t j = 0; j < y.size(); ++j) {
      std::cout << y[j] << " ";
    }
    std::cout << '\n';
  }
}
void displayData(MatrixWorkspace_const_sptr ws) { displayDataX(ws); }

// not strictly creating a workspace, but really helpful to see what one
// contains
void displayDataX(MatrixWorkspace_const_sptr ws) {
  const size_t numHists = ws->getNumberHistograms();
  for (size_t i = 0; i < numHists; ++i) {
    std::cout << "Histogram " << i << " = ";
    const auto &x = ws->x(i);
    for (size_t j = 0; j < x.size(); ++j) {
      std::cout << x[j] << " ";
    }
    std::cout << '\n';
  }
}

// not strictly creating a workspace, but really helpful to see what one
// contains
void displayDataE(MatrixWorkspace_const_sptr ws) {
  const size_t numHists = ws->getNumberHistograms();
  for (size_t i = 0; i < numHists; ++i) {
    std::cout << "Histogram " << i << " = ";
    const auto &e = ws->e(i);
    for (size_t j = 0; j < e.size(); ++j) {
      std::cout << e[j] << " ";
    }
    std::cout << '\n';
  }
}

// =====================================================================================
/** Utility function to add a TimeSeriesProperty with a name and value
 *
 * @param runInfo :: Run to add to
 * @param name :: property name
 * @param val :: value
 */
void addTSPEntry(Run &runInfo, std::string name, double val) {
  TimeSeriesProperty<double> *tsp;
  tsp = new TimeSeriesProperty<double>(name);
  tsp->addValue("2011-05-24T00:00:00", val);
  runInfo.addProperty(tsp);
}

// =====================================================================================
/** Sets the OrientedLattice in the crystal as an crystal with given lattice
 *lengths, angles of 90 deg
 *
 * @param ws :: workspace to set
 * @param a :: lattice length
 * @param b :: lattice length
 * @param c :: lattice length
 */
void setOrientedLattice(Mantid::API::MatrixWorkspace_sptr ws, double a,
                        double b, double c) {
  auto latt =
      Mantid::Kernel::make_unique<OrientedLattice>(a, b, c, 90., 90., 90.);
  ws->mutableSample().setOrientedLattice(latt.release());
}

// =====================================================================================
/** Create a default universal goniometer and set its angles
 *
 * @param ws :: workspace to set
 * @param phi :: +Y rotation angle (deg)
 * @param chi :: +X rotation angle (deg)
 * @param omega :: +Y rotation angle (deg)
 */
void setGoniometer(Mantid::API::MatrixWorkspace_sptr ws, double phi, double chi,
                   double omega) {
  addTSPEntry(ws->mutableRun(), "phi", phi);
  addTSPEntry(ws->mutableRun(), "chi", chi);
  addTSPEntry(ws->mutableRun(), "omega", omega);
  Mantid::Geometry::Goniometer gm;
  gm.makeUniversalGoniometer();
  ws->mutableRun().setGoniometer(gm, true);
}

//
Mantid::API::MatrixWorkspace_sptr
createProcessedWorkspaceWithCylComplexInstrument(size_t numPixels,
                                                 size_t numBins,
                                                 bool has_oriented_lattice) {
  size_t rHist = static_cast<size_t>(std::sqrt(static_cast<double>(numPixels)));
  while (rHist * rHist < numPixels)
    rHist++;

  Mantid::API::MatrixWorkspace_sptr ws =
      createGroupedWorkspace2DWithRingsAndBoxes(rHist, 10, 0.1);
  auto pAxis0 = new NumericAxis(numBins);
  for (size_t i = 0; i < numBins; i++) {
    double dE = -1.0 + static_cast<double>(i) * 0.8;
    pAxis0->setValue(i, dE);
  }
  pAxis0->setUnit("DeltaE");
  ws->replaceAxis(0, pAxis0);
  if (has_oriented_lattice) {
    auto latt =
        Mantid::Kernel::make_unique<OrientedLattice>(1, 1, 1, 90., 90., 90.);
    ws->mutableSample().setOrientedLattice(latt.release());

    addTSPEntry(ws->mutableRun(), "phi", 0);
    addTSPEntry(ws->mutableRun(), "chi", 0);
    addTSPEntry(ws->mutableRun(), "omega", 0);
    Mantid::Geometry::Goniometer gm;
    gm.makeUniversalGoniometer();
    ws->mutableRun().setGoniometer(gm, true);
  }

  return ws;
}

/// Create a workspace with all components needed for inelastic analysis and 3
/// detectors in specific places
/// @param L2        -- the sample to detector flight path
/// @param polar     -- the detector polar angle
/// @param azimutal  -- the detector azimuthal
/// @param numBins   -- the number of histogram bins for the workspace
/// @param Emin      -- minimal energy transfer
/// @param Emax      -- maxinal energy transfer
/// @param Ei        -- input beam energy
Mantid::API::MatrixWorkspace_sptr
createProcessedInelasticWS(const std::vector<double> &L2,
                           const std::vector<double> &polar,
                           const std::vector<double> &azimutal, size_t numBins,
                           double Emin, double Emax, double Ei) {
  // not used but interface needs it
  std::set<int64_t> maskedWorkspaceIndices;
  size_t numPixels = L2.size();

  Mantid::API::MatrixWorkspace_sptr ws =
      create2DWorkspaceWithValues(uint64_t(numPixels), uint64_t(numBins), true,
                                  maskedWorkspaceIndices, 0, 1, 0.1);

  // detectors at L2, sample at 0 and source at -L2_min
  ws->setInstrument(
      ComponentCreationHelper::createCylInstrumentWithDetInGivenPositions(
          L2, polar, azimutal));

  for (int g = 0; g < static_cast<int>(numPixels); g++) {
    auto &spec = ws->getSpectrum(g);
    // we just made (in createCylInstrumentWithDetInGivenPosisions) det ID-s to
    // start from 1
    spec.setDetectorID(g + 1);
    // and this is absolutely different nummer, corresponding to det ID just by
    // chance ? -- some uncertainties remain
    spec.setSpectrumNo(g + 1);
    // spec->setSpectrumNo(g+1);
    //   spec->addDetectorID(g*9);
    //   spec->setSpectrumNo(g+1); // Match detector ID and spec NO
  }

  const double dE = (Emax - Emin) / static_cast<double>(numBins);
  for (size_t j = 0; j < numPixels; j++) {
    std::vector<double> E_transfer;
    E_transfer.reserve(numBins);
    for (size_t i = 0; i <= numBins; i++) {
      E_transfer.push_back(Emin + static_cast<double>(i) * dE);
    }
    ws->mutableX(j) = E_transfer;
  }

  // set axis, correspondent to the X-values
  auto pAxis0 = new NumericAxis(numBins);
  const auto &E_transfer = ws->x(0);
  for (size_t i = 0; i < numBins; i++) {
    double E = 0.5 * (E_transfer[i] + E_transfer[i + 1]);
    pAxis0->setValue(i, E);
  }

  pAxis0->setUnit("DeltaE");

  ws->replaceAxis(0, pAxis0);

  // define oriented lattice which requested for processed ws
  auto latt =
      Mantid::Kernel::make_unique<OrientedLattice>(1, 1, 1, 90., 90., 90.);
  ws->mutableSample().setOrientedLattice(latt.release());

  ws->mutableRun().addProperty(
      new PropertyWithValue<std::string>("deltaE-mode", "Direct"), true);
  ws->mutableRun().addProperty(new PropertyWithValue<double>("Ei", Ei), true);
  // these properties have to be different -> specific for processed ws, as time
  // now should be reconciled
  addTSPEntry(ws->mutableRun(), "phi", 0);
  addTSPEntry(ws->mutableRun(), "chi", 0);
  addTSPEntry(ws->mutableRun(), "omega", 0);
  Mantid::Geometry::Goniometer gm;
  gm.makeUniversalGoniometer();
  ws->mutableRun().setGoniometer(gm, true);

  return ws;
}

/*
 * Create an EventWorkspace from a source EventWorkspace.
 * The new workspace should be exactly the same as the source workspace but
 * without any events
 */
Mantid::DataObjects::EventWorkspace_sptr
createEventWorkspace3(Mantid::DataObjects::EventWorkspace_const_sptr sourceWS,
                      std::string wsname, API::Algorithm *alg) {
  UNUSED_ARG(wsname);
  // 1. Initialize:use dummy numbers for arguments, for event workspace it
  // doesn't matter
  Mantid::DataObjects::EventWorkspace_sptr outputWS =
      Mantid::DataObjects::EventWorkspace_sptr(
          new DataObjects::EventWorkspace());
  outputWS->initialize(sourceWS->getInstrument()->getDetectorIDs(true).size(),
                       1, 1);

  // 2. Set the units
  outputWS->getAxis(0)->unit() = UnitFactory::Instance().create("TOF");
  outputWS->setYUnit("Counts");
  outputWS->setTitle("Empty_Title");

  // 3. Add the run_start property:
  int runnumber = sourceWS->getRunNumber();
  outputWS->mutableRun().addProperty("run_number", runnumber);

  std::string runstartstr = sourceWS->run().getProperty("run_start")->value();
  outputWS->mutableRun().addProperty("run_start", runstartstr);

  // 4. Instrument
  Mantid::API::Algorithm_sptr loadInst =
      alg->createChildAlgorithm("LoadInstrument");
  // Now execute the Child Algorithm. Catch and log any error, but don't stop.
  loadInst->setPropertyValue("InstrumentName",
                             sourceWS->getInstrument()->getName());
  loadInst->setProperty<MatrixWorkspace_sptr>("Workspace", outputWS);
  loadInst->setProperty("RewriteSpectraMap",
                        Mantid::Kernel::OptionalBool(true));
  loadInst->executeAsChildAlg();
  // Populate the instrument parameters in this workspace - this works around a
  // bug
  outputWS->populateInstrumentParameters();

  // 6. Build spectrum and event list
  // a) We want to pad out empty pixels.
  detid2det_map detector_map;
  outputWS->getInstrument()->getDetectors(detector_map);

  // b) determine maximum pixel id
  detid2det_map::iterator it;
  detid_t detid_max = 0; // seems like a safe lower bound
  for (it = detector_map.begin(); it != detector_map.end(); ++it)
    if (it->first > detid_max)
      detid_max = it->first;

  // c) Pad all the pixels and Set to zero
  size_t workspaceIndex = 0;
  const auto &detectorInfo = outputWS->detectorInfo();
  for (it = detector_map.begin(); it != detector_map.end(); ++it) {
    if (!detectorInfo.isMonitor(detectorInfo.indexOf(it->first))) {
      auto &spec = outputWS->getSpectrum(workspaceIndex);
      spec.addDetectorID(it->first);
      // Start the spectrum number at 1
      spec.setSpectrumNo(specnum_t(workspaceIndex + 1));
      workspaceIndex += 1;
    }
  }

  return outputWS;
}

RebinnedOutput_sptr createRebinnedOutputWorkspace() {
  RebinnedOutput_sptr outputWS =
      Mantid::DataObjects::RebinnedOutput_sptr(new RebinnedOutput());
  // outputWS->setName("rebinTest");
  Mantid::API::AnalysisDataService::Instance().add("rebinTest", outputWS);

  // Set Q ('y') axis binning
  std::vector<double> qbins{0.0, 1.0, 4.0};
  std::vector<double> qaxis;
  const int numY =
      static_cast<int>(VectorHelper::createAxisFromRebinParams(qbins, qaxis));

  // Initialize the workspace
  const int numHist = numY - 1;
  const int numX = 7;
  outputWS->initialize(numHist, numX, numX - 1);

  // Set the normal units
  outputWS->getAxis(0)->unit() = UnitFactory::Instance().create("DeltaE");
  outputWS->setYUnit("Counts");
  outputWS->setTitle("Empty_Title");

  // Create the i-axis for histogramming.
  HistogramData::BinEdges x1{-3.0, -2.0, -1.0, 0.0, 1.0, 2.0, 3.0};

  // Create a numeric axis to replace the default vertical one
  Axis *const verticalAxis = new NumericAxis(numY);
  outputWS->replaceAxis(1, verticalAxis);

  // Now set the axis values
  for (int i = 0; i < numHist; ++i) {
    outputWS->setBinEdges(i, x1);
    verticalAxis->setValue(i, qaxis[i]);
  }
  // One more to set on the 'y' axis
  verticalAxis->setValue(numHist, qaxis[numHist]);

  // Set the 'y' axis units
  verticalAxis->unit() = UnitFactory::Instance().create("MomentumTransfer");
  verticalAxis->title() = "|Q|";

  // Set the X axis title (for conversion to MD)
  outputWS->getAxis(0)->title() = "Energy transfer";

  // Now, setup the data
  // Q bin #1

  // Populates destination starting at index 1 with the following data
  // e.g. y(0)[1] = 2.0, y(0)[2] = 3.0 ..etc. as the starting index is 1
  // if you change the values in the line below please update this comment!
  populateWsWithInitList(outputWS->mutableY(0), 1, {2.0, 3.0, 3.0, 2.0});
  populateWsWithInitList(outputWS->mutableE(0), 1, {2.0, 3.0, 3.0, 2.0});
  populateWsWithInitList(outputWS->dataF(0), 1, {2.0, 3.0, 3.0, 1.0});

  // Q bin #2
  populateWsWithInitList(outputWS->mutableY(1), 1, {1.0, 3.0, 3.0, 2.0, 2.0});
  populateWsWithInitList(outputWS->mutableE(1), 1, {1.0, 3.0, 3.0, 2.0, 2.0});
  populateWsWithInitList(outputWS->dataF(1), 1, {1.0, 3.0, 3.0, 1.0, 2.0});

  // Q bin #3
  populateWsWithInitList(outputWS->mutableY(2), 1, {1.0, 2.0, 3.0, 1.0});
  populateWsWithInitList(outputWS->mutableE(2), 1, {1.0, 2.0, 3.0, 1.0});
  populateWsWithInitList(outputWS->dataF(2), 1, {1.0, 2.0, 2.0, 1.0});

  // Q bin #4
  populateWsWithInitList(outputWS->mutableY(3), 0, {1.0, 2.0, 3.0, 2.0, 1.0});
  populateWsWithInitList(outputWS->mutableE(3), 0, {1.0, 2.0, 3.0, 2.0, 1.0});
  populateWsWithInitList(outputWS->dataF(3), 0, {1.0, 2.0, 3.0, 2.0, 1.0, 1.0});

  // Set representation
  outputWS->finalize();

  // Make errors squared rooted
  for (int i = 0; i < numHist; ++i) {
    auto &mutableE = outputWS->mutableE(i);
    for (int j = 0; j < numX - 1; ++j) {
      mutableE[j] = std::sqrt(mutableE[j]);
    }
  }

  return outputWS;
}

/**
 * Populates the destination array (usually a mutable histogram)
 * starting at the index specified with the doubles provided in an
 * initializer list. Note the caller is responsible for ensuring
 * the destination has capacity for startingIndex + size(initializer list)
 * number of values
 *
 * @param destination :: The array to populate with data
 * @param startingIndex :: The index to start populating data at
 * @param values :: The initializer list to populate the array with
 * starting at the index specified
 */
template <typename T>
void populateWsWithInitList(T &destination, size_t startingIndex,
                            const std::initializer_list<double> &values) {
  size_t index = 0;
  for (const double val : values) {
    destination[startingIndex + index] = val;
    index++;
  }
}

Mantid::DataObjects::PeaksWorkspace_sptr
createPeaksWorkspace(const int numPeaks, const bool createOrientedLattice) {
  auto peaksWS = boost::make_shared<PeaksWorkspace>();
  Instrument_sptr inst =
      ComponentCreationHelper::createTestInstrumentRectangular2(1, 10);
  peaksWS->setInstrument(inst);

  for (int i = 0; i < numPeaks; ++i) {
    Peak peak(inst, i, i + 0.5);
    peaksWS->addPeak(peak);
  }

  if (createOrientedLattice) {
    Mantid::Geometry::OrientedLattice lattice;
    peaksWS->mutableSample().setOrientedLattice(&lattice);
  }
  return peaksWS;
}

/** helper method to create preprocessed detector's table workspace */
boost::shared_ptr<DataObjects::TableWorkspace>
createTableWorkspace(const API::MatrixWorkspace_const_sptr &inputWS) {
  const size_t nHist = inputWS->getNumberHistograms();

  // set the target workspace
  auto targWS = boost::make_shared<TableWorkspace>(nHist);
  // detectors positions
  targWS->addColumn("V3D", "DetDirections");
  // sample-detector distance;
  targWS->addColumn("double", "L2");
  // Diffraction angle
  targWS->addColumn("double", "TwoTheta");
  targWS->addColumn("double", "Azimuthal");
  // the detector ID;
  targWS->addColumn("int", "DetectorID");
  // stores spectra index which corresponds to a valid detector index;
  targWS->addColumn("size_t", "detIDMap");
  // stores detector index which corresponds to the workspace index;
  targWS->addColumn("size_t", "spec2detMap");

  // will see about that
  // sin^2(Theta)
  //    std::vector<double>      SinThetaSq;

  //,"If the detectors were actually processed from real instrument or generated
  // for some fake one ");
  return targWS;
}

/** method does preliminary calculations of the detectors positions to convert
 results into k-dE space ;
 and places the results into static cash to be used in subsequent calls to this
 algorithm */
void processDetectorsPositions(const API::MatrixWorkspace_const_sptr &inputWS,
                               DataObjects::TableWorkspace_sptr &targWS,
                               double Ei) {
  Geometry::Instrument_const_sptr instrument = inputWS->getInstrument();
  //
  Geometry::IComponent_const_sptr source = instrument->getSource();
  Geometry::IComponent_const_sptr sample = instrument->getSample();
  if ((!source) || (!sample)) {

    throw Kernel::Exception::InstrumentDefinitionError(
        "Instrument not sufficiently defined: failed to get source and/or "
        "sample");
  }

  // L1
  try {
    double L1 = source->getDistance(*sample);
    targWS->logs()->addProperty<double>("L1", L1, true);
  } catch (Kernel::Exception::NotFoundError &) {
    throw Kernel::Exception::InstrumentDefinitionError(
        "Unable to calculate source-sample distance for workspace",
        inputWS->getTitle());
  }
  // Instrument name
  std::string InstrName = instrument->getName();
  targWS->logs()->addProperty<std::string>("InstrumentName", InstrName, true);
  targWS->logs()->addProperty<bool>("FakeDetectors", false, true);
  targWS->logs()->addProperty<double>("Ei", Ei, true); //"Incident energy for
  // Direct or Analysis
  // energy for indirect
  // instrument");

  // get access to the workspace memory
  auto &sp2detMap = targWS->getColVector<size_t>("spec2detMap");
  auto &detId = targWS->getColVector<int32_t>("DetectorID");
  auto &detIDMap = targWS->getColVector<size_t>("detIDMap");
  auto &L2 = targWS->getColVector<double>("L2");
  auto &TwoTheta = targWS->getColVector<double>("TwoTheta");
  auto &Azimuthal = targWS->getColVector<double>("Azimuthal");
  auto &detDir = targWS->getColVector<Kernel::V3D>("DetDirections");

  //// progress messave appearence
  size_t nHist = targWS->rowCount();
  //// Loop over the spectra
  uint32_t liveDetectorsCount(0);
  const auto &spectrumInfo = inputWS->spectrumInfo();
  for (size_t i = 0; i < nHist; i++) {
    sp2detMap[i] = std::numeric_limits<size_t>::quiet_NaN();
    detId[i] = std::numeric_limits<int32_t>::quiet_NaN();
    detIDMap[i] = std::numeric_limits<size_t>::quiet_NaN();
    L2[i] = std::numeric_limits<double>::quiet_NaN();
    TwoTheta[i] = std::numeric_limits<double>::quiet_NaN();
    Azimuthal[i] = std::numeric_limits<double>::quiet_NaN();

    if (!spectrumInfo.hasDetectors(i) || spectrumInfo.isMonitor(i))
      continue;

    // calculate the requested values;
    sp2detMap[i] = liveDetectorsCount;
    detId[liveDetectorsCount] = int32_t(spectrumInfo.detector(i).getID());
    detIDMap[liveDetectorsCount] = i;
    L2[liveDetectorsCount] = spectrumInfo.l2(i);

    double polar = spectrumInfo.twoTheta(i);
    double azim = spectrumInfo.detector(i).getPhi();
    TwoTheta[liveDetectorsCount] = polar;
    Azimuthal[liveDetectorsCount] = azim;

    double sPhi = sin(polar);
    double ez = cos(polar);
    double ex = sPhi * cos(azim);
    double ey = sPhi * sin(azim);

    detDir[liveDetectorsCount].setX(ex);
    detDir[liveDetectorsCount].setY(ey);
    detDir[liveDetectorsCount].setZ(ez);

    // double sinTheta=sin(0.5*polar);
    // this->SinThetaSq[liveDetectorsCount]  = sinTheta*sinTheta;

    liveDetectorsCount++;
  }
  targWS->logs()->addProperty<uint32_t>(
      "ActualDetectorsNum", liveDetectorsCount,
      true); //,"The actual number of detectors receivinv signal");
}

boost::shared_ptr<Mantid::DataObjects::TableWorkspace>
buildPreprocessedDetectorsWorkspace(Mantid::API::MatrixWorkspace_sptr ws) {
  Mantid::DataObjects::TableWorkspace_sptr DetPos = createTableWorkspace(ws);
  double Ei = ws->run().getPropertyValueAsType<double>("Ei");
  processDetectorsPositions(ws, DetPos, Ei);

  return DetPos;
}
void create2DAngles(std::vector<double> &L2, std::vector<double> &polar,
                    std::vector<double> &azim, size_t nPolar, size_t nAzim,
                    double polStart, double polEnd, double azimStart,
                    double azimEnd) {
  size_t nDet = nPolar * nAzim;
  L2.resize(nDet, 10);
  polar.resize(nDet);
  azim.resize(nDet);

  double dPolar = (polEnd - polStart) / static_cast<double>(nDet - 1);
  double dAzim = (azimEnd - azimEnd) / static_cast<double>(nDet - 1);
  for (size_t i = 0; i < nPolar; i++) {
    for (size_t j = 0; j < nAzim; j++) {
      polar[i * nPolar + j] = polStart + dPolar * static_cast<double>(i);
      azim[i * nPolar + j] = azimStart + dAzim * static_cast<double>(j);
    }
  }
}

ITableWorkspace_sptr
createEPPTableWorkspace(const std::vector<EPPTableRow> &rows) {
  ITableWorkspace_sptr ws = boost::make_shared<TableWorkspace>(rows.size());
  auto wsIndexColumn = ws->addColumn("int", "WorkspaceIndex");
  auto centreColumn = ws->addColumn("double", "PeakCentre");
  auto centreErrorColumn = ws->addColumn("double", "PeakCentreError");
  auto sigmaColumn = ws->addColumn("double", "Sigma");
  auto sigmaErrorColumn = ws->addColumn("double", "SigmaError");
  auto heightColumn = ws->addColumn("double", "Height");
  auto heightErrorColumn = ws->addColumn("double", "HeightError");
  auto chiSqColumn = ws->addColumn("double", "chiSq");
  auto statusColumn = ws->addColumn("str", "FitStatus");
  for (size_t i = 0; i != rows.size(); ++i) {
    const auto &row = rows[i];
    if (row.workspaceIndex < 0) {
      wsIndexColumn->cell<int>(i) = static_cast<int>(i);
    } else {
      wsIndexColumn->cell<int>(i) = row.workspaceIndex;
    }
    centreColumn->cell<double>(i) = row.peakCentre;
    centreErrorColumn->cell<double>(i) = row.peakCentreError;
    sigmaColumn->cell<double>(i) = row.sigma;
    sigmaErrorColumn->cell<double>(i) = row.sigmaError;
    heightColumn->cell<double>(i) = row.height;
    heightErrorColumn->cell<double>(i) = row.heightError;
    chiSqColumn->cell<double>(i) = row.chiSq;
    statusColumn->cell<std::string>(i) =
        row.fitStatus == EPPTableRow::FitStatus::SUCCESS ? "success" : "failed";
  }
  return ws;
}
} // namespace WorkspaceCreationHelper<|MERGE_RESOLUTION|>--- conflicted
+++ resolved
@@ -667,25 +667,6 @@
 }
 
 /**
-<<<<<<< HEAD
-* Create a very small 2D workspace for a virtual reflectometry instrument with
-* multiple detectors
-* @return workspace with instrument attached.
-* @param startX :: X Tof start value for the workspace.
-* @param detSize :: detector height
-* @param slit1Pos :: position of the first slit (counting from source)
-* @param slit2Pos :: position of the second slit (counting from source)
-* @param vg1 :: slit 1 vertical gap
-* @param vg2 :: slit 2 vertical gap
-* @param sourcePos :: source position
-* @param monitorPos :: monitor position
-* @param samplePos :: sample position
-* @param detectorCenterPos :: position of the detector center
-* @param nSpectra :: number of spectra (detectors + monitor)
-* @param nBins :: number of TOF channels
-* @param deltaX :: TOF channel width
-*/
-=======
  * Create a very small 2D workspace for a virtual reflectometry instrument with
  * multiple detectors
  * @return workspace with instrument attached.
@@ -703,7 +684,6 @@
  * @param nBins :: number of TOF channels
  * @param deltaX :: TOF channel width
  */
->>>>>>> 46dc4bf3
 MatrixWorkspace_sptr create2DWorkspaceWithReflectometryInstrumentMultiDetector(
     const double startX, const double detSize, const V3D &slit1Pos,
     const V3D &slit2Pos, const double vg1, const double vg2,
