set ( SRC_FILES
	src/AbsorptionCorrection.cpp
	src/AddLogDerivative.cpp
	src/AddNote.cpp
	src/AddPeak.cpp
	src/AddSampleLog.cpp
	src/AddTimeSeriesLog.cpp
	src/AlignDetectors.cpp
	src/AlphaCalc.cpp
	src/AnnularRingAbsorption.cpp
	src/AnyShapeAbsorption.cpp
	src/AppendSpectra.cpp
	src/ApplyCalibration.cpp
	src/ApplyDeadTimeCorr.cpp
	src/ApplyDetailedBalance.cpp
	src/ApplyTransmissionCorrection.cpp
	src/AsymmetryCalc.cpp
	src/AverageLogData.cpp
	src/BinaryOperateMasks.cpp
	src/BinaryOperation.cpp
	src/CalMuonDeadTime.cpp
	src/CalMuonDetectorPhases.cpp
	src/CalculateCountRate.cpp
	src/CalculateDIFC.cpp
	src/CalculateEfficiency.cpp
	src/CalculateFlatBackground.cpp
	src/CalculateMuonAsymmetry.cpp
	src/CalculateResolution.cpp
	src/CalculateSlits.cpp
	src/CalculateTransmission.cpp
	src/CalculateTransmissionBeamSpreader.cpp
	src/CalculateZscore.cpp
	src/ChangeBinOffset.cpp
	src/ChangeLogTime.cpp
	src/ChangePulsetime.cpp
	src/ChangeTimeZero.cpp
	src/CheckWorkspacesMatch.cpp
	src/ChopData.cpp
	src/ClearCache.cpp
	src/ClearInstrumentParameters.cpp
	src/ClearMaskFlag.cpp
	src/CloneWorkspace.cpp
	src/Comment.cpp
	src/CommutativeBinaryOperation.cpp
	src/CompareWorkspaces.cpp
        src/ConjoinXRuns.cpp
	src/ConjoinWorkspaces.cpp
	src/ConvertAxesToRealSpace.cpp
	src/ConvertAxisByFormula.cpp
	src/ConvertDiffCal.cpp
	src/ConvertEmptyToTof.cpp
	src/ConvertFromDistribution.cpp
	src/ConvertSpectrumAxis.cpp
	src/ConvertSpectrumAxis2.cpp
	src/ConvertTableToMatrixWorkspace.cpp
	src/ConvertToConstantL2.cpp
	src/ConvertToDistribution.cpp
	src/ConvertToEventWorkspace.cpp
	src/ConvertToHistogram.cpp
	src/ConvertToMatrixWorkspace.cpp
	src/ConvertToPointData.cpp
	src/ConvertUnits.cpp
	src/ConvertUnitsUsingDetectorTable.cpp
	src/CopyDetectorMapping.cpp
	src/CopyInstrumentParameters.cpp
	src/CopyLogs.cpp
	src/CopySample.cpp
	src/CorelliCrossCorrelate.cpp
	src/CorrectKiKf.cpp
	src/CorrectTOFAxis.cpp
	src/CorrectToFile.cpp
	src/CreateCalFileByNames.cpp
	src/CreateDummyCalFile.cpp
	src/CreateEPP.cpp
	src/CreateFlatEventWorkspace.cpp
	src/CreateGroupingWorkspace.cpp
	src/CreateLogPropertyTable.cpp
	src/CreateLogTimeCorrection.cpp
	src/CreatePSDBleedMask.cpp
	src/CreatePeaksWorkspace.cpp
	src/CreateSampleWorkspace.cpp
	src/CreateSingleValuedWorkspace.cpp
	src/CreateTransmissionWorkspace.cpp
	src/CreateTransmissionWorkspace2.cpp
	src/CreateTransmissionWorkspaceAuto.cpp
	src/CreateTransmissionWorkspaceAuto2.cpp
	src/CreateUserDefinedBackground.cpp
	src/CreateWorkspace.cpp
	src/CropToComponent.cpp
	src/CropWorkspace.cpp
	src/CrossCorrelate.cpp
	src/CuboidGaugeVolumeAbsorption.cpp
	src/CylinderAbsorption.cpp
	src/DeleteLog.cpp
	src/DeleteWorkspace.cpp
	src/DeleteWorkspaces.cpp
	src/DetectorDiagnostic.cpp
	src/DetectorEfficiencyCor.cpp
	src/DetectorEfficiencyCorUser.cpp
	src/DetectorEfficiencyVariation.cpp
	src/DiffractionEventCalibrateDetectors.cpp
	src/DiffractionFocussing.cpp
	src/DiffractionFocussing2.cpp
	src/Divide.cpp
	src/EQSANSResolution.cpp
	src/EQSANSTofStructure.cpp
	src/EditInstrumentGeometry.cpp
	src/ElasticWindow.cpp
	src/EstimateMuonAsymmetryFromCounts.cpp
	src/EstimateResolutionDiffraction.cpp
	src/EventWorkspaceAccess.cpp
	src/Exponential.cpp
	src/ExponentialCorrection.cpp
	src/ExportTimeSeriesLog.cpp
	src/ExtractFFTSpectrum.cpp
	src/ExtractMask.cpp
	src/ExtractMaskToTable.cpp
	src/ExtractSingleSpectrum.cpp
	src/ExtractSpectra.cpp
	src/ExtractUnmaskedSpectra.cpp
	src/FFT.cpp
	src/FFTDerivative.cpp
	src/FFTSmooth.cpp
	src/FFTSmooth2.cpp
	src/FilterBadPulses.cpp
	src/FilterByLogValue.cpp
	src/FilterByTime.cpp
	src/FilterByTime2.cpp
	src/FilterByXValue.cpp
	src/FilterEvents.cpp
	src/FindCenterOfMassPosition.cpp
	src/FindCenterOfMassPosition2.cpp
	src/FindDeadDetectors.cpp
	src/FindDetectorsOutsideLimits.cpp
	src/FindEPP.cpp
	src/FindPeakBackground.cpp
	src/FindPeaks.cpp
	src/FitPeak.cpp
	src/FixGSASInstrumentFile.cpp
	src/FlatPlateAbsorption.cpp
	src/GeneralisedSecondDifference.cpp
	src/GenerateEventsFilter.cpp
	src/GenerateIPythonNotebook.cpp
	src/GeneratePeaks.cpp
	src/GeneratePythonScript.cpp
	src/GetAllEi.cpp
	src/GetDetOffsetsMultiPeaks.cpp
	src/GetDetectorOffsets.cpp
	src/GetEi.cpp
	src/GetEi2.cpp
	src/GetEiMonDet2.cpp
	src/GetTimeSeriesLogInformation.cpp
	src/GravitySANSHelper.cpp
	src/GroupWorkspaces.cpp
	src/HRPDSlabCanAbsorption.cpp
	src/He3TubeEfficiency.cpp
	src/IQTransform.cpp
	src/IdentifyNoisyDetectors.cpp
	src/IntegrateByComponent.cpp
	src/Integration.cpp
	src/InterpolatingRebin.cpp
	src/InterpolationOption.cpp
<<<<<<< HEAD
	src/InvertMask.cpp
        src/JoinRuns.cpp
=======
        src/InvertMask.cpp
>>>>>>> 7f285a55
	src/LineProfile.cpp
	src/Logarithm.cpp
	src/LorentzCorrection.cpp
	src/MagFormFactorCorrection.cpp
	src/MaskBins.cpp
	src/MaskBinsFromTable.cpp
	src/MaskDetectorsIf.cpp
	src/MatrixWorkspaceAccess.cpp
	src/Max.cpp
	src/MaxEnt.cpp
	src/MaxEnt/MaxentCalculator.cpp
	src/MaxEnt/MaxentEntropyNegativeValues.cpp
	src/MaxEnt/MaxentEntropyPositiveValues.cpp
	src/MaxEnt/MaxentSpaceComplex.cpp
	src/MaxEnt/MaxentSpaceReal.cpp
	src/MaxEnt/MaxentTransformFourier.cpp
	src/MaxMin.cpp
	src/MedianDetectorTest.cpp
	src/MergeRuns.cpp
	src/Min.cpp
	src/Minus.cpp
	src/ModeratorTzero.cpp
	src/ModeratorTzeroLinear.cpp
	src/MonitorEfficiencyCorUser.cpp
	src/MonteCarloAbsorption.cpp
	src/MultipleScatteringCylinderAbsorption.cpp
	src/Multiply.cpp
	src/MultiplyRange.cpp
	src/MuonAsymmetryHelper.cpp
	src/MuonGroupDetectors.cpp
	src/NormaliseByCurrent.cpp
	src/NormaliseByDetector.cpp
	src/NormaliseToMonitor.cpp
	src/NormaliseToUnity.cpp
	src/OneMinusExponentialCor.cpp
	src/PDCalibration.cpp
	src/PDDetermineCharacterizations.cpp
	src/PDFFourierTransform.cpp
	src/Pause.cpp
	src/PerformIndexOperations.cpp
	src/PhaseQuadMuon.cpp
	src/PlotAsymmetryByLogValue.cpp
	src/Plus.cpp
	src/PointByPointVCorrection.cpp
	src/PoissonErrors.cpp
	src/PolarizationCorrection.cpp
	src/PolynomialCorrection.cpp
	src/Power.cpp
	src/PowerLawCorrection.cpp
	src/Q1D2.cpp
	src/Q1DWeighted.cpp
	src/Qhelper.cpp
	src/Qxy.cpp
	src/RRFMuon.cpp
	src/RadiusSum.cpp
	src/RayTracerTester.cpp
	src/ReadGroupsFromFile.cpp
	src/RealFFT.cpp
	src/Rebin.cpp
	src/Rebin2D.cpp
	src/RebinByPulseTimes.cpp
	src/RebinByTimeAtSample.cpp
	src/RebinByTimeBase.cpp
	src/RebinToWorkspace.cpp
	src/Rebunch.cpp
	src/RecordPythonScript.cpp
	src/ReflectometryReductionOne.cpp
	src/ReflectometryReductionOne2.cpp
	src/ReflectometryReductionOneAuto.cpp
	src/ReflectometryReductionOneAuto2.cpp
	src/ReflectometryWorkflowBase.cpp
	src/ReflectometryWorkflowBase2.cpp
	src/Regroup.cpp
	src/RemoveBackground.cpp
	src/RemoveBins.cpp
	src/RemoveExpDecay.cpp
	src/RemoveLowResTOF.cpp
	src/RemoveMaskedSpectra.cpp
	src/RemovePromptPulse.cpp
	src/RemoveWorkspaceHistory.cpp
	src/RenameWorkspace.cpp
	src/RenameWorkspaces.cpp
	src/ReplaceSpecialValues.cpp
	src/ResampleX.cpp
	src/ResetNegatives.cpp
	src/ResizeRectangularDetector.cpp
	src/RingProfile.cpp
	src/RunCombinationHelpers/RunCombinationHelper.cpp
	src/RunCombinationHelpers/SampleLogsBehaviour.cpp
	src/SANSCollimationLengthEstimator.cpp
	src/SampleCorrections/DetectorGridDefinition.cpp
	src/SampleCorrections/MCAbsorptionStrategy.cpp
	src/SampleCorrections/MCInteractionVolume.cpp
	src/SampleCorrections/MayersSampleCorrection.cpp
	src/SampleCorrections/MayersSampleCorrectionStrategy.cpp
	src/SampleCorrections/RectangularBeamProfile.cpp
	src/SampleCorrections/SparseInstrument.cpp
	src/SassenaFFT.cpp
	src/Scale.cpp
	src/ScaleX.cpp
	src/Segfault.cpp
	src/SetInstrumentParameter.cpp
	src/SetUncertainties.cpp
	src/ShiftLogTime.cpp
	src/SignalOverError.cpp
	src/SmoothData.cpp
	src/SmoothNeighbours.cpp
	src/SofQCommon.cpp
	src/SofQW.cpp
	src/SofQWCentre.cpp
	src/SofQWNormalisedPolygon.cpp
	src/SofQWPolygon.cpp
	src/SolidAngle.cpp
	src/SortEvents.cpp
	src/SpatialGrouping.cpp
	src/SpectrumAlgorithm.cpp
	src/SpecularReflectionAlgorithm.cpp
	src/SpecularReflectionCalculateTheta.cpp
	src/SpecularReflectionPositionCorrect.cpp
	src/SpecularReflectionPositionCorrect2.cpp
	src/SphericalAbsorption.cpp
	src/Stitch1D.cpp
	src/Stitch1DMany.cpp
	src/StripPeaks.cpp
	src/StripVanadiumPeaks.cpp
	src/StripVanadiumPeaks2.cpp
	src/SumEventsByLogValue.cpp
	src/SumNeighbours.cpp
	src/SumRowColumn.cpp
	src/SumSpectra.cpp
	src/TOFSANSResolution.cpp
	src/TOFSANSResolutionByPixel.cpp
	src/TOFSANSResolutionByPixelCalculator.cpp
	src/TimeAtSampleStrategyDirect.cpp
	src/TimeAtSampleStrategyElastic.cpp
	src/TimeAtSampleStrategyIndirect.cpp
	src/Transpose.cpp
	src/UnGroupWorkspace.cpp
	src/UnaryOperation.cpp
	src/UnwrapMonitor.cpp
	src/UnwrapMonitorsInTOF.cpp
	src/UnwrapSNS.cpp
	src/UpdateScriptRepository.cpp
	src/VesuvioL1ThetaResolution.cpp
	src/WeightedMean.cpp
	src/WeightedMeanOfWorkspace.cpp
	src/WeightingStrategy.cpp
	src/WienerSmooth.cpp
	src/WorkflowAlgorithmRunner.cpp
	src/WorkspaceJoiners.cpp
	src/XDataConverter.cpp
)

set ( INC_FILES
	inc/MantidAlgorithms/AbsorptionCorrection.h
	inc/MantidAlgorithms/AddLogDerivative.h
	inc/MantidAlgorithms/AddNote.h
	inc/MantidAlgorithms/AddPeak.h
	inc/MantidAlgorithms/AddSampleLog.h
	inc/MantidAlgorithms/AddTimeSeriesLog.h
	inc/MantidAlgorithms/AlignDetectors.h
	inc/MantidAlgorithms/AlphaCalc.h
	inc/MantidAlgorithms/AnnularRingAbsorption.h
	inc/MantidAlgorithms/AnyShapeAbsorption.h
	inc/MantidAlgorithms/AppendSpectra.h
	inc/MantidAlgorithms/ApplyCalibration.h
	inc/MantidAlgorithms/ApplyDeadTimeCorr.h
	inc/MantidAlgorithms/ApplyDetailedBalance.h
	inc/MantidAlgorithms/ApplyTransmissionCorrection.h
	inc/MantidAlgorithms/AsymmetryCalc.h
	inc/MantidAlgorithms/AverageLogData.h
	inc/MantidAlgorithms/BinaryOperateMasks.h
	inc/MantidAlgorithms/BinaryOperation.h
	inc/MantidAlgorithms/BoostOptionalToAlgorithmProperty.h
	inc/MantidAlgorithms/CalMuonDeadTime.h
	inc/MantidAlgorithms/CalMuonDetectorPhases.h
	inc/MantidAlgorithms/CalculateCountRate.h
	inc/MantidAlgorithms/CalculateDIFC.h
	inc/MantidAlgorithms/CalculateEfficiency.h
	inc/MantidAlgorithms/CalculateFlatBackground.h
	inc/MantidAlgorithms/CalculateMuonAsymmetry.h
	inc/MantidAlgorithms/CalculateResolution.h
	inc/MantidAlgorithms/CalculateSlits.h
	inc/MantidAlgorithms/CalculateTransmission.h
	inc/MantidAlgorithms/CalculateTransmissionBeamSpreader.h
	inc/MantidAlgorithms/CalculateZscore.h
	inc/MantidAlgorithms/ChangeBinOffset.h
	inc/MantidAlgorithms/ChangeLogTime.h
	inc/MantidAlgorithms/ChangePulsetime.h
	inc/MantidAlgorithms/ChangeTimeZero.h
	inc/MantidAlgorithms/CheckWorkspacesMatch.h
	inc/MantidAlgorithms/ChopData.h
	inc/MantidAlgorithms/ClearCache.h
	inc/MantidAlgorithms/ClearInstrumentParameters.h
	inc/MantidAlgorithms/ClearMaskFlag.h
	inc/MantidAlgorithms/CloneWorkspace.h
	inc/MantidAlgorithms/Comment.h
	inc/MantidAlgorithms/CommutativeBinaryOperation.h
	inc/MantidAlgorithms/CompareWorkspaces.h
	inc/MantidAlgorithms/ConjoinWorkspaces.h
        inc/MantidAlgorithms/ConjoinXRuns.h
	inc/MantidAlgorithms/ConvertAxesToRealSpace.h
	inc/MantidAlgorithms/ConvertAxisByFormula.h
	inc/MantidAlgorithms/ConvertDiffCal.h
	inc/MantidAlgorithms/ConvertEmptyToTof.h
	inc/MantidAlgorithms/ConvertFromDistribution.h
	inc/MantidAlgorithms/ConvertSpectrumAxis.h
	inc/MantidAlgorithms/ConvertSpectrumAxis2.h
	inc/MantidAlgorithms/ConvertTableToMatrixWorkspace.h
	inc/MantidAlgorithms/ConvertToConstantL2.h
	inc/MantidAlgorithms/ConvertToDistribution.h
	inc/MantidAlgorithms/ConvertToEventWorkspace.h
	inc/MantidAlgorithms/ConvertToHistogram.h
	inc/MantidAlgorithms/ConvertToMatrixWorkspace.h
	inc/MantidAlgorithms/ConvertToPointData.h
	inc/MantidAlgorithms/ConvertUnits.h
	inc/MantidAlgorithms/ConvertUnitsUsingDetectorTable.h
	inc/MantidAlgorithms/CopyDetectorMapping.h
	inc/MantidAlgorithms/CopyInstrumentParameters.h
	inc/MantidAlgorithms/CopyLogs.h
	inc/MantidAlgorithms/CopySample.h
	inc/MantidAlgorithms/CorelliCrossCorrelate.h
	inc/MantidAlgorithms/CorrectKiKf.h
	inc/MantidAlgorithms/CorrectTOFAxis.h
	inc/MantidAlgorithms/CorrectToFile.h
	inc/MantidAlgorithms/CreateCalFileByNames.h
	inc/MantidAlgorithms/CreateDummyCalFile.h
	inc/MantidAlgorithms/CreateEPP.h
	inc/MantidAlgorithms/CreateFlatEventWorkspace.h
	inc/MantidAlgorithms/CreateGroupingWorkspace.h
	inc/MantidAlgorithms/CreateLogPropertyTable.h
	inc/MantidAlgorithms/CreateLogTimeCorrection.h
	inc/MantidAlgorithms/CreatePSDBleedMask.h
	inc/MantidAlgorithms/CreatePeaksWorkspace.h
	inc/MantidAlgorithms/CreateSampleWorkspace.h
	inc/MantidAlgorithms/CreateSingleValuedWorkspace.h
	inc/MantidAlgorithms/CreateTransmissionWorkspace.h
	inc/MantidAlgorithms/CreateTransmissionWorkspace2.h
	inc/MantidAlgorithms/CreateTransmissionWorkspaceAuto.h
	inc/MantidAlgorithms/CreateTransmissionWorkspaceAuto2.h
	inc/MantidAlgorithms/CreateUserDefinedBackground.h
	inc/MantidAlgorithms/CreateWorkspace.h
	inc/MantidAlgorithms/CropToComponent.h
	inc/MantidAlgorithms/CropWorkspace.h
	inc/MantidAlgorithms/CrossCorrelate.h
	inc/MantidAlgorithms/CuboidGaugeVolumeAbsorption.h
	inc/MantidAlgorithms/CylinderAbsorption.h
	inc/MantidAlgorithms/DeleteLog.h
	inc/MantidAlgorithms/DeleteWorkspace.h
	inc/MantidAlgorithms/DeleteWorkspaces.h
	inc/MantidAlgorithms/DetectorDiagnostic.h
	inc/MantidAlgorithms/DetectorEfficiencyCor.h
	inc/MantidAlgorithms/DetectorEfficiencyCorUser.h
	inc/MantidAlgorithms/DetectorEfficiencyVariation.h
	inc/MantidAlgorithms/DiffractionEventCalibrateDetectors.h
	inc/MantidAlgorithms/DiffractionFocussing.h
	inc/MantidAlgorithms/DiffractionFocussing2.h
	inc/MantidAlgorithms/Divide.h
	inc/MantidAlgorithms/EQSANSResolution.h
	inc/MantidAlgorithms/EQSANSTofStructure.h
	inc/MantidAlgorithms/EditInstrumentGeometry.h
	inc/MantidAlgorithms/ElasticWindow.h
	inc/MantidAlgorithms/EstimateMuonAsymmetryFromCounts.h
	inc/MantidAlgorithms/EstimateResolutionDiffraction.h
	inc/MantidAlgorithms/EventWorkspaceAccess.h
	inc/MantidAlgorithms/Exponential.h
	inc/MantidAlgorithms/ExponentialCorrection.h
	inc/MantidAlgorithms/ExportTimeSeriesLog.h
	inc/MantidAlgorithms/ExtractFFTSpectrum.h
	inc/MantidAlgorithms/ExtractMask.h
	inc/MantidAlgorithms/ExtractMaskToTable.h
	inc/MantidAlgorithms/ExtractSingleSpectrum.h
	inc/MantidAlgorithms/ExtractSpectra.h
	inc/MantidAlgorithms/ExtractUnmaskedSpectra.h
	inc/MantidAlgorithms/FFT.h
	inc/MantidAlgorithms/FFTDerivative.h
	inc/MantidAlgorithms/FFTSmooth.h
	inc/MantidAlgorithms/FFTSmooth2.h
	inc/MantidAlgorithms/FilterBadPulses.h
	inc/MantidAlgorithms/FilterByLogValue.h
	inc/MantidAlgorithms/FilterByTime.h
	inc/MantidAlgorithms/FilterByTime2.h
	inc/MantidAlgorithms/FilterByXValue.h
	inc/MantidAlgorithms/FilterEvents.h
	inc/MantidAlgorithms/FindCenterOfMassPosition.h
	inc/MantidAlgorithms/FindCenterOfMassPosition2.h
	inc/MantidAlgorithms/FindDeadDetectors.h
	inc/MantidAlgorithms/FindDetectorsOutsideLimits.h
	inc/MantidAlgorithms/FindEPP.h
	inc/MantidAlgorithms/FindPeakBackground.h
	inc/MantidAlgorithms/FindPeaks.h
	inc/MantidAlgorithms/FitPeak.h
	inc/MantidAlgorithms/FixGSASInstrumentFile.h
	inc/MantidAlgorithms/FlatPlateAbsorption.h
	inc/MantidAlgorithms/GSLFunctions.h
	inc/MantidAlgorithms/GeneralisedSecondDifference.h
	inc/MantidAlgorithms/GenerateEventsFilter.h
	inc/MantidAlgorithms/GenerateIPythonNotebook.h
	inc/MantidAlgorithms/GeneratePeaks.h
	inc/MantidAlgorithms/GeneratePythonScript.h
	inc/MantidAlgorithms/GetAllEi.h
	inc/MantidAlgorithms/GetDetOffsetsMultiPeaks.h
	inc/MantidAlgorithms/GetDetectorOffsets.h
	inc/MantidAlgorithms/GetEi.h
	inc/MantidAlgorithms/GetEi2.h
	inc/MantidAlgorithms/GetEiMonDet2.h
	inc/MantidAlgorithms/GetTimeSeriesLogInformation.h
	inc/MantidAlgorithms/GravitySANSHelper.h
	inc/MantidAlgorithms/GroupWorkspaces.h
	inc/MantidAlgorithms/HRPDSlabCanAbsorption.h
	inc/MantidAlgorithms/He3TubeEfficiency.h
	inc/MantidAlgorithms/IQTransform.h
	inc/MantidAlgorithms/IdentifyNoisyDetectors.h
	inc/MantidAlgorithms/IntegrateByComponent.h
	inc/MantidAlgorithms/Integration.h
	inc/MantidAlgorithms/InterpolatingRebin.h
	inc/MantidAlgorithms/InterpolationOption.h
<<<<<<< HEAD
	inc/MantidAlgorithms/InvertMask.h
        inc/MantidAlgorithms/JoinRuns.h
=======
        inc/MantidAlgorithms/InvertMask.h
>>>>>>> 7f285a55
	inc/MantidAlgorithms/LineProfile.h
	inc/MantidAlgorithms/Logarithm.h
	inc/MantidAlgorithms/LorentzCorrection.h
	inc/MantidAlgorithms/MagFormFactorCorrection.h
	inc/MantidAlgorithms/MaskBins.h
	inc/MantidAlgorithms/MaskBinsFromTable.h
	inc/MantidAlgorithms/MaskDetectorsIf.h
	inc/MantidAlgorithms/MatrixWorkspaceAccess.h
	inc/MantidAlgorithms/Max.h
	inc/MantidAlgorithms/MaxEnt.h
	inc/MantidAlgorithms/MaxEnt/MaxentCalculator.h
	inc/MantidAlgorithms/MaxEnt/MaxentEntropy.h
	inc/MantidAlgorithms/MaxEnt/MaxentEntropyNegativeValues.h
	inc/MantidAlgorithms/MaxEnt/MaxentEntropyPositiveValues.h
	inc/MantidAlgorithms/MaxEnt/MaxentSpace.h
	inc/MantidAlgorithms/MaxEnt/MaxentSpaceComplex.h
	inc/MantidAlgorithms/MaxEnt/MaxentSpaceReal.h
	inc/MantidAlgorithms/MaxEnt/MaxentTransform.h
	inc/MantidAlgorithms/MaxEnt/MaxentTransformFourier.h
	inc/MantidAlgorithms/MaxMin.h
	inc/MantidAlgorithms/MedianDetectorTest.h
	inc/MantidAlgorithms/MergeRuns.h
	inc/MantidAlgorithms/Min.h
	inc/MantidAlgorithms/Minus.h
	inc/MantidAlgorithms/ModeratorTzero.h
	inc/MantidAlgorithms/ModeratorTzeroLinear.h
	inc/MantidAlgorithms/MonitorEfficiencyCorUser.h
	inc/MantidAlgorithms/MonteCarloAbsorption.h
	inc/MantidAlgorithms/MultipleScatteringCylinderAbsorption.h
	inc/MantidAlgorithms/Multiply.h
	inc/MantidAlgorithms/MultiplyRange.h
	inc/MantidAlgorithms/MuonAsymmetryHelper.h
	inc/MantidAlgorithms/MuonGroupDetectors.h
	inc/MantidAlgorithms/NormaliseByCurrent.h
	inc/MantidAlgorithms/NormaliseByDetector.h
	inc/MantidAlgorithms/NormaliseToMonitor.h
	inc/MantidAlgorithms/NormaliseToUnity.h
	inc/MantidAlgorithms/OneMinusExponentialCor.h
	inc/MantidAlgorithms/PDCalibration.h
	inc/MantidAlgorithms/PDDetermineCharacterizations.h
	inc/MantidAlgorithms/PDFFourierTransform.h
	inc/MantidAlgorithms/Pause.h
	inc/MantidAlgorithms/PerformIndexOperations.h
	inc/MantidAlgorithms/PhaseQuadMuon.h
	inc/MantidAlgorithms/PlotAsymmetryByLogValue.h
	inc/MantidAlgorithms/Plus.h
	inc/MantidAlgorithms/PointByPointVCorrection.h
	inc/MantidAlgorithms/PoissonErrors.h
	inc/MantidAlgorithms/PolarizationCorrection.h
	inc/MantidAlgorithms/PolynomialCorrection.h
	inc/MantidAlgorithms/Power.h
	inc/MantidAlgorithms/PowerLawCorrection.h
	inc/MantidAlgorithms/Q1D2.h
	inc/MantidAlgorithms/Q1DWeighted.h
	inc/MantidAlgorithms/Qhelper.h
	inc/MantidAlgorithms/Qxy.h
	inc/MantidAlgorithms/RRFMuon.h
	inc/MantidAlgorithms/RadiusSum.h
	inc/MantidAlgorithms/RayTracerTester.h
	inc/MantidAlgorithms/ReadGroupsFromFile.h
	inc/MantidAlgorithms/RealFFT.h
	inc/MantidAlgorithms/Rebin.h
	inc/MantidAlgorithms/Rebin2D.h
	inc/MantidAlgorithms/RebinByPulseTimes.h
	inc/MantidAlgorithms/RebinByTimeAtSample.h
	inc/MantidAlgorithms/RebinByTimeBase.h
	inc/MantidAlgorithms/RebinToWorkspace.h
	inc/MantidAlgorithms/Rebunch.h
	inc/MantidAlgorithms/RecordPythonScript.h
	inc/MantidAlgorithms/ReflectometryReductionOne.h
	inc/MantidAlgorithms/ReflectometryReductionOne2.h
	inc/MantidAlgorithms/ReflectometryReductionOneAuto.h
	inc/MantidAlgorithms/ReflectometryReductionOneAuto2.h
	inc/MantidAlgorithms/ReflectometryWorkflowBase.h
	inc/MantidAlgorithms/ReflectometryWorkflowBase2.h
	inc/MantidAlgorithms/Regroup.h
	inc/MantidAlgorithms/RemoveBackground.h
	inc/MantidAlgorithms/RemoveBins.h
	inc/MantidAlgorithms/RemoveExpDecay.h
	inc/MantidAlgorithms/RemoveLowResTOF.h
	inc/MantidAlgorithms/RemoveMaskedSpectra.h
	inc/MantidAlgorithms/RemovePromptPulse.h
	inc/MantidAlgorithms/RemoveWorkspaceHistory.h
	inc/MantidAlgorithms/RenameWorkspace.h
	inc/MantidAlgorithms/RenameWorkspaces.h
	inc/MantidAlgorithms/ReplaceSpecialValues.h
	inc/MantidAlgorithms/ResampleX.h
	inc/MantidAlgorithms/ResetNegatives.h
	inc/MantidAlgorithms/ResizeRectangularDetector.h
	inc/MantidAlgorithms/RingProfile.h
	inc/MantidAlgorithms/RunCombinationHelpers/RunCombinationHelper.h
	inc/MantidAlgorithms/RunCombinationHelpers/SampleLogsBehaviour.h
	inc/MantidAlgorithms/SANSCollimationLengthEstimator.h
	inc/MantidAlgorithms/SampleCorrections/DetectorGridDefinition.h
	inc/MantidAlgorithms/SampleCorrections/IBeamProfile.h
	inc/MantidAlgorithms/SampleCorrections/MCAbsorptionStrategy.h
	inc/MantidAlgorithms/SampleCorrections/MCInteractionVolume.h
	inc/MantidAlgorithms/SampleCorrections/MayersSampleCorrection.h
	inc/MantidAlgorithms/SampleCorrections/MayersSampleCorrectionStrategy.h
	inc/MantidAlgorithms/SampleCorrections/RectangularBeamProfile.h
	inc/MantidAlgorithms/SampleCorrections/SparseInstrument.h
	inc/MantidAlgorithms/SassenaFFT.h
	inc/MantidAlgorithms/Scale.h
	inc/MantidAlgorithms/ScaleX.h
	inc/MantidAlgorithms/Segfault.h
	inc/MantidAlgorithms/SetInstrumentParameter.h
	inc/MantidAlgorithms/SetUncertainties.h
	inc/MantidAlgorithms/ShiftLogTime.h
	inc/MantidAlgorithms/SignalOverError.h
	inc/MantidAlgorithms/SmoothData.h
	inc/MantidAlgorithms/SmoothNeighbours.h
	inc/MantidAlgorithms/SofQCommon.h
	inc/MantidAlgorithms/SofQW.h
	inc/MantidAlgorithms/SofQWCentre.h
	inc/MantidAlgorithms/SofQWNormalisedPolygon.h
	inc/MantidAlgorithms/SofQWPolygon.h
	inc/MantidAlgorithms/SolidAngle.h
	inc/MantidAlgorithms/SortEvents.h
	inc/MantidAlgorithms/SpatialGrouping.h
	inc/MantidAlgorithms/SpectrumAlgorithm.h
	inc/MantidAlgorithms/SpecularReflectionAlgorithm.h
	inc/MantidAlgorithms/SpecularReflectionCalculateTheta.h
	inc/MantidAlgorithms/SpecularReflectionPositionCorrect.h
	inc/MantidAlgorithms/SpecularReflectionPositionCorrect2.h
	inc/MantidAlgorithms/SphericalAbsorption.h
	inc/MantidAlgorithms/Stitch1D.h
	inc/MantidAlgorithms/Stitch1DMany.h
	inc/MantidAlgorithms/StripPeaks.h
	inc/MantidAlgorithms/StripVanadiumPeaks.h
	inc/MantidAlgorithms/StripVanadiumPeaks2.h
	inc/MantidAlgorithms/SumEventsByLogValue.h
	inc/MantidAlgorithms/SumNeighbours.h
	inc/MantidAlgorithms/SumRowColumn.h
	inc/MantidAlgorithms/SumSpectra.h
	inc/MantidAlgorithms/TOFSANSResolution.h
	inc/MantidAlgorithms/TOFSANSResolutionByPixel.h
	inc/MantidAlgorithms/TOFSANSResolutionByPixelCalculator.h
	inc/MantidAlgorithms/TimeAtSampleStrategy.h
	inc/MantidAlgorithms/TimeAtSampleStrategyDirect.h
	inc/MantidAlgorithms/TimeAtSampleStrategyElastic.h
	inc/MantidAlgorithms/TimeAtSampleStrategyIndirect.h
	inc/MantidAlgorithms/Transpose.h
	inc/MantidAlgorithms/UnGroupWorkspace.h
	inc/MantidAlgorithms/UnaryOperation.h
	inc/MantidAlgorithms/UnwrapMonitor.h
	inc/MantidAlgorithms/UnwrapMonitorsInTOF.h
	inc/MantidAlgorithms/UnwrapSNS.h
	inc/MantidAlgorithms/UpdateScriptRepository.h
	inc/MantidAlgorithms/VesuvioL1ThetaResolution.h
	inc/MantidAlgorithms/WeightedMean.h
	inc/MantidAlgorithms/WeightedMeanOfWorkspace.h
	inc/MantidAlgorithms/WeightingStrategy.h
	inc/MantidAlgorithms/WienerSmooth.h
	inc/MantidAlgorithms/WorkflowAlgorithmRunner.h
	inc/MantidAlgorithms/WorkspaceJoiners.h
	inc/MantidAlgorithms/XDataConverter.h
)

set(SRC_UNITY_IGNORE_FILES src/AlignDetectors.cpp
    src/FFTSmooth.cpp
    src/FFTSmooth2.cpp
    src/FilterBadPulses.cpp
    src/SetUncertainties.cpp
    )

if(UNITY_BUILD)
  include(UnityBuild)
  enable_unity_build(Algorithms SRC_FILES C_SRC_FILES SRC_UNITY_IGNORE_FILES 10)
endif(UNITY_BUILD)

set ( TEST_FILES
	AddLogDerivativeTest.h
	AddNoteTest.h
	AddPeakTest.h
	AddSampleLogTest.h
	AddTimeSeriesLogTest.h
	AlignDetectorsTest.h
	AlphaCalcTest.h
	AnnularRingAbsorptionTest.h
	AnyShapeAbsorptionTest.h
	AppendSpectraTest.h
	ApplyCalibrationTest.h
	ApplyDeadTimeCorrTest.h
	ApplyDetailedBalanceTest.h
	ApplyTransmissionCorrectionTest.h
	AsymmetryCalcTest.h
	AverageLogDataTest.h
	BinaryOperateMasksTest.h
	BinaryOperationTest.h
	CalMuonDeadTimeTest.h
	CalMuonDetectorPhasesTest.h
	CalculateCountRateTest.h
	CalculateDIFCTest.h
	CalculateEfficiencyTest.h
	CalculateFlatBackgroundTest.h
	CalculateMuonAsymmetryTest.h
	CalculateResolutionTest.h
	CalculateSlitsTest.h
	CalculateTransmissionBeamSpreaderTest.h
	CalculateTransmissionTest.h
	CalculateZscoreTest.h
	ChainedOperatorTest.h
	ChangeBinOffsetTest.h
	ChangeLogTimeTest.h
	ChangePulsetimeTest.h
	ChangeTimeZeroTest.h
	CheckWorkspacesMatchTest.h
	ChopDataTest.h
	ClearCacheTest.h
	ClearInstrumentParametersTest.h
	ClearMaskFlagTest.h
	CloneWorkspaceTest.h
	CommentTest.h
	CommutativeBinaryOperationTest.h
	CompareWorkspacesTest.h
	ConjoinWorkspacesTest.h
        ConjoinXRunsTest.h
	ConvertAxesToRealSpaceTest.h
	ConvertAxisByFormulaTest.h
	ConvertDiffCalTest.h
	ConvertEmptyToTofTest.h
	ConvertFromDistributionTest.h
	ConvertSpectrumAxis2Test.h
	ConvertSpectrumAxisTest.h
	ConvertTableToMatrixWorkspaceTest.h
	ConvertToConstantL2Test.h
	ConvertToDistributionTest.h
	ConvertToEventWorkspaceTest.h
	ConvertToHistogramTest.h
	ConvertToMatrixWorkspaceTest.h
	ConvertToPointDataTest.h
	ConvertUnitsTest.h
	ConvertUnitsUsingDetectorTableTest.h
	CopyDetectorMappingTest.h
	CopyInstrumentParametersTest.h
	CopyLogsTest.h
	CopySampleTest.h
	CorelliCrossCorrelateTest.h
	CorrectKiKfTest.h
	CorrectTOFAxisTest.h
	CorrectToFileTest.h
	CreateCalFileByNamesTest.h
	CreateDummyCalFileTest.h
	CreateEPPTest.h
	CreateFlatEventWorkspaceTest.h
	CreateGroupingWorkspaceTest.h
	CreateLogPropertyTableTest.h
	CreateLogTimeCorrectionTest.h
	CreatePSDBleedMaskTest.h
	CreatePeaksWorkspaceTest.h
	CreateSampleWorkspaceTest.h
	CreateSingleValuedWorkspaceTest.h
	CreateTransmissionWorkspace2Test.h
	CreateTransmissionWorkspaceAuto2Test.h
	CreateTransmissionWorkspaceAutoTest.h
	CreateTransmissionWorkspaceTest.h
	CreateUserDefinedBackgroundTest.h
	CreateWorkspaceTest.h
	CropToComponentTest.h
	CropWorkspaceTest.h
	CrossCorrelateTest.h
	CuboidGaugeVolumeAbsorptionTest.h
	CylinderAbsorptionTest.h
	DeleteLogTest.h
	DeleteWorkspaceTest.h
	DeleteWorkspacesTest.h
	DetectorEfficiencyCorTest.h
	DetectorEfficiencyCorUserTest.h
	DetectorEfficiencyVariationTest.h
	DetectorGridDefinitionTest.h
	DiffractionEventCalibrateDetectorsTest.h
	DiffractionFocussing2Test.h
	DiffractionFocussingTest.h
	DivideTest.h
	EditInstrumentGeometryTest.h
	ElasticWindowTest.h
	EstimateMuonAsymmetryFromCountsTest.h
	EstimateResolutionDiffractionTest.h
	ExponentialCorrectionTest.h
	ExponentialTest.h
	ExportTimeSeriesLogTest.h
	ExtractFFTSpectrumTest.h
	ExtractMaskTest.h
	ExtractMaskToTableTest.h
	ExtractSingleSpectrumTest.h
	ExtractSpectraTest.h
	ExtractUnmaskedSpectraTest.h
	FFTDerivativeTest.h
	FFTSmooth2Test.h
	FFTTest.h
	FilterBadPulsesTest.h
	FilterByLogValueTest.h
	FilterByTime2Test.h
	FilterByTimeTest.h
	FilterByXValueTest.h
	FilterEventsTest.h
	FindCenterOfMassPosition2Test.h
	FindCenterOfMassPositionTest.h
	FindDeadDetectorsTest.h
	FindDetectorsOutsideLimitsTest.h
	FindEPPTest.h
	FindPeakBackgroundTest.h
	FindPeaksTest.h
	FitPeakTest.h
	FixGSASInstrumentFileTest.h
	FlatPlateAbsorptionTest.h
	GeneralisedSecondDifferenceTest.h
	GenerateEventsFilterTest.h
	GenerateIPythonNotebookTest.h
	GeneratePeaksTest.h
	GeneratePythonScriptTest.h
	GetAllEiTest.h
	GetDetOffsetsMultiPeaksTest.h
	GetDetectorOffsetsTest.h
	GetEiMonDet2Test.h
	GetEiTest.h
	GetEiV1Test.h
	GetTimeSeriesLogInformationTest.h
	GroupWorkspacesTest.h
	HRPDSlabCanAbsorptionTest.h
	He3TubeEfficiencyTest.h
	IQTransformTest.h
	IdentifyNoisyDetectorsTest.h
	IntegrateByComponentTest.h
	IntegrationTest.h
	InterpolatingRebinTest.h
	InterpolationOptionTest.h
<<<<<<< HEAD
	InvertMaskTest.h
        JoinRunsTest.h
=======
        InvertMaskTest.h
>>>>>>> 7f285a55
	LineProfileTest.h
	LogarithmTest.h
	LorentzCorrectionTest.h
	MCAbsorptionStrategyTest.h
	MCInteractionVolumeTest.h
	MagFormFactorCorrectionTest.h
	MaskBinsFromTableTest.h
	MaskBinsTest.h
	MaskDetectorsIfTest.h
	MaxEnt/MaxentCalculatorTest.h
	MaxEnt/MaxentEntropyNegativeValuesTest.h
	MaxEnt/MaxentEntropyPositiveValuesTest.h
	MaxEnt/MaxentSpaceComplexTest.h
	MaxEnt/MaxentSpaceRealTest.h
	MaxEnt/MaxentTransformFourierTest.h
	MaxEntTest.h
	MaxMinTest.h
	MayersSampleCorrectionStrategyTest.h
	MayersSampleCorrectionTest.h
	MedianDetectorTestTest.h
	MergeRunsTest.h
	MinusTest.h
	ModeratorTzeroLinearTest.h
	ModeratorTzeroTest.h
	MonitorEfficiencyCorUserTest.h
	MonteCarloAbsorptionTest.h
	MultipleScatteringCylinderAbsorptionTest.h
	MultiplyRangeTest.h
	MultiplyTest.h
	MuonGroupDetectorsTest.h
	NormaliseByCurrentTest.h
	NormaliseByDetectorTest.h
	NormaliseToMonitorTest.h
	OneMinusExponentialCorTest.h
	PDCalibrationTest.h
	PDDetermineCharacterizationsTest.h
	PDFFourierTransformTest.h
	PauseTest.h
	PerformIndexOperationsTest.h
	PhaseQuadMuonTest.h
	PlotAsymmetryByLogValueTest.h
	PlusTest.h
	PointByPointVCorrectionTest.h
	PoissonErrorsTest.h
	PolarizationCorrectionTest.h
	PolynomialCorrectionTest.h
	PowerLawCorrectionTest.h
	PowerTest.h
	Q1D2Test.h
	Q1DWeightedTest.h
	QxyTest.h
	RRFMuonTest.h
	RadiusSumTest.h
	RayTracerTesterTest.h
	ReadGroupsFromFileTest.h
	RealFFTTest.h
	Rebin2DTest.h
	RebinByPulseTimesTest.h
	RebinByTimeAtSampleTest.h
	RebinTest.h
	RebinToWorkspaceTest.h
	RebunchTest.h
	RectangularBeamProfileTest.h
	ReflectometryReductionOne2Test.h
	ReflectometryReductionOneAuto2Test.h
	ReflectometryReductionOneAutoTest.h
	ReflectometryReductionOneTest.h
	RegroupTest.h
	RemoveBackgroundTest.h
	RemoveBinsTest.h
	RemoveExpDecayTest.h
	RemoveLowResTOFTest.h
	RemoveMaskedSpectraTest.h
	RemovePromptPulseTest.h
	RemoveWorkspaceHistoryTest.h
	RenameWorkspaceTest.h
	RenameWorkspacesTest.h
	ReplaceSpecialValuesTest.h
	ResampleXTest.h
	ResetNegativesTest.h
	ResizeRectangularDetectorTest.h
	RingProfileTest.h
	RunCombinationHelperTest.h
	SANSCollimationLengthEstimatorTest.h
	SassenaFFTTest.h
	ScaleTest.h
	ScaleXTest.h
	SetInstrumentParameterTest.h
	SetUncertaintiesTest.h
	ShiftLogTimeTest.h
	SignalOverErrorTest.h
	SmoothDataTest.h
	SmoothNeighboursTest.h
	SofQWCentreTest.h
	SofQWNormalisedPolygonTest.h
	SofQWPolygonTest.h
	SofQWTest.h
	SolidAngleTest.h
	SortEventsTest.h
	SparseInstrumentTest.h
	SpatialGroupingTest.h
	SpecularReflectionCalculateThetaTest.h
	SpecularReflectionPositionCorrect2Test.h
	SpecularReflectionPositionCorrectTest.h
	SphericalAbsorptionTest.h
	Stitch1DManyTest.h
	Stitch1DTest.h
	StripPeaksTest.h
	StripVanadiumPeaks2Test.h
	StripVanadiumPeaksTest.h
	SumEventsByLogValueTest.h
	SumNeighboursTest.h
	SumRowColumnTest.h
	SumSpectraTest.h
	TOFSANSResolutionByPixelCalculatorTest.h
	TOFSANSResolutionByPixelTest.h
	TimeAtSampleStrategyDirectTest.h
	TimeAtSampleStrategyElasticTest.h
	TimeAtSampleStrategyIndirectTest.h
	TransposeTest.h
	UnGroupWorkspaceTest.h
	UnaryOperationTest.h
	UnwrapMonitorTest.h
	UnwrapMonitorsInTOFTest.h
	UnwrapSNSTest.h
	VesuvioL1ThetaResolutionTest.h
	WeightedMeanOfWorkspaceTest.h
	WeightedMeanTest.h
	WeightingStrategyTest.h
	WienerSmoothTest.h
	WorkflowAlgorithmRunnerTest.h
	WorkspaceCreationHelperTest.h
	WorkspaceGroupTest.h
)

set ( TEST_PY_FILES NormaliseToUnityTest.py )

if (COVERALLS)
    foreach( loop_var ${SRC_FILES} ${C_SRC_FILES} ${INC_FILES})
      set_property(GLOBAL APPEND PROPERTY COVERAGE_SRCS "${CMAKE_CURRENT_SOURCE_DIR}/${loop_var}")
    endforeach(loop_var)
endif()

# Add a precompiled header where they are supported
enable_precompiled_headers ( inc/MantidAlgorithms/PrecompiledHeader.h SRC_FILES )
# Add the target for this directory
add_library ( Algorithms ${SRC_FILES} ${C_SRC_FILES} ${INC_FILES})
# Set the name of the generated library
set_target_properties ( Algorithms PROPERTIES OUTPUT_NAME MantidAlgorithms
						           COMPILE_DEFINITIONS "IN_MANTID_ALGORITHMS" )

if (OSX_VERSION VERSION_GREATER 10.8)
  set_target_properties ( Algorithms PROPERTIES INSTALL_RPATH "@loader_path/../Contents/MacOS")
endif ()

# Add to the 'Framework' group in VS
set_property ( TARGET Algorithms PROPERTY FOLDER "MantidFramework" )

include_directories ( inc )

target_link_libraries ( Algorithms LINK_PRIVATE ${TCMALLOC_LIBRARIES_LINKTIME} ${MANTIDLIBS} ${GSL_LIBRARIES} )

# Add the unit tests directory
add_subdirectory ( test )

###########################################################################
# Installation settings
###########################################################################

install ( TARGETS Algorithms ${SYSTEM_PACKAGE_TARGET} DESTINATION ${PLUGINS_DIR} )<|MERGE_RESOLUTION|>--- conflicted
+++ resolved
@@ -160,12 +160,7 @@
 	src/Integration.cpp
 	src/InterpolatingRebin.cpp
 	src/InterpolationOption.cpp
-<<<<<<< HEAD
-	src/InvertMask.cpp
-        src/JoinRuns.cpp
-=======
         src/InvertMask.cpp
->>>>>>> 7f285a55
 	src/LineProfile.cpp
 	src/Logarithm.cpp
 	src/LorentzCorrection.cpp
@@ -483,12 +478,7 @@
 	inc/MantidAlgorithms/Integration.h
 	inc/MantidAlgorithms/InterpolatingRebin.h
 	inc/MantidAlgorithms/InterpolationOption.h
-<<<<<<< HEAD
-	inc/MantidAlgorithms/InvertMask.h
-        inc/MantidAlgorithms/JoinRuns.h
-=======
         inc/MantidAlgorithms/InvertMask.h
->>>>>>> 7f285a55
 	inc/MantidAlgorithms/LineProfile.h
 	inc/MantidAlgorithms/Logarithm.h
 	inc/MantidAlgorithms/LorentzCorrection.h
@@ -816,12 +806,7 @@
 	IntegrationTest.h
 	InterpolatingRebinTest.h
 	InterpolationOptionTest.h
-<<<<<<< HEAD
-	InvertMaskTest.h
-        JoinRunsTest.h
-=======
         InvertMaskTest.h
->>>>>>> 7f285a55
 	LineProfileTest.h
 	LogarithmTest.h
 	LorentzCorrectionTest.h
