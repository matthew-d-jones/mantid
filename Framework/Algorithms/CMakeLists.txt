--- conflicted
+++ resolved
@@ -1050,16 +1050,12 @@
 
 include_directories(inc)
 
-<<<<<<< HEAD
 target_include_directories ( Algorithms SYSTEM PUBLIC ${Boost_INCLUDE_DIRS} )
-target_link_libraries ( Algorithms LINK_PRIVATE ${TCMALLOC_LIBRARIES_LINKTIME} ${MANTIDLIBS} ${GSL_LIBRARIES} )
-=======
 target_link_libraries(Algorithms
                       LINK_PRIVATE
                       ${TCMALLOC_LIBRARIES_LINKTIME}
                       ${MANTIDLIBS}
                       ${GSL_LIBRARIES})
->>>>>>> 6ce4b118
 
 # Add the unit tests directory
 add_subdirectory(test)
