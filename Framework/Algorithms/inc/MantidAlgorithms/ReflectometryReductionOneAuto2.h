--- conflicted
+++ resolved
@@ -82,17 +82,14 @@
   std::tuple<API::MatrixWorkspace_sptr, std::string, std::string>
   getPolarizationEfficiencies();
   void applyPolarizationCorrection(std::string const &outputIvsLam);
-<<<<<<< HEAD
   double getPropertyOrDefault(const std::string &propertyName,
                               const double defaultValue);
-=======
   void setOutputWorkspaces(std::vector<std::string> &IvsLamGroup,
                            std::string const &outputIvsLam,
                            std::vector<std::string> &IvsQGroup,
                            std::string const &outputIvsQBinned,
                            std::vector<std::string> &IvsQUnbinnedGroup,
                            std::string const &outputIvsQ);
->>>>>>> 60c79e28
 };
 
 } // namespace Algorithms
