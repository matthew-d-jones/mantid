--- conflicted
+++ resolved
@@ -647,14 +647,8 @@
     g_log.debug(outss.str());
   }
 
-<<<<<<< HEAD
-  std::set<specnum_t>::iterator pit;
   specnum_t icount = 0;
-  for (pit = m_spectraSet.begin(); pit != m_spectraSet.end(); ++pit) {
-=======
-  specid_t icount = 0;
   for (auto pit = m_spectraSet.begin(); pit != m_spectraSet.end(); ++pit) {
->>>>>>> 377089d0
     m_SpectrumMap.emplace(*pit, icount);
     ++icount;
   }
@@ -725,19 +719,11 @@
         inputWS, inputWS->getNumberHistograms(), inputWS->dataX(0).size(),
         inputWS->dataY(0).size());
 
-<<<<<<< HEAD
-    std::set<specnum_t>::iterator siter;
-    // Only copy the X-values from spectra with peaks specified in the table
-    // workspace.
-    for (siter = m_spectraSet.begin(); siter != m_spectraSet.end(); ++siter) {
-      specnum_t iws = *siter;
-=======
     // Only copy the X-values from spectra with peaks specified in the table
     // workspace.
     for (auto siter = m_spectraSet.begin(); siter != m_spectraSet.end();
          ++siter) {
-      specid_t iws = *siter;
->>>>>>> 377089d0
+      specnum_t iws = *siter;
       std::copy(inputWS->dataX(iws).begin(), inputWS->dataX(iws).end(),
                 outputWS->dataX(iws).begin());
     }
