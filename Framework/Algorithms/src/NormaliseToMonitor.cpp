#include "MantidAlgorithms/NormaliseToMonitor.h"
#include "MantidAPI/HistogramValidator.h"
#include "MantidAPI/RawCountValidator.h"
#include "MantidAPI/SpectraAxis.h"
#include "MantidAPI/SpectrumInfo.h"
#include "MantidAPI/WorkspaceFactory.h"
#include "MantidAPI/WorkspaceOpOverloads.h"
#include "MantidDataObjects/EventWorkspace.h"
#include "MantidGeometry/Instrument.h"
#include "MantidKernel/BoundedValidator.h"
#include "MantidKernel/CompositeValidator.h"
#include "MantidKernel/EnabledWhenProperty.h"
#include "MantidKernel/ListValidator.h"
#include "MantidKernel/VectorHelper.h"

#include <cfloat>
#include <numeric>

using namespace Mantid::DataObjects;
using namespace Mantid::HistogramData;
using Mantid::Kernel::IPropertyManager;

namespace Mantid {

//
namespace Algorithms {

// Method of complex validator class
// method checks if the property is enabled
bool MonIDPropChanger::isEnabled(const IPropertyManager *algo) const {
  int sp_id = algo->getProperty(SpectraNum);
  // if there is spectra number set to normalize by, nothing else can be
  // selected;
  if (sp_id > 0) {
    is_enabled = false;
    return false;
  } else {
    is_enabled = true;
    ;
  }

  // is there the ws property, which describes monitors ws. It also disables the
  // monitors ID property
  API::MatrixWorkspace_const_sptr monitorsWS =
      algo->getProperty(MonitorWorkspaceProp);
  if (monitorsWS) {
    is_enabled = false;
  } else {
    is_enabled = true;
  }
  return is_enabled;
}

// method checks if other properties have changed and these changes affected
// MonID property
bool MonIDPropChanger::isConditionChanged(const IPropertyManager *algo) const {
  // is enabled is based on other properties:
  if (!is_enabled)
    return false;

  // read monitors list from the input workspace
  API::MatrixWorkspace_const_sptr inputWS = algo->getProperty(hostWSname);
  bool monitors_changed = monitorIdReader(inputWS);

  //       std::cout << "MonIDPropChanger::isConditionChanged() called  ";
  //       std::cout << monitors_changed << '\n';

  return monitors_changed;
}
// function which modifies the allowed values for the list of monitors.
void MonIDPropChanger::applyChanges(const IPropertyManager *algo,
                                    Kernel::Property *const pProp) {
  Kernel::PropertyWithValue<int> *piProp =
      dynamic_cast<Kernel::PropertyWithValue<int> *>(pProp);
  if (!piProp) {
    throw(std::invalid_argument(
        "modify allowed value has been called on wrong property"));
  }
  //
  if (iExistingAllowedValues.empty()) {
    API::MatrixWorkspace_const_sptr inputWS = algo->getProperty(hostWSname);
    int spectra_max(-1);
    if (inputWS) { // let's assume that detectors IDs correspond to spectraID --
                   // not always the case but often. TODO: should be fixed
      spectra_max = static_cast<int>(inputWS->getNumberHistograms()) + 1;
    }
    piProp->replaceValidator(
        boost::make_shared<Kernel::BoundedValidator<int>>(-1, spectra_max));
  } else {
    piProp->replaceValidator(
        boost::make_shared<Kernel::ListValidator<int>>(iExistingAllowedValues));
  }
}

// read the monitors list from the workspace and try to do it once for any
// particular ws;
bool MonIDPropChanger::monitorIdReader(
    API::MatrixWorkspace_const_sptr inputWS) const {
  // no workspace
  if (!inputWS)
    return false;

  // no instrument
  Geometry::Instrument_const_sptr pInstr = inputWS->getInstrument();
  if (!pInstr)
    return false;

  std::vector<detid_t> mon = pInstr->getMonitors();
  if (mon.empty()) {
    if (iExistingAllowedValues.empty()) {
      return false;
    } else {
      iExistingAllowedValues.clear();
      return true;
    }
  }
  // are these monitors really there?
  // got the index of correspondent spectra.
  std::vector<size_t> indexList = inputWS->getIndicesFromDetectorIDs(mon);
  if (indexList.empty()) {
    if (iExistingAllowedValues.empty()) {
      return false;
    } else {
      iExistingAllowedValues.clear();
      return true;
    }
  }
  // index list can be less or equal to the mon list size (some monitors do not
  // have spectra)
  size_t mon_count =
      (mon.size() < indexList.size()) ? mon.size() : indexList.size();
  std::vector<int> allowed_values(mon_count);
  for (size_t i = 0; i < mon_count; i++) {
    allowed_values[i] = mon[i];
  }

  // are known values the same as the values we have just identified?
  if (iExistingAllowedValues.size() != mon_count) {
    iExistingAllowedValues.clear();
    iExistingAllowedValues.assign(allowed_values.begin(), allowed_values.end());
    return true;
  }
  // the monitor list has the same size as before. Is it equivalent to the
  // existing one?
  bool values_redefined = false;
  for (size_t i = 0; i < mon_count; i++) {
    if (iExistingAllowedValues[i] != allowed_values[i]) {
      values_redefined = true;
      iExistingAllowedValues[i] = allowed_values[i];
    }
  }
  return values_redefined;
}

// Register with the algorithm factory
DECLARE_ALGORITHM(NormaliseToMonitor)

using namespace Kernel;
using namespace API;
using std::size_t;

void NormaliseToMonitor::init() {
  auto val = boost::make_shared<CompositeValidator>();
  val->add<HistogramValidator>();
  val->add<RawCountValidator>();
  // It's been said that we should restrict the unit to being wavelength, but
  // I'm not sure about that...
  declareProperty(
      make_unique<WorkspaceProperty<>>("InputWorkspace", "", Direction::Input,
                                       val),
      "Name of the input workspace. Must be a non-distribution histogram.");

  //
  // declareProperty("NofmalizeByAnySpectra",false,
  //   "Allows you to normalize the workspace by any spectra, not just by the
  //   monitor one");
  // Can either set a spectrum within the workspace to be the monitor
  // spectrum.....
  declareProperty(make_unique<WorkspaceProperty<>>("OutputWorkspace", "",
                                                   Direction::Output),
                  "Name to use for the output workspace");
  // should be any spectrum number, but named this property MonitorSpectrum to
  // keep
  // compatibility with previous scripts
  // Can either set a spectrum within the workspace to be the monitor
  // spectrum.....
  declareProperty("MonitorSpectrum", -1,
                  "The spectrum number within the InputWorkspace you want to "
                  "normalize by (It can be a monitor spectrum or a spectrum "
                  "responsible for a group of detectors or monitors)",
                  Direction::InOut);

  // Or take monitor ID to identify the spectrum one wish to use or
  declareProperty("MonitorID", -1,
                  "The MonitorID (pixel ID), which defines the monitor's data "
                  "within the InputWorkspace. Will be overridden by the values "
                  "correspondent to MonitorSpectrum field if one is provided "
                  "in the field above.\n"
                  "If workspace do not have monitors, the MonitorID can refer "
                  "to empty data and the field then can accepts any MonitorID "
                  "within the InputWorkspace.");
  // set up the validator, which would verify if spectrum is correct
  setPropertySettings("MonitorID", Kernel::make_unique<MonIDPropChanger>(
                                       "InputWorkspace", "MonitorSpectrum",
                                       "MonitorWorkspace"));

  // ...or provide it in a separate workspace (note: optional WorkspaceProperty)
  declareProperty(make_unique<WorkspaceProperty<>>("MonitorWorkspace", "",
                                                   Direction::Input,
                                                   PropertyMode::Optional, val),
                  "A workspace containing one or more spectra to normalize the "
                  "InputWorkspace by.");
  setPropertySettings("MonitorWorkspace",
                      Kernel::make_unique<Kernel::EnabledWhenProperty>(
                          "MonitorSpectrum", IS_DEFAULT));

  declareProperty("MonitorWorkspaceIndex", 0,
                  "The index of the spectrum within the MonitorWorkspace(2 "
                  "(0<=ind<=nHistograms in MonitorWorkspace) you want to "
                  "normalize by\n"
                  "(usually related to the index, responsible for the "
                  "monitor's data but can be any).\n"
                  "If no value is provided in this field, '''InputWorkspace''' "
                  "will be normalized by first spectra (with index 0)",
                  Direction::InOut);
  setPropertySettings("MonitorWorkspaceIndex",
                      Kernel::make_unique<Kernel::EnabledWhenProperty>(
                          "MonitorSpectrum", IS_DEFAULT));

  // If users set either of these optional properties two things happen
  // 1) normalization is by an integrated count instead of bin-by-bin
  // 2) if the value is within the range of X's in the spectrum it crops the
  // spectrum
  declareProperty("IntegrationRangeMin", EMPTY_DBL(),
                  "If set, normalization will be by integrated count from this "
                  "minimum x value");
  declareProperty("IntegrationRangeMax", EMPTY_DBL(),
                  "If set, normalization will be by integrated count up to "
                  "this maximum x value");
  declareProperty(
      "IncludePartialBins", false,
      "If true and an integration range is set then partial bins at either \n"
      "end of the integration range are also included");

  declareProperty(
      make_unique<WorkspaceProperty<>>("NormFactorWS", "", Direction::Output,
                                       PropertyMode::Optional),
      "Name of the workspace, containing the normalization factor.\n"
      "If this name is empty, normalization workspace is not returned. If the "
      "name coincides with the output workspace name, _normFactor suffix is "
      "added to this name");
}

void NormaliseToMonitor::exec() {
  // Get the input workspace
  const MatrixWorkspace_sptr inputWS = getProperty("InputWorkspace");
  MatrixWorkspace_sptr outputWS = getProperty("OutputWorkspace");
  // First check the inputs, throws std::runtime_error if a property is invalid
  this->checkProperties(inputWS);

  // See if the normalization with integration properties are set,
  // throws std::runtime_error if a property is invalid
  const bool integrate = this->setIntegrationProps();

  if (integrate) {
    this->normaliseByIntegratedCount(inputWS, outputWS);
  } else {
    this->normaliseBinByBin(inputWS, outputWS);
  }

  setProperty("OutputWorkspace", outputWS);
  std::string norm_ws_name = getPropertyValue("NormFactorWS");
  if (!norm_ws_name.empty()) {
    std::string out_name = getPropertyValue("OutputWorkspace");
    if (out_name == norm_ws_name) {
      // if the normalization factor workspace name coincides with output
      // workspace name, add _normFactor suffix to this name
      norm_ws_name = norm_ws_name + "_normFactor";
      auto pProp = (this->getPointerToProperty("NormFactorWS"));
      pProp->setValue(norm_ws_name);
    }
    setProperty("NormFactorWS", m_monitor);
  }
}

/** Makes sure that the input properties are set correctly
 *  @param inputWorkspace The input workspace
 *  @throw std::runtime_error If the properties are invalid
 */
void NormaliseToMonitor::checkProperties(
    const API::MatrixWorkspace_sptr &inputWorkspace) {

  // Check where the monitor spectrum should come from
  Property *monSpec = getProperty("MonitorSpectrum");
  Property *monWS = getProperty("MonitorWorkspace");
  Property *monID = getProperty("MonitorID");
  // Is the monitor spectrum within the main input workspace
  const bool inWS = !monSpec->isDefault();
  // Or is it in a separate workspace
  bool sepWS = !monWS->isDefault();
  // or monitor ID
  bool monIDs = !monID->isDefault();
  // something has to be set
  if (!inWS && !sepWS && !monIDs) {
    const std::string mess("Neither the MonitorSpectrum, nor the MonitorID or "
                           "the MonitorWorkspace property has been set");
    g_log.error() << mess << '\n';
    throw std::runtime_error(mess);
  }
  // One and only one of these properties should have been set
  // input from separate workspace is overwritten by monitor spectrum
  if (inWS && sepWS) {
    g_log.information("Both input workspace MonitorSpectrum number and monitor "
                      "workspace are specified. Ignoring Monitor Workspace");
    sepWS = false;
  }
  // input from detector ID is rejected in favor of monitor sp
  if (inWS && monIDs) {
    g_log.information("Both input workspace MonitorSpectrum number and "
                      "detector ID are specified. Ignoring Detector ID");
    monIDs = false;
  }
  // separate ws takes over detectorID (this logic is duplicated within
  // getInWSMonitorSpectrum)
  if (sepWS && monIDs) {
    g_log.information("Both input MonitorWorkspace and detector ID are "
                      "specified. Ignoring Detector ID");
  }

  // Do a check for common binning and store
  m_commonBins = API::WorkspaceHelpers::commonBoundaries(inputWorkspace);

  int spec_num(-1);
  // Check the monitor spectrum or workspace and extract into new workspace
  m_monitor = sepWS ? this->getMonitorWorkspace(inputWorkspace, spec_num)
                    : this->getInWSMonitorSpectrum(inputWorkspace, spec_num);

  // Check that the 'monitor' spectrum actually relates to a monitor - warn if
  // not
  try {
    if (!m_monitor->spectrumInfo().isMonitor(0)) {
      g_log.warning() << "The spectrum N: " << spec_num
                      << " in MonitorWorkspace does not refer to a monitor.\n"
                      << "Continuing with normalization regardless.";
    }
  } catch (Kernel::Exception::NotFoundError &) {
    g_log.warning(
        "Unable to check if the spectrum provided relates to a monitor - "
        "the instrument is not fully specified.\n"
        "Continuing with normalization regardless.");
  }
}

/** Checks and retrieves the requested spectrum out of the input workspace
 *  @param inputWorkspace The input workspace.
 *  @param spectra_num The spectra number.
 *  @returns A workspace containing the monitor spectrum only.
 *  @returns spectra number (WS ID) which is used to normalize by.
 *  @throw std::runtime_error If the properties are invalid
 */
API::MatrixWorkspace_sptr NormaliseToMonitor::getInWSMonitorSpectrum(
    const API::MatrixWorkspace_sptr &inputWorkspace, int &spectra_num) {
  // this is the index of the spectra within the workspace and we need to
  // identify it either from DetID or from SpecID
  // size_t spectra_num(-1);
  // try monitor spectrum. If it is specified, it overrides everything
  int monitorSpec = getProperty("MonitorSpectrum");
  if (monitorSpec < 0) {
    // Get hold of the monitor spectrum through detector ID
    int monitorID = getProperty("MonitorID");
    if (monitorID < 0) {
      throw std::runtime_error(
          "Both MonitorSpectrum and MonitorID can not be negative");
    }
    // set spectra of detector's ID of one selected monitor ID
    std::vector<detid_t> detID(1, monitorID);
    // got the index of correspondent spectra (should be only one).
    auto indexList = inputWorkspace->getIndicesFromDetectorIDs(detID);
    if (indexList.empty()) {
      throw std::runtime_error(
          "Can not find spectra, corresponding to the requested monitor ID");
    }
    if (indexList.size() > 1) {
      throw std::runtime_error("More then one spectra corresponds to the "
                               "requested monitor ID, which is unheard of");
    }
    spectra_num = static_cast<int>(indexList[0]);
  } else { // monitor spectrum is specified.
    const SpectraAxis *axis =
        dynamic_cast<const SpectraAxis *>(inputWorkspace->getAxis(1));
    if (!axis) {
      throw std::runtime_error("Cannot retrieve monitor spectrum - spectrum "
                               "numbers not attached to workspace");
    }
    auto specs = axis->getSpectraIndexMap();
    if (!specs.count(monitorSpec)) {
      throw std::runtime_error("Input workspace does not contain spectrum "
                               "number given for MonitorSpectrum");
    }
    spectra_num = static_cast<int>(specs[monitorSpec]);
  }
  return this->extractMonitorSpectrum(inputWorkspace, spectra_num);
}

/** Checks and retrieves the monitor spectrum out of the input workspace
 *  @param inputWorkspace The input workspace.
 *  @param wsID The workspace ID.
 *  @returns A workspace containing the monitor spectrum only
 *  @throw std::runtime_error If the properties are invalid
 */
API::MatrixWorkspace_sptr NormaliseToMonitor::getMonitorWorkspace(
    const API::MatrixWorkspace_sptr &inputWorkspace, int &wsID) {
  // Get the workspace from the ADS. Will throw if it's not there.
  MatrixWorkspace_sptr monitorWS = getProperty("MonitorWorkspace");
  wsID = getProperty("MonitorWorkspaceIndex");
  // Check that it's a single spectrum workspace
  if (static_cast<int>(monitorWS->getNumberHistograms()) < wsID) {
    throw std::runtime_error(
        "The MonitorWorkspace must contain the MonitorWorkspaceIndex");
  }
  // Check that the two workspace come from the same instrument
  if (monitorWS->getInstrument()->getName() !=
      inputWorkspace->getInstrument()->getName()) {
    throw std::runtime_error(
        "The Input and Monitor workspaces must come from the same instrument");
  }
  // Check that they're in the same units
  if (monitorWS->getAxis(0)->unit()->unitID() !=
      inputWorkspace->getAxis(0)->unit()->unitID()) {
    throw std::runtime_error(
        "The Input and Monitor workspaces must have the same unit");
  }

  // In this case we need to test whether the bins in the monitor workspace
  // match
  m_commonBins = (m_commonBins && API::WorkspaceHelpers::matchingBins(
                                      inputWorkspace, monitorWS, true));

  // If the workspace passes all these tests, make a local copy because it will
  // get changed
  return this->extractMonitorSpectrum(monitorWS, wsID);
}

/** Pulls the monitor spectrum out of a larger workspace
 *  @param WS :: The workspace containing the spectrum to extract
 *  @param index :: The index of the spectrum to extract
 *  @returns A workspace containing the single spectrum requested
 */
API::MatrixWorkspace_sptr
NormaliseToMonitor::extractMonitorSpectrum(const API::MatrixWorkspace_sptr &WS,
                                           const std::size_t index) {
  IAlgorithm_sptr childAlg = createChildAlgorithm("ExtractSingleSpectrum");
  childAlg->setProperty<MatrixWorkspace_sptr>("InputWorkspace", WS);
  childAlg->setProperty<int>("WorkspaceIndex", static_cast<int>(index));
  childAlg->executeAsChildAlg();
  MatrixWorkspace_sptr outWS = childAlg->getProperty("OutputWorkspace");

  IAlgorithm_sptr alg = createChildAlgorithm("ConvertToMatrixWorkspace");
  alg->setProperty<MatrixWorkspace_sptr>("InputWorkspace", outWS);
  alg->executeAsChildAlg();
  outWS = alg->getProperty("OutputWorkspace");

  // Only get to here if successful
  return outWS;
}

/** Sets the maximum and minimum X values of the monitor spectrum to use for
 * integration
 *  @return True if the maximum or minimum values are set
 *  @throw std::runtime_error If the minimum was set higher than the maximum
 */
bool NormaliseToMonitor::setIntegrationProps() {
  m_integrationMin = getProperty("IntegrationRangeMin");
  m_integrationMax = getProperty("IntegrationRangeMax");

  // Check if neither of these have been changed from their defaults
  // (EMPTY_DBL())
  if (isEmpty(m_integrationMin) && isEmpty(m_integrationMax)) {
    // Nothing has been set so the user doesn't want to use integration so let's
    // move on
    return false;
  }
  // Yes integration is going to be used...

  // There is only one set of values that is unacceptable let's check for that
  if (!isEmpty(m_integrationMin) && !isEmpty(m_integrationMax)) {
    if (m_integrationMin > m_integrationMax) {
      throw std::runtime_error(
          "Integration minimum set to larger value than maximum!");
    }
  }

  // Now check the end X values are within the X value range of the workspace
  if (isEmpty(m_integrationMin) || m_integrationMin < m_monitor->x(0).front()) {
    g_log.warning() << "Integration range minimum set to workspace min: "
                    << m_integrationMin << '\n';
    m_integrationMin = m_monitor->x(0).front();
  }
  if (isEmpty(m_integrationMax) || m_integrationMax > m_monitor->x(0).back()) {
    g_log.warning() << "Integration range maximum set to workspace max: "
                    << m_integrationMax << '\n';
    m_integrationMax = m_monitor->x(0).back();
  }

  // Return indicating that these properties should be used
  return true;
}

/** Carries out a normalization based on the integrated count of the monitor
 * over a range
 *  @param inputWorkspace The input workspace
 *  @param outputWorkspace The result workspace
 */
void NormaliseToMonitor::normaliseByIntegratedCount(
    const API::MatrixWorkspace_sptr &inputWorkspace,
    API::MatrixWorkspace_sptr &outputWorkspace) {
  // Add up all the bins so it's just effectively a single value with an error
  IAlgorithm_sptr integrate = createChildAlgorithm("Integration");
  integrate->setProperty<MatrixWorkspace_sptr>("InputWorkspace", m_monitor);
  integrate->setProperty("RangeLower", m_integrationMin);
  integrate->setProperty("RangeUpper", m_integrationMax);
  integrate->setProperty<bool>("IncludePartialBins",
                               getProperty("IncludePartialBins"));

  integrate->executeAsChildAlg();

  // Get back the result
  m_monitor = integrate->getProperty("OutputWorkspace");

  // Run the divide algorithm explicitly to enable progress reporting
  IAlgorithm_sptr divide = createChildAlgorithm("Divide", 0.0, 1.0);
  divide->setProperty<MatrixWorkspace_sptr>("LHSWorkspace", inputWorkspace);
  divide->setProperty<MatrixWorkspace_sptr>("RHSWorkspace", m_monitor);
  divide->setProperty<MatrixWorkspace_sptr>("OutputWorkspace", outputWorkspace);

  divide->executeAsChildAlg();

  // Get back the result
  outputWorkspace = divide->getProperty("OutputWorkspace");
}

/** Carries out the bin-by-bin normalization
 *  @param inputWorkspace The input workspace
 *  @param outputWorkspace The result workspace
 */
void NormaliseToMonitor::normaliseBinByBin(
    const API::MatrixWorkspace_sptr &inputWorkspace,
    API::MatrixWorkspace_sptr &outputWorkspace) {
  EventWorkspace_sptr inputEvent =
      boost::dynamic_pointer_cast<EventWorkspace>(inputWorkspace);

  // Only create output workspace if different to input one
  if (outputWorkspace != inputWorkspace) {
    if (inputEvent) {
      outputWorkspace = inputWorkspace->clone();
    } else
      outputWorkspace = WorkspaceFactory::Instance().create(inputWorkspace);
  }
  auto outputEvent =
      boost::dynamic_pointer_cast<EventWorkspace>(outputWorkspace);

  // Get hold of the monitor spectrum
  const auto &monX = m_monitor->binEdges(0);
  auto monY = m_monitor->counts(0);
  auto monE = m_monitor->countStandardDeviations(0);
  // Calculate the overall normalization just the once if bins are all matching
  if (m_commonBins)
    this->normalisationFactor(monX, monY, monE);

  const size_t numHists = inputWorkspace->getNumberHistograms();
  auto specLength = inputWorkspace->blocksize();
  // Flag set when a division by 0 is found
  bool hasZeroDivision = false;
  Progress prog(this, 0.0, 1.0, numHists);
  // Loop over spectra
  PARALLEL_FOR3(inputWorkspace, outputWorkspace, m_monitor)
  for (int64_t i = 0; i < int64_t(numHists); ++i) {
    PARALLEL_START_INTERUPT_REGION
    prog.report();

    const auto &X = inputWorkspace->binEdges(i);
    // If not rebinning, just point to our monitor spectra, otherwise create new
    // vectors

    auto Y = (m_commonBins ? monY : Counts(specLength));
    auto E = (m_commonBins ? monE : CountStandardDeviations(specLength));

    if (!m_commonBins) {
      // ConvertUnits can give X vectors of all zeros - skip these, they cause
      // problems
      if (X.back() == 0.0 && X.front() == 0.0)
        continue;
      // Rebin the monitor spectrum to match the binning of the current data
      // spectrum
      VectorHelper::rebinHistogram(
          monX.rawData(), monY.mutableRawData(), monE.mutableRawData(),
          X.rawData(), Y.mutableRawData(), E.mutableRawData(), false);
      // Recalculate the overall normalization factor
      this->normalisationFactor(X, Y, E);
    }

    if (inputEvent) {
      // ----------------------------------- EventWorkspace
      // ---------------------------------------
      EventList &outEL = outputEvent->getSpectrum(i);
      outEL.divide(X.rawData(), Y.mutableRawData(), E.mutableRawData());
    } else {
      // ----------------------------------- Workspace2D
      // ---------------------------------------
      auto &YOut = outputWorkspace->mutableY(i);
      auto &EOut = outputWorkspace->mutableE(i);
      const auto &inY = inputWorkspace->y(i);
      const auto &inE = inputWorkspace->e(i);
      outputWorkspace->mutableX(i) = inputWorkspace->x(i);

      // The code below comes more or less straight out of Divide.cpp
      for (size_t k = 0; k < specLength; ++k) {
        // Get the input Y's
        const double leftY = inY[k];
        const double rightY = Y[k];

        if (rightY == 0.0) {
          hasZeroDivision = true;
        }

        // Calculate result and store in local variable to avoid overwriting
        // original data if
        // output workspace is same as one of the input ones
        const double newY = leftY / rightY;

        if (fabs(rightY) > 1.0e-12 && fabs(newY) > 1.0e-12) {
          const double lhsFactor = (inE[k] < 1.0e-12 || fabs(leftY) < 1.0e-12)
                                       ? 0.0
                                       : pow((inE[k] / leftY), 2);
          const double rhsFactor =
              E[k] < 1.0e-12 ? 0.0 : pow((E[k] / rightY), 2);
          EOut[k] = std::abs(newY) * sqrt(lhsFactor + rhsFactor);
        }

        // Now store the result
        YOut[k] = newY;
      } // end Workspace2D case
    }   // end loop over current spectrum

    PARALLEL_END_INTERUPT_REGION
  } // end loop over spectra
  PARALLEL_CHECK_INTERUPT_REGION
  if (hasZeroDivision) {
    g_log.warning() << "Division by zero in some of the bins.\n";
  }
}

/** Calculates the overall normalization factor.
 *  This multiplies result by (bin width * sum of monitor counts) / total frame
 * width.
 *  @param X The BinEdges of the workspace
 *  @param Y The Counts of the workspace
 *  @param E The CountStandardDeviations of the workspace
 */
void NormaliseToMonitor::normalisationFactor(const BinEdges &X, Counts &Y,
                                             CountStandardDeviations &E) {
  const double monitorSum = std::accumulate(Y.begin(), Y.end(), 0.0);
  const double range = X.back() - X.front();
  auto specLength = Y.size();

  auto &yNew = Y.mutableRawData();
  auto &eNew = E.mutableRawData();

<<<<<<< HEAD
  for (auto j = 0; j < specLength; ++j) {
=======
  for (size_t j = 0; j < specLength; ++j) {
>>>>>>> b5aed735
    const double factor = range / ((X[j + 1] - X[j]) * monitorSum);
    yNew[j] *= factor;
    eNew[j] *= factor;
  }
}

} // namespace Algorithm
} // namespace Mantid<|MERGE_RESOLUTION|>--- conflicted
+++ resolved
@@ -666,11 +666,7 @@
   auto &yNew = Y.mutableRawData();
   auto &eNew = E.mutableRawData();
 
-<<<<<<< HEAD
-  for (auto j = 0; j < specLength; ++j) {
-=======
   for (size_t j = 0; j < specLength; ++j) {
->>>>>>> b5aed735
     const double factor = range / ((X[j + 1] - X[j]) * monitorSum);
     yNew[j] *= factor;
     eNew[j] *= factor;
