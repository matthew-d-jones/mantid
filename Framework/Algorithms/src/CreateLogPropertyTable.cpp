//----------------------------------------------------------------------
// Includes
//----------------------------------------------------------------------
#include "MantidAlgorithms/CreateLogPropertyTable.h"

#include "MantidAPI/ITableWorkspace.h"
#include "MantidAPI/TableRow.h"
#include "MantidAPI/MatrixWorkspace.h"
#include "MantidAPI/Run.h"
#include "MantidAPI/WorkspaceFactory.h"
#include "MantidKernel/ArrayProperty.h"
#include "MantidKernel/ListValidator.h"
#include "MantidKernel/MandatoryValidator.h"
#include "MantidKernel/VisibleWhenProperty.h"

#include "boost/shared_ptr.hpp"

#include <assert.h>
#include <map>
#include <vector>

namespace Mantid {
namespace Algorithms {
// Register the algorithm into the AlgorithmFactory
DECLARE_ALGORITHM(CreateLogPropertyTable)

using namespace Kernel;
using namespace API;

namespace {
enum GroupPolicy { ALL, FIRST, NONE };

// Forward declarations.
std::vector<MatrixWorkspace_sptr>
retrieveMatrixWsList(const std::vector<std::string> &wsNames,
                     GroupPolicy groupPolicy);
GroupPolicy getGroupPolicyByName(const std::string &name);
std::set<std::string> getAllGroupPolicyNames();
Math::StatisticType getStatisticTypeByName(const std::string &name);
std::set<std::string> getAllStatisticTypeNames();
}

/**
 * Initialise the algorithm's properties.
 */
void CreateLogPropertyTable::init() {
  // Input workspaces
  declareProperty(
      new ArrayProperty<std::string>(
          "InputWorkspaces",
          boost::make_shared<MandatoryValidator<std::vector<std::string>>>()),
      "Name of the Input Workspaces from which to get log properties.");

  // Output workspace
  declareProperty(new WorkspaceProperty<ITableWorkspace>("OutputWorkspace", "",
                                                         Direction::Output),
                  "Name of the output ITableWorkspace.");

  // Which log properties to use
  declareProperty(
      new ArrayProperty<std::string>(
          "LogPropertyNames",
          boost::make_shared<MandatoryValidator<std::vector<std::string>>>()),
      "The names of the log properties to place in table.");

  // How to handle time series logs
  const std::set<std::string> statisticNames = getAllStatisticTypeNames();
  declareProperty("TimeSeriesStatistic", "Mean",
                  boost::make_shared<StringListValidator>(statisticNames),
                  "The statistic to use when adding a time series log.");

  // How to handle workspace groups
  const std::set<std::string> groupPolicies = getAllGroupPolicyNames();
  declareProperty("GroupPolicy", "First",
                  boost::make_shared<StringListValidator>(groupPolicies),
                  "The policy by which to handle GroupWorkspaces.  \"All\" "
                  "will include all children in the table, \"First\" will "
                  "include "
                  "the first child, and \"None\" will not include any.");
}

/**
 * Execute the algorithm.
 */
void CreateLogPropertyTable::exec() {
  std::vector<std::string> wsNames = this->getProperty("InputWorkspaces");

  // Retrieve a list of MatrixWorkspace pointers, using the given "GroupPolicy".
  const std::string groupPolicyName = this->getPropertyValue("GroupPolicy");
  const GroupPolicy groupPolicy = getGroupPolicyByName(groupPolicyName);
  const std::vector<MatrixWorkspace_sptr> matrixWsList =
      retrieveMatrixWsList(wsNames, groupPolicy);

  // Get the names of the properties that will be stored.
  const std::vector<std::string> propNames =
      this->getProperty("LogPropertyNames");

  // Make sure all workspaces contain the properties.
  for (const auto &matrixWs : matrixWsList) {
    const Run &run = matrixWs.get()->run();
    const std::string wsName = matrixWs.get()->getName();

    // Throw if a run does not have a property.
    for (const auto &propName : propNames)
      if (!run.hasProperty(propName))
        throw std::runtime_error("\"" + wsName +
                                 "\" does not have a run property of \"" +
                                 propName + "\".");
  }

  // Set up output table.
  boost::shared_ptr<ITableWorkspace> outputTable =
      WorkspaceFactory::Instance().createTable();
  // One column for each property.
  for (const auto &propName : propNames)
    outputTable->addColumn("str", propName);
  // One row for each workspace.
  for (size_t i = 0; i < matrixWsList.size(); ++i)
    outputTable->appendRow();

  // Set the first column to X and all others to Y
  // This is to reduce the number of steps required to plot the data
  for (size_t i = 0; i < outputTable->columnCount(); ++i)
    outputTable->getColumn(i)->setPlotType(i == 0 ? 1 : 2);

  const std::string timeSeriesStatName =
      this->getPropertyValue("TimeSeriesStatistic");
  const Math::StatisticType timeSeriesStat =
      getStatisticTypeByName(timeSeriesStatName);
  // Populate output table with the requested run properties.
  for (size_t i = 0; i < outputTable->rowCount(); ++i) {
    TableRow row = outputTable->getRow(i);
    MatrixWorkspace_sptr matrixWs = matrixWsList[i];

    for (const auto &propName : propNames) {
      Property *prop = matrixWs->run().getProperty(propName);
      std::stringstream propValue;

      if (prop->type().find("TimeValue") != std::string::npos) {
        propValue << matrixWs->run().getLogAsSingleValue(propName,
                                                         timeSeriesStat);
      } else {
        propValue << prop->value();
      }

      row << propValue.str();
    }
  }

  this->setProperty("OutputWorkspace", outputTable);
}

namespace {
/**
 * Given a list of workspace names, will retrieve pointers to the corresponding
 *workspaces in the ADS.
 * Only MatrixWorkspaces or the children of groups of MatrixWorkspaces are
 *retrieved. GroupWorkspaces
 * are dealt with according to m_groupPolicy:
 *
 * "All"   - Retrieve pointers to all the children of a group.
 * "First" - Only retrieve a pointer to the first child of a group.
 * "None"  - No pointers are retreived.
 *
 * @param wsNames     :: the list of workspaces to retrieve pointers to.
 * @param groupPolicy :: the policy by which to deal with group workspaces.
 *
 * @return the retrieved MatrixWorkspace pointers
 */
std::vector<MatrixWorkspace_sptr>
retrieveMatrixWsList(const std::vector<std::string> &wsNames,
                     GroupPolicy groupPolicy) {
  std::vector<MatrixWorkspace_sptr> matrixWsList;

  // Get all the workspaces which are to be inspected for log proeprties.
  for (const auto &wsName : wsNames) {
    WorkspaceGroup_sptr wsGroup = boost::dynamic_pointer_cast<WorkspaceGroup>(
        AnalysisDataService::Instance().retrieve(wsName));
    MatrixWorkspace_sptr matrixWs =
        boost::dynamic_pointer_cast<MatrixWorkspace>(
            AnalysisDataService::Instance().retrieve(wsName));

    if (wsGroup) {
      const std::vector<std::string> childNames = wsGroup->getNames();

      // If there are no child workspaces in the group (is this possible?), just
      // ignore it.
      if (childNames.empty())
        break;

      // Retrieve pointers to all the child workspaces.
      std::vector<MatrixWorkspace_sptr> childWsList;
<<<<<<< HEAD
=======
      childWsList.reserve(childNames.size());
>>>>>>> 9e47fc0d
      for (const auto &childName : childNames) {
        childWsList.push_back(
            AnalysisDataService::Instance().retrieveWS<MatrixWorkspace>(
                childName));
      }

      // Deal with child workspaces according to policy.
      switch (groupPolicy) {
      case ALL: {
        // Append all the children to the list.
        for (auto &childWs : childWsList)
          matrixWsList.push_back(childWs);
        break;
      }
      case FIRST:
        // Append only the first child to the list.
        matrixWsList.push_back(childWsList[0]);
        break;
      case NONE:
        // Add nothing to the list.
        break;
      default:
        // We should never reach here.
        assert(false);
      }
    } else if (matrixWs) {
      matrixWsList.push_back(matrixWs);
    }
  }

  return matrixWsList;
}

/**
 * Returns a constant reference to a static map, which maps group policy
 * names to actual GroupPolicy enum members.
 *
 * @returns map of group policy names to GroupPolicy enum members.
 */
const std::map<std::string, GroupPolicy> &getGroupPolicyMap() {
  static std::map<std::string, GroupPolicy> map;

  // Populate the map if empty.
  if (map.empty()) {
    map.emplace("All", ALL);
    map.emplace("First", FIRST);
    map.emplace("None", NONE);
  }

  return map;
}

/**
 * Given a group policy name, will return the corresponding GroupPolicy enum
 *member.
 *
 * @param name :: name of group policy.
 *
 * @returns the corresponding GroupPolicy enum member.
 */
GroupPolicy getGroupPolicyByName(const std::string &name) {
  const std::map<std::string, GroupPolicy> &map = getGroupPolicyMap();

  // If we can find a policy with the given name, return it.
  auto policy = map.find(name);
  if (policy != map.end())
    return policy->second;

  // Else return ALL as default.  Assert since we should never reach here.
  assert(false);
  return ALL;
}

/**
 * Returns a set of all group policy names.
 *
 * @returns a set of all group policy names.
 */
std::set<std::string> getAllGroupPolicyNames() {
  const std::map<std::string, GroupPolicy> &map = getGroupPolicyMap();
  std::set<std::string> groupPolicyNames;

  for (const auto &policy : map)
    groupPolicyNames.insert(policy.first);

  return groupPolicyNames;
}

/**
 * Returns a constant reference to a static map, which maps statistic
 * names to Kernel::Math::StatisticType members.
 *
 * @returns map of statistic names and StatisticType members
 */
const std::map<std::string, Math::StatisticType> &getStatisticTypeMap() {
  static std::map<std::string, Math::StatisticType> map;

  // Populate the map if empty.
  if (map.empty()) {
    map.emplace("FirstValue", Math::StatisticType::FirstValue);
    map.emplace("LastValue", Math::StatisticType::LastValue);
    map.emplace("Minimum", Math::StatisticType::Minimum);
    map.emplace("Maximum", Math::StatisticType::Maximum);
    map.emplace("Mean", Math::StatisticType::Mean);
    map.emplace("Median", Math::StatisticType::Median);
  }

  return map;
}

/**
 * Given a statistic type name, will return the corresponding StatisticType.
 *
 * @param name :: name of statistic
 * @returns StatisticType
 */
Math::StatisticType getStatisticTypeByName(const std::string &name) {
  const std::map<std::string, Math::StatisticType> &map = getStatisticTypeMap();

  // If we can find a policy with the given name, return it.
  auto policy = map.find(name);
  if (policy != map.end())
    return policy->second;

  // Else return ALL as default.  Assert since we should never reach here.
  return Math::StatisticType::Mean;
}

/**
 * Returns a set of all statistic type names.
 *
 * @returns a set of all statistic type names.
 */
std::set<std::string> getAllStatisticTypeNames() {
  const std::map<std::string, Math::StatisticType> &map = getStatisticTypeMap();
  std::set<std::string> statisticTypeNames;

  for (const auto &policy : map)
    statisticTypeNames.insert(policy.first);

  return statisticTypeNames;
}
}
} // namespace Algorithms
} // namespace Mantid<|MERGE_RESOLUTION|>--- conflicted
+++ resolved
@@ -190,10 +190,7 @@
 
       // Retrieve pointers to all the child workspaces.
       std::vector<MatrixWorkspace_sptr> childWsList;
-<<<<<<< HEAD
-=======
       childWsList.reserve(childNames.size());
->>>>>>> 9e47fc0d
       for (const auto &childName : childNames) {
         childWsList.push_back(
             AnalysisDataService::Instance().retrieveWS<MatrixWorkspace>(
