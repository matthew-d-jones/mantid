#include "MantidAlgorithms/SumSpectra.h"
#include "MantidAPI/CommonBinsValidator.h"
#include "MantidAPI/Run.h"
#include "MantidAPI/SpectrumInfo.h"
#include "MantidAPI/WorkspaceFactory.h"
#include "MantidDataObjects/RebinnedOutput.h"
#include "MantidDataObjects/WorkspaceCreation.h"
#include "MantidGeometry/IDetector.h"
#include "MantidKernel/ArrayProperty.h"
#include "MantidKernel/BoundedValidator.h"

namespace Mantid {
namespace Algorithms {

// Register the class into the algorithm factory
DECLARE_ALGORITHM(SumSpectra)

using namespace Kernel;
using namespace API;
using namespace DataObjects;

SumSpectra::SumSpectra()
    : API::Algorithm(), m_outSpecNum(0), m_minWsInd(0), m_maxWsInd(0),
      m_keepMonitors(false), m_numberOfSpectra(0), m_yLength(0), m_indices(),
      m_calculateWeightedSum(false) {}

/** Initialisation method.
 *
 */
void SumSpectra::init() {
  declareProperty(make_unique<WorkspaceProperty<>>(
                      "InputWorkspace", "", Direction::Input,
                      boost::make_shared<CommonBinsValidator>()),
                  "The workspace containing the spectra to be summed.");
  declareProperty(
      make_unique<WorkspaceProperty<>>("OutputWorkspace", "",
                                       Direction::Output),
      "The name of the workspace to be created as the output of the algorithm. "
      " A workspace of this name will be created and stored in the Analysis "
      "Data Service.");

  auto mustBePositive = boost::make_shared<BoundedValidator<int>>();
  mustBePositive->setLower(0);
  declareProperty("StartWorkspaceIndex", 0, mustBePositive,
                  "The first Workspace index to be included in the summing");
  declareProperty("EndWorkspaceIndex", EMPTY_INT(), mustBePositive,
                  "The last Workspace index to be included in the summing");

  declareProperty(
      make_unique<Kernel::ArrayProperty<int>>("ListOfWorkspaceIndices"),
      "A list of workspace indices as a string with ranges, for "
      "example: 5-10,15,20-23. \n"
      "Optional: if not specified, then the "
      "Start/EndWorkspaceIndex fields are used alone. "
      "If specified, the range and the list are combined (without "
      "duplicating indices). For example, a range of 10 to 20 and "
      "a list '12,15,26,28' gives '10-20,26,28'.");

  declareProperty("IncludeMonitors", true,
                  "Whether to include monitor spectra in the summation.");

  declareProperty("WeightedSum", false,
                  "Instead of the usual spectra sum, calculate the weighted "
                  "sum. This has the form: \n"
                  ":math:`nSpectra "
                  "\\times\\Sigma(Signal_i/Error_i^2)/\\Sigma(1/Error_i^2)`\n "
                  "This property is ignored for event workspace.\n"
                  "The sums are defined for :math:`Error_i != 0` only, so the "
                  "values with zero error are dropped from the summation. To "
                  "estimate the number of dropped values see the "
                  "description. ");
}

/** Executes the algorithm
 *
 */
void SumSpectra::exec() {
  // Try and retrieve the optional properties
  m_minWsInd = getProperty("StartWorkspaceIndex");
  m_maxWsInd = getProperty("EndWorkspaceIndex");
  const std::vector<int> indices_list = getProperty("ListOfWorkspaceIndices");

  m_keepMonitors = getProperty("IncludeMonitors");

  // Get the input workspace
  MatrixWorkspace_const_sptr localworkspace = getProperty("InputWorkspace");

  m_numberOfSpectra = static_cast<int>(localworkspace->getNumberHistograms());
  this->m_yLength = static_cast<int>(localworkspace->blocksize());

  // Check 'StartSpectrum' is in range 0-m_numberOfSpectra
  if (m_minWsInd > m_numberOfSpectra) {
    g_log.warning("StartWorkspaceIndex out of range! Set to 0.");
    m_minWsInd = 0;
  }

  if (indices_list.empty()) {
    // If no list was given and no max, just do all.
    if (isEmpty(m_maxWsInd))
      m_maxWsInd = m_numberOfSpectra - 1;
  }

  // Something for m_maxWsIndex was given but it is out of range?
  if (!isEmpty(m_maxWsInd) &&
      (m_maxWsInd > m_numberOfSpectra - 1 || m_maxWsInd < m_minWsInd)) {
    g_log.warning("EndWorkspaceIndex out of range! Set to max Workspace Index");
    m_maxWsInd = m_numberOfSpectra;
  }

  // Make the set of indices to sum up from the list
  this->m_indices.insert(indices_list.begin(), indices_list.end());

  // And add the range too, if any
  if (!isEmpty(m_maxWsInd)) {
    for (int i = m_minWsInd; i <= m_maxWsInd; i++)
      this->m_indices.insert(i);
  }

  // determine the output spectrum number
  m_outSpecNum = this->getOutputSpecNo(localworkspace);
  g_log.information()
      << "Spectra remapping gives single spectra with spectra number: "
      << m_outSpecNum << "\n";

  m_calculateWeightedSum = getProperty("WeightedSum");

  EventWorkspace_const_sptr eventW =
      boost::dynamic_pointer_cast<const EventWorkspace>(localworkspace);
  if (eventW) {
    m_calculateWeightedSum = false;
    this->execEvent(eventW, this->m_indices);
  } else {
    //-------Workspace 2D mode -----

    // Create the 2D workspace for the output
    MatrixWorkspace_sptr outputWorkspace =
        API::WorkspaceFactory::Instance().create(
            localworkspace, 1, localworkspace->x(m_minWsInd).size(),
            this->m_yLength);
    size_t numSpectra(0); // total number of processed spectra
    size_t numMasked(0);  // total number of the masked and skipped spectra
    size_t numZeros(0);   // number of spectra which have 0 value in the first
    // column (used in special cases of evaluating how good
    // Puasonian statistics is)

    Progress progress(this, 0, 1, this->m_indices.size());

    // This is the (only) output spectrum
    auto &outSpec = outputWorkspace->getSpectrum(0);

    // Copy over the bin boundaries
    outSpec.setSharedX(localworkspace->sharedX(0));

    // Build a new spectra map
    outSpec.setSpectrumNo(m_outSpecNum);
    outSpec.clearDetectorIDs();

    if (localworkspace->id() == "RebinnedOutput") {
      this->doRebinnedOutput(outputWorkspace, progress, numSpectra, numMasked,
                             numZeros);
    } else {
      this->doWorkspace2D(localworkspace, outSpec, progress, numSpectra,
                          numMasked, numZeros);
    }

    // Pointer to sqrt function
    typedef double (*uf)(double);
    uf rs = std::sqrt;

    auto &YError = outSpec.mutableE();
    // take the square root of all the accumulated squared errors - Assumes
    // Gaussian errors
    std::transform(YError.begin(), YError.end(), YError.begin(), rs);

    // set up the summing statistics
    outputWorkspace->mutableRun().addProperty("NumAllSpectra", int(numSpectra),
                                              "", true);
    outputWorkspace->mutableRun().addProperty("NumMaskSpectra", int(numMasked),
                                              "", true);
    outputWorkspace->mutableRun().addProperty("NumZeroSpectra", int(numZeros),
                                              "", true);

    // Assign it to the output workspace property
    setProperty("OutputWorkspace", outputWorkspace);
  }
}

/**
 * Determine the minimum spectrum No for summing. This requires that
 * SumSpectra::indices has aly been set.
 * @param localworkspace The workspace to use.
 * @return The minimum spectrum No for all the spectra being summed.
 */
specnum_t
SumSpectra::getOutputSpecNo(MatrixWorkspace_const_sptr localworkspace) {
  // initial value
  specnum_t specId =
      localworkspace->getSpectrum(*(this->m_indices.begin())).getSpectrumNo();

  // the total number of spectra
  int totalSpec = static_cast<int>(localworkspace->getNumberHistograms());

  specnum_t temp;
  for (const auto index : this->m_indices) {
    if (index < totalSpec) {
      temp = localworkspace->getSpectrum(index).getSpectrumNo();
      if (temp < specId)
        specId = temp;
    }
  }

  return specId;
}

/**
 * This function deals with the logic necessary for summing a Workspace2D.
 * @param localworkspace The input workspace for summing.
 * @param outSpec The spectrum for the summed output.
 * @param progress The progress indicator.
 * @param numSpectra The number of spectra contributed to the sum.
 * @param numMasked The spectra dropped from the summations because they are
 * masked.
 * @param numZeros The number of zero bins in histogram workspace or empty
 * spectra for event workspace.
 */
void SumSpectra::doWorkspace2D(MatrixWorkspace_const_sptr localworkspace,
                               ISpectrum &outSpec, Progress &progress,
                               size_t &numSpectra, size_t &numMasked,
                               size_t &numZeros) {
  // Get references to the output workspaces's data vectors
  auto &YSum = outSpec.mutableY();
  auto &YError = outSpec.mutableE();

  std::vector<double> Weight;
  std::vector<size_t> nZeros;
  if (m_calculateWeightedSum) {
    Weight.assign(YSum.size(), 0);
    nZeros.assign(YSum.size(), 0);
  }
  numSpectra = 0;
  numMasked = 0;
  numZeros = 0;

  const auto &spectrumInfo = localworkspace->spectrumInfo();
  // Loop over spectra
  for (const auto i : this->m_indices) {
    // Don't go outside the range.
    if ((i >= this->m_numberOfSpectra) || (i < 0)) {
      g_log.error() << "Invalid index " << i
                    << " was specified. Sum was aborted.\n";
      break;
    }

    if (spectrumInfo.hasDetectors(i)) {
      // Skip monitors, if the property is set to do so
      if (!m_keepMonitors && spectrumInfo.isMonitor(i))
        continue;
      // Skip masked detectors
      if (spectrumInfo.isMasked(i)) {
        numMasked++;
        continue;
      }
    }
    numSpectra++;

    // Retrieve the spectrum into a vector
    const auto &YValues = localworkspace->y(i);
    const auto &YErrors = localworkspace->e(i);
    if (m_calculateWeightedSum) {
      for (int k = 0; k < this->m_yLength; ++k) {
        if (YErrors[k] != 0) {
          double errsq = YErrors[k] * YErrors[k];
          YError[k] += errsq;
          Weight[k] += 1. / errsq;
          YSum[k] += YValues[k] / errsq;
        } else {
          nZeros[k]++;
        }
      }
    } else {
      for (int k = 0; k < this->m_yLength; ++k) {
        YSum[k] += YValues[k];
        YError[k] += YErrors[k] * YErrors[k];
      }
    }

    // Map all the detectors onto the spectrum of the output
    outSpec.addDetectorIDs(localworkspace->getSpectrum(i).getDetectorIDs());

    progress.report();
  }

  if (m_calculateWeightedSum) {
    numZeros = 0;
    for (size_t i = 0; i < Weight.size(); i++) {
      if (numSpectra > nZeros[i])
        YSum[i] *= double(numSpectra - nZeros[i]) / Weight[i];
      if (nZeros[i] != 0)
        numZeros += nZeros[i];
    }
  }
}

/**
 * This function handles the logic for summing RebinnedOutput workspaces.
 * @param outputWorkspace the workspace to hold the summed input
 * @param progress the progress indicator
 * @param numSpectra
 * @param numMasked
 * @param numZeros
 */
void SumSpectra::doRebinnedOutput(MatrixWorkspace_sptr outputWorkspace,
                                  Progress &progress, size_t &numSpectra,
                                  size_t &numMasked, size_t &numZeros) {
  // Get a copy of the input workspace
  MatrixWorkspace_sptr temp = getProperty("InputWorkspace");

  // First, we need to clean the input workspace for nan's and inf's in order
  // to treat the data correctly later. This will create a new private
  // workspace that will be retrieved as mutable.
  IAlgorithm_sptr alg = this->createChildAlgorithm("ReplaceSpecialValues");
  alg->setProperty<MatrixWorkspace_sptr>("InputWorkspace", temp);
  std::string outName = "_" + temp->getName() + "_clean";
  alg->setProperty("OutputWorkspace", outName);
  alg->setProperty("NaNValue", 0.0);
  alg->setProperty("NaNError", 0.0);
  alg->setProperty("InfinityValue", 0.0);
  alg->setProperty("InfinityError", 0.0);
  alg->executeAsChildAlg();
  MatrixWorkspace_sptr localworkspace = alg->getProperty("OutputWorkspace");

  // Transform to real workspace types
  RebinnedOutput_sptr inWS =
      boost::dynamic_pointer_cast<RebinnedOutput>(localworkspace);
  RebinnedOutput_sptr outWS =
      boost::dynamic_pointer_cast<RebinnedOutput>(outputWorkspace);

  // Get references to the output workspaces's data vectors
  auto &outSpec = outputWorkspace->getSpectrum(0);
  auto &YSum = outSpec.mutableY();
  auto &YError = outSpec.mutableE();
  auto &FracSum = outWS->dataF(0);
  std::vector<double> Weight;
  std::vector<size_t> nZeros;
  if (m_calculateWeightedSum) {
    Weight.assign(YSum.size(), 0);
    nZeros.assign(YSum.size(), 0);
  }
  numSpectra = 0;
  numMasked = 0;
  numZeros = 0;

  const auto &spectrumInfo = localworkspace->spectrumInfo();
  // Loop over spectra
  for (const auto i : m_indices) {
    // Don't go outside the range.
    if ((i >= m_numberOfSpectra) || (i < 0)) {
      g_log.error() << "Invalid index " << i
                    << " was specified. Sum was aborted.\n";
      break;
    }

    if (spectrumInfo.hasDetectors(i)) {
      // Skip monitors, if the property is set to do so
      if (!m_keepMonitors && spectrumInfo.isMonitor(i))
        continue;
      // Skip masked detectors
      if (spectrumInfo.isMasked(i)) {
        numMasked++;
        continue;
      }
    }
    numSpectra++;

    // Retrieve the spectrum into a vector
    const auto &YValues = localworkspace->y(i);
    const auto &YErrors = localworkspace->e(i);
    const auto &FracArea = inWS->readF(i);

    if (m_calculateWeightedSum) {
      for (int k = 0; k < this->m_yLength; ++k) {
        if (YErrors[k] != 0) {
          double errsq = YErrors[k] * YErrors[k] * FracArea[k] * FracArea[k];
          YError[k] += errsq;
          Weight[k] += 1. / errsq;
          YSum[k] += YValues[k] * FracArea[k] / errsq;
          FracSum[k] += FracArea[k];
        } else {
          nZeros[k]++;
          FracSum[k] += FracArea[k];
        }
      }
    } else {
      for (int k = 0; k < this->m_yLength; ++k) {
        YSum[k] += YValues[k] * FracArea[k];
        YError[k] += YErrors[k] * YErrors[k] * FracArea[k] * FracArea[k];
        FracSum[k] += FracArea[k];
      }
    }

    // Map all the detectors onto the spectrum of the output
    outSpec.addDetectorIDs(localworkspace->getSpectrum(i).getDetectorIDs());

    progress.report();
  }

  if (m_calculateWeightedSum) {
    numZeros = 0;
    for (size_t i = 0; i < Weight.size(); i++) {
      if (numSpectra > nZeros[i])
        YSum[i] *= double(numSpectra - nZeros[i]) / Weight[i];
      if (nZeros[i] != 0)
        numZeros += nZeros[i];
    }
  }

  // Create the correct representation
  outWS->finalize();
}

/** Executes the algorithm
 *@param localworkspace :: the input workspace
 *@param indices :: set of indices to sum up
 */
void SumSpectra::execEvent(EventWorkspace_const_sptr localworkspace,
                           std::set<int> &indices) {
  auto outputWorkspace = create<EventWorkspace>(*localworkspace, 1);

  Progress progress(this, 0, 1, indices.size());

  // Get the pointer to the output event list
  EventList &outEL = outputWorkspace->getSpectrum(0);
  outEL.setSpectrumNo(m_outSpecNum);
  outEL.clearDetectorIDs();

  const auto &spectrumInfo = localworkspace->spectrumInfo();
  // Loop over spectra
  size_t numSpectra(0);
  size_t numMasked(0);
  size_t numZeros(0);
  for (const auto i : indices) {
    // Don't go outside the range.
    if ((i >= m_numberOfSpectra) || (i < 0)) {
      g_log.error() << "Invalid index " << i
                    << " was specified. Sum was aborted.\n";
      break;
    }

    if (spectrumInfo.hasDetectors(i)) {
      // Skip monitors, if the property is set to do so
      if (!m_keepMonitors && spectrumInfo.isMonitor(i))
        continue;
      // Skip masked detectors
      if (spectrumInfo.isMasked(i)) {
        numMasked++;
        continue;
      }
    }
    numSpectra++;

    // Add the event lists with the operator
    const EventList &tOutEL = localworkspace->getSpectrum(i);
    if (tOutEL.empty()) {
      ++numZeros;
    }
    outEL += tOutEL;

    progress.report();
  }

<<<<<<< HEAD
=======
  // Set all X bins on the output
  outputWorkspace->setAllX(localworkspace->binEdges(0));

>>>>>>> 9b06122b
  outputWorkspace->mutableRun().addProperty("NumAllSpectra", int(numSpectra),
                                            "", true);
  outputWorkspace->mutableRun().addProperty("NumMaskSpectra", int(numMasked),
                                            "", true);
  outputWorkspace->mutableRun().addProperty("NumZeroSpectra", int(numZeros), "",
                                            true);

  // Assign it to the output workspace property
  setProperty("OutputWorkspace", std::move(outputWorkspace));
}

} // namespace Algorithms
} // namespace Mantid<|MERGE_RESOLUTION|>--- conflicted
+++ resolved
@@ -468,12 +468,6 @@
     progress.report();
   }
 
-<<<<<<< HEAD
-=======
-  // Set all X bins on the output
-  outputWorkspace->setAllX(localworkspace->binEdges(0));
-
->>>>>>> 9b06122b
   outputWorkspace->mutableRun().addProperty("NumAllSpectra", int(numSpectra),
                                             "", true);
   outputWorkspace->mutableRun().addProperty("NumMaskSpectra", int(numMasked),
