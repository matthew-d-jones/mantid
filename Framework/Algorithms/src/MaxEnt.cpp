--- conflicted
+++ resolved
@@ -84,16 +84,10 @@
   const double warningLevel = 0.01;
   const double errorLevel = 0.5;
   declareProperty(
-<<<<<<< HEAD
-      make_unique<WorkspaceProperty<>>("InputWorkspace", "", Direction::Input),
-      "An input workspace. Each spectrum is analyzed independently and "
-      "sequentially.");
-=======
       make_unique<WorkspaceProperty<>>(
           "InputWorkspace", "", Direction::Input,
           boost::make_shared<EqualBinSizesValidator>(errorLevel, warningLevel)),
       "An input workspace.");
->>>>>>> 9659ee3c
 
   declareProperty("ComplexData", false,
                   "If true, the input data is assumed to be complex and the "
