--- conflicted
+++ resolved
@@ -681,7 +681,7 @@
   MantidVec YR(npoints);
   MantidVec YI(npoints);
   MantidVec E(npoints, 0.);
-<<<<<<< HEAD
+
   MantidVec dataPoints(npoints);
   if (inWS->isHistogramData())
     Kernel::VectorHelper::convertToBinCentre(inWS->readX(spec), dataPoints);
@@ -689,11 +689,6 @@
     dataPoints = inWS->readX(spec);
   double x0 = dataPoints[0];
   double dx = dataPoints[1] - x0;
-=======
-
-  double x0 = inWS->x(spec)[0];
-  double dx = inWS->x(spec)[1] - x0;
->>>>>>> 546b2ecc
 
   double delta = 1. / dx / npoints;
   int isOdd = (inWS->blocksize() % 2) ? 1 : 0;
