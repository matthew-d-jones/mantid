#include "MantidAlgorithms/RunCombinationHelpers/RunCombinationHelper.h"
#include "MantidAlgorithms/Stitch1DMany.h"
#include "MantidAPI/ADSValidator.h"
#include "MantidAPI/MatrixWorkspace.h"
#include "MantidAPI/WorkspaceHistory.h"
#include "MantidAPI/WorkspaceProperty.h"
#include "MantidAlgorithms/RunCombinationHelpers/RunCombinationHelper.h"
#include "MantidKernel/ArrayProperty.h"
#include "MantidKernel/BoundedValidator.h"
#include "MantidKernel/RebinParamsValidator.h"
#include "MantidKernel/VisibleWhenProperty.h"

#include <boost/make_shared.hpp>

using namespace Mantid::Kernel;
using namespace Mantid::API;

namespace Mantid {
namespace Algorithms {
DECLARE_ALGORITHM(Stitch1DMany)

/// Initialize the algorithm's properties.
void Stitch1DMany::init() {

  declareProperty(Kernel::make_unique<ArrayProperty<std::string>>(
                      "InputWorkspaces", boost::make_shared<ADSValidator>()),
                  "List or group of MatrixWorkspaces");

  declareProperty(make_unique<WorkspaceProperty<Workspace>>(
                      "OutputWorkspace", "", Direction::Output),
                  "Stitched workspace.");

  declareProperty(make_unique<ArrayProperty<double>>(
                      "Params", boost::make_shared<RebinParamsValidator>(true),
                      Direction::Input),
                  "Rebinning Parameters, see Rebin algorithm for format.");

  declareProperty(
      make_unique<ArrayProperty<double>>("StartOverlaps", Direction::Input),
      "Start overlaps for stitched workspaces; if specified, the number of "
      "StartOverlaps must be 1 less than the number of input workspaces. "
      "Optional.");

  declareProperty(
      make_unique<ArrayProperty<double>>("EndOverlaps", Direction::Input),
      "End overlaps for stitched workspaces; if specified, the number of "
      "EndOverlaps must be the same as the number of StartOverlaps.");

  declareProperty(make_unique<PropertyWithValue<bool>>("ScaleRHSWorkspace",
                                                       true, Direction::Input),
                  "Scaling either with respect to first (first hand side, LHS) "
                  "or second (right hand side, RHS) workspace");

  declareProperty(make_unique<PropertyWithValue<bool>>("UseManualScaleFactors",
                                                       false, Direction::Input),
                  "True to use provided values for the scale factor.");

  declareProperty(make_unique<ArrayProperty<double>>("ManualScaleFactors",
                                                     Direction::Input),
                  "Provided values for the scale factors; if specified, the "
                  "number of ManualScaleFactors must either be one (in which "
                  "case the provided value is applied to all input workspaces) "
                  "or 1 less than the number of input workspaces");
  setPropertySettings("ManualScaleFactors",
                      make_unique<VisibleWhenProperty>("UseManualScaleFactors",
                                                       IS_EQUAL_TO, "1"));

  declareProperty(
      make_unique<ArrayProperty<double>>("OutScaleFactors", Direction::Output),
      "The actual used values for the scaling factors at each stitch step.");

  auto scaleFactorFromPeriodValidator =
      boost::make_shared<BoundedValidator<int>>();
  scaleFactorFromPeriodValidator->setLower(1);
  declareProperty(make_unique<PropertyWithValue<int>>(
                      "ScaleFactorFromPeriod", 1,
                      scaleFactorFromPeriodValidator, Direction::Input),
                  "Provided index of period to obtain scale factor from; "
                  "periods are indexed from 1 and used only if stitching group "
                  "workspaces, UseManualScaleFactors is true and "
                  "ManualScaleFactors is set to default.");

  auto useManualScaleFactorsTrue =
      VisibleWhenProperty("UseManualScaleFactors", IS_EQUAL_TO, "1");
  auto manualScaleFactorsDefault =
      VisibleWhenProperty("ManualScaleFactors", IS_DEFAULT);
  auto scaleFactorFromPeriodVisible = make_unique<VisibleWhenProperty>(
      useManualScaleFactorsTrue, manualScaleFactorsDefault, AND);

  setPropertySettings("ScaleFactorFromPeriod",
                      std::move(scaleFactorFromPeriodVisible));
}

/// Load and validate the algorithm's properties.
std::map<std::string, std::string> Stitch1DMany::validateInputs() {
  std::map<std::string, std::string> issues;
  const std::vector<std::string> inputWorkspacesStr =
      this->getProperty("InputWorkspaces");
  if (inputWorkspacesStr.size() < 2)
    issues["InputWorkspaces"] = "Nothing to stitch";
  else {
    try { // input workspaces must be group or MatrixWorkspaces
      auto workspaces = RunCombinationHelper::unWrapGroups(inputWorkspacesStr);
      /*
       * Column:    one column of MatrixWorkspaces or several columns of
       * MatrixWorkspaces from a group
       * Row:       each period
       */
      m_inputWSMatrix.reserve(inputWorkspacesStr.size());
      std::vector<MatrixWorkspace_sptr> column;
      for (const auto &ws : inputWorkspacesStr) {
        auto groupWS =
            AnalysisDataService::Instance().retrieveWS<WorkspaceGroup>(ws);
        if (groupWS) {
          for (size_t i = 0; i < groupWS->size(); i++) {
            auto inputMatrix = boost::dynamic_pointer_cast<MatrixWorkspace>(
                groupWS->getItem(i));
            if (inputMatrix) {
              column.emplace_back(inputMatrix);
            } else
              issues["InputWorkspaces"] =
                  "Input workspace " + ws + " must be a MatrixWorkspace";
          }
          m_inputWSMatrix.emplace_back(column);
          column.clear();
        } else {
          auto inputMatrix =
              AnalysisDataService::Instance().retrieveWS<MatrixWorkspace>(ws);
          column.emplace_back(inputMatrix);
        }
      }

      // Either stitch MatrixWorkspaces or workspaces of the group
      size_t numStitchableWS = (workspaces.size() == inputWorkspacesStr.size())
                                   ? workspaces.size()
                                   : inputWorkspacesStr.size();

      if (m_inputWSMatrix.empty()) { // no group workspaces
        // A column of matrix workspaces will be stitched
        RunCombinationHelper combHelper;
        combHelper.setReferenceProperties(column.front());
        for (const auto &ws : column) {
          // check if all the others are compatible with the reference
          std::string compatible = combHelper.checkCompatibility(ws, true);
          if (!compatible.empty()) {
            if (!(compatible ==
                  "spectra must have either Dx values or not; ") ||
                (ws->isHistogramData())) // Issue only for point data
              issues["RHSWorkspace"] = "Workspace " + ws->getName() +
                                       " is not compatible: " + compatible +
                                       "\n";
          }
        }
        m_inputWSMatrix.emplace_back(column);
      } else if (m_inputWSMatrix.size() !=
                 inputWorkspacesStr.size()) { // not only group workspaces
        issues["InputWorkspaces"] = "All input workspaces must be groups";
      } else { // only group workspaces
        // Each row of matrix workspaces will be stitched
        for (size_t spec = 1; spec < m_inputWSMatrix.front().size(); ++spec) {
          for (const auto &ws : m_inputWSMatrix) {
            if (ws.size() != m_inputWSMatrix.front().size()) {
              issues["InputWorkspaces"] = "Size mismatch of group workspaces";
            } else {
              RunCombinationHelper combHelper;
              combHelper.setReferenceProperties(ws[0]);
              // check if all the others are compatible with the reference
              std::string compatible =
                  combHelper.checkCompatibility(ws[spec], true);
              if (!compatible.empty())
<<<<<<< HEAD
                issues["InputWorkspaces"] = "Workspace " + ws[spec]->getName() +
                                            " is not compatible: " +
                                            compatible + "\n";
=======
                issues["InputWorkspaces"] =
                    "Workspace " + ws[spec]->getName() +
                    " is not compatible: " + compatible + "\n";
>>>>>>> 46dc4bf3
            }
          }
        }
      }

      int scaleFactorFromPeriod = this->getProperty("ScaleFactorFromPeriod");
      m_scaleFactorFromPeriod = static_cast<size_t>(scaleFactorFromPeriod);
      m_scaleFactorFromPeriod--; // To account for period being indexed from
                                 // 1
      if (m_scaleFactorFromPeriod >= m_inputWSMatrix.size()) {
        std::stringstream expectedRange;
        expectedRange << m_inputWSMatrix.size();
        issues["ScaleFactorFromPeriod"] =
            "Period index out of range, must be smaller than " +
            expectedRange.str();
      }

      m_startOverlaps = this->getProperty("StartOverlaps");
      m_endOverlaps = this->getProperty("EndOverlaps");
      m_scaleRHSWorkspace = this->getProperty("ScaleRHSWorkspace");
      m_params = this->getProperty("Params");

      std::stringstream expectedVal;
      expectedVal << numStitchableWS - 1;
      if (!m_startOverlaps.empty() &&
          m_startOverlaps.size() != numStitchableWS - 1)
        issues["StartOverlaps"] = "Expected " + expectedVal.str() + " value(s)";

      if (m_startOverlaps.size() != m_endOverlaps.size())
        issues["EndOverlaps"] = "EndOverlaps must have the same number of "
                                "entries as StartOverlaps.";

      m_useManualScaleFactors = this->getProperty("UseManualScaleFactors");
      m_manualScaleFactors = this->getProperty("ManualScaleFactors");

      if (!m_manualScaleFactors.empty()) {
        if (m_manualScaleFactors.size() == 1) {
          // Single value: fill with list of the same scale factor value
          m_manualScaleFactors = std::vector<double>(
              numStitchableWS - 1, m_manualScaleFactors.front());
        } else if (m_manualScaleFactors.size() != numStitchableWS - 1) {
          if ((numStitchableWS - 1) == 1)
            issues["ManualScaleFactors"] = "Must be a single value";
          else
            issues["ManualScaleFactors"] =
                "Must be a single value for all input workspaces or " +
                expectedVal.str() + " values";
        }
      } else { // if not a group, no period scaling possible
        if (m_useManualScaleFactors && (m_inputWSMatrix.size() == 1))
          issues["ManualScaleFactors"] = "Must contain scale factors";
      }
    } catch (const std::exception &e) {
      issues["InputWorkspaces"] = std::string(e.what());
    }
  }
  return issues;
}

/// Execute the algorithm.
void Stitch1DMany::exec() {
  if (m_inputWSMatrix.size() > 1) {   // groups
    std::vector<std::string> toGroup; // List of workspaces to be grouped
    std::string groupName = this->getProperty("OutputWorkspace");
    std::string outName;

    // Determine whether or not we are scaling workspaces using scale
    // factors
    // from a specific period
    Property *manualSF = this->getProperty("ManualScaleFactors");
    bool usingScaleFromPeriod = m_useManualScaleFactors &&
                                manualSF->isDefault() &&
                                m_scaleFactorFromPeriod;

    if (!usingScaleFromPeriod) {
      for (size_t i = 0; i < m_inputWSMatrix.front().size(); ++i) {

        outName = groupName;
        std::vector<double> scaleFactors;
        doStitch1DMany(i, m_useManualScaleFactors, outName, scaleFactors);

        // Add the resulting workspace to the list to be grouped together
        toGroup.emplace_back(outName);

        // Add the scalefactors to the list so far
        m_scaleFactors.insert(m_scaleFactors.end(), scaleFactors.begin(),
                              scaleFactors.end());
      }
    } else {
      // Obtain scale factors for the specified period
      std::string tempOutName;
      std::vector<double> periodScaleFactors;

      doStitch1DMany(m_scaleFactorFromPeriod, false, tempOutName,
                     periodScaleFactors);

      // Iterate over each period
      for (size_t i = 0; i < m_inputWSMatrix.front().size(); ++i) {
        std::vector<MatrixWorkspace_sptr> inMatrix;
        for (const auto &ws : m_inputWSMatrix)
          inMatrix.emplace_back(ws[i]);

        outName = groupName;
        Workspace_sptr outStitchedWS;

        doStitch1D(inMatrix, periodScaleFactors, outStitchedWS, outName);

        // Add name of stitched workspaces to group list and ADS
        toGroup.emplace_back(outName);
        AnalysisDataService::Instance().addOrReplace(outName, outStitchedWS);
      }
    }

    IAlgorithm_sptr groupAlg = createChildAlgorithm("GroupWorkspaces");
    groupAlg->initialize();
    groupAlg->setAlwaysStoreInADS(true);
    groupAlg->setProperty("InputWorkspaces", toGroup);
    groupAlg->setProperty("OutputWorkspace", groupName);
    groupAlg->execute();

    m_outputWorkspace =
        AnalysisDataService::Instance().retrieveWS<Workspace>(groupName);
  } else {
    std::string tempOutName;
    doStitch1D(m_inputWSMatrix.front(), m_manualScaleFactors, m_outputWorkspace,
               tempOutName);
  }
  // Save output
  this->setProperty("OutputWorkspace", m_outputWorkspace);
  this->setProperty("OutScaleFactors", m_scaleFactors);
}

/** Performs the Stitch1D algorithm at a specific workspace index.
 * @param toStitch :: Vector of workspaces to be stitched
 * @param manualScaleFactors :: Provided values for scaling factors
 * @param outWS :: Output stitched workspace
 * @param outName :: Output stitched workspace name
 */
void Stitch1DMany::doStitch1D(std::vector<MatrixWorkspace_sptr> &toStitch,
                              const std::vector<double> &manualScaleFactors,
                              Workspace_sptr &outWS, std::string &outName) {

  auto lhsWS = toStitch.front();
  outName += "_" + lhsWS->getName();

  for (size_t i = 1; i < toStitch.size(); i++) {

    auto rhsWS = toStitch[i];
    outName += "_" + rhsWS->getName();

    IAlgorithm_sptr alg = createChildAlgorithm("Stitch1D");
    alg->initialize();
    alg->setProperty("LHSWorkspace", lhsWS);
    alg->setProperty("RHSWorkspace", rhsWS);
    if (m_startOverlaps.size() > i - 1) {
      alg->setProperty("StartOverlap", m_startOverlaps[i - 1]);
      alg->setProperty("EndOverlap", m_endOverlaps[i - 1]);
    }
    alg->setProperty("Params", m_params);
    alg->setProperty("ScaleRHSWorkspace", m_scaleRHSWorkspace);
    alg->setProperty("UseManualScaleFactor", m_useManualScaleFactors);
    if (m_useManualScaleFactors)
      alg->setProperty("ManualScaleFactor", manualScaleFactors[i - 1]);
    alg->execute();

    lhsWS = alg->getProperty("OutputWorkspace");
    double outScaleFactor = alg->getProperty("OutScaleFactor");
    m_scaleFactors.emplace_back(outScaleFactor);

    if (!isChild()) {
      // Copy each input workspace's history into our output workspace's
      // history
      for (const auto &inputWS : toStitch) {
        lhsWS->history().addHistory(inputWS->getHistory());
      }
    }
  }

  outWS = lhsWS;
}

/** Performs the Stitch1DMany algorithm at a specific period
 * @param period :: The period index we are stitching at
 * @param useManualScaleFactors :: True to use provided values for scale
 * factors
 * @param outName :: Output stitched workspace name
 * @param outScaleFactors :: Actual values used for scale factors
 */
void Stitch1DMany::doStitch1DMany(const size_t period,
                                  const bool useManualScaleFactors,
                                  std::string &outName,
                                  std::vector<double> &outScaleFactors) {

  // List of workspaces to stitch
  std::vector<std::string> toProcess;

  for (const auto &ws : m_inputWSMatrix) {
    const std::string &wsName = ws[period]->getName();
    toProcess.emplace_back(wsName);
    outName += "_" + wsName;
  }

  IAlgorithm_sptr alg = createChildAlgorithm("Stitch1DMany");
  alg->initialize();
  alg->setChild(false);
  alg->setProperty("InputWorkspaces", toProcess);
  if (!outName.empty())
    alg->setProperty("OutputWorkspace", outName);
  alg->setProperty("StartOverlaps", m_startOverlaps);
  alg->setProperty("EndOverlaps", m_endOverlaps);
  alg->setProperty("Params", m_params);
  alg->setProperty("ScaleRHSWorkspace", m_scaleRHSWorkspace);
  alg->setProperty("UseManualScaleFactors", useManualScaleFactors);
  if (useManualScaleFactors)
    alg->setProperty("ManualScaleFactors", m_manualScaleFactors);
  alg->execute();

  outScaleFactors = alg->getProperty("OutScaleFactors");
}

} // namespace Algorithms
} // namespace Mantid<|MERGE_RESOLUTION|>--- conflicted
+++ resolved
@@ -1,4 +1,3 @@
-#include "MantidAlgorithms/RunCombinationHelpers/RunCombinationHelper.h"
 #include "MantidAlgorithms/Stitch1DMany.h"
 #include "MantidAPI/ADSValidator.h"
 #include "MantidAPI/MatrixWorkspace.h"
@@ -168,15 +167,9 @@
               std::string compatible =
                   combHelper.checkCompatibility(ws[spec], true);
               if (!compatible.empty())
-<<<<<<< HEAD
-                issues["InputWorkspaces"] = "Workspace " + ws[spec]->getName() +
-                                            " is not compatible: " +
-                                            compatible + "\n";
-=======
                 issues["InputWorkspaces"] =
                     "Workspace " + ws[spec]->getName() +
                     " is not compatible: " + compatible + "\n";
->>>>>>> 46dc4bf3
             }
           }
         }
