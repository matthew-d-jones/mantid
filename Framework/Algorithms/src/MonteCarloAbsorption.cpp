--- conflicted
+++ resolved
@@ -104,11 +104,7 @@
                                                         Direction::Output),
                   "The name to use for the output workspace.");
 
-<<<<<<< HEAD
-  auto positiveInt = boost::make_shared<BoundedValidator<int>>();
-=======
   auto positiveInt = std::make_shared<Kernel::BoundedValidator<int>>();
->>>>>>> 99471e37
   positiveInt->setLower(1);
   declareProperty("NumberOfWavelengthPoints", EMPTY_INT(), positiveInt,
                   "The number of wavelength points for which a simulation is "
@@ -126,11 +122,7 @@
                   "instrument with a sparse grid of "
                   "detectors interpolating the "
                   "results to the real instrument.");
-<<<<<<< HEAD
-  auto threeOrMore = boost::make_shared<BoundedValidator<int>>();
-=======
   auto threeOrMore = std::make_shared<Kernel::BoundedValidator<int>>();
->>>>>>> 99471e37
   threeOrMore->setLower(3);
   declareProperty(
       "NumberOfDetectorRows", DEFAULT_LATITUDINAL_DETS, threeOrMore,
@@ -139,11 +131,7 @@
       "NumberOfDetectorRows",
       std::make_unique<EnabledWhenProperty>(
           "SparseInstrument", ePropertyCriterion::IS_NOT_DEFAULT));
-<<<<<<< HEAD
-  auto twoOrMore = boost::make_shared<BoundedValidator<int>>();
-=======
   auto twoOrMore = std::make_shared<Kernel::BoundedValidator<int>>();
->>>>>>> 99471e37
   twoOrMore->setLower(2);
   declareProperty("NumberOfDetectorColumns", DEFAULT_LONGITUDINAL_DETS,
                   twoOrMore,
