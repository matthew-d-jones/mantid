--- conflicted
+++ resolved
@@ -152,13 +152,8 @@
 
 set ( FRAMEWORK_LIBS Kernel HistogramData Indexing Beamline Geometry API DataObjects
                      PythonKernelModule PythonGeometryModule PythonAPIModule
-<<<<<<< HEAD
-                     PythonDataObjectsModule
+                     PythonDataObjectsModule PythonCurveFittingModule
                      DataHandling Nexus NexusGeometry Algorithms CurveFitting ICat
-=======
-                     PythonDataObjectsModule PythonCurveFittingModule
-                     DataHandling Nexus Algorithms CurveFitting ICat
->>>>>>> 7ce53f97
                      Crystal MDAlgorithms WorkflowAlgorithms
                      LiveData RemoteAlgorithms RemoteJobManagers
                      SINQ
