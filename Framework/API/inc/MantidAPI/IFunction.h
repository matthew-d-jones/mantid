--- conflicted
+++ resolved
@@ -559,17 +559,7 @@
   /// Get status of parameter
   virtual ParameterStatus getParameterStatus(size_t i) const = 0;
 
-<<<<<<< HEAD
-  /// Change status of parameter
-  virtual void setParameterStatus(size_t i, ParameterStatus status) = 0;
-  /// Get status of parameter
-  virtual ParameterStatus getParameterStatus(size_t i) const = 0;
-
 protected:
-
-=======
-protected:
->>>>>>> e493b9c1
   /// Function initialization. Declare function parameters in this method.
   virtual void init();
   /// Declare a new parameter
