--- conflicted
+++ resolved
@@ -103,12 +103,8 @@
 
 private:
   const Geometry::IDetector &getDetector(const size_t index) const;
-<<<<<<< HEAD
-  std::vector<size_t> getDetectorIndices(const size_t index) const;
-=======
   const SpectrumDefinition &
   checkAndGetSpectrumDefinition(const size_t index) const;
->>>>>>> d3c062ad
 
   const ExperimentInfo &m_experimentInfo;
   DetectorInfo &m_detectorInfo;
