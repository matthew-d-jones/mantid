--- conflicted
+++ resolved
@@ -73,12 +73,6 @@
   /** Close the file */
   virtual void closeFile() = 0;
 
-<<<<<<< HEAD
-  virtual ~IBoxControllerIO() = default;
-=======
-  ~IBoxControllerIO() override {}
->>>>>>> fa8a40d8
-
   ///  the method which returns the size of data block used in IO operations
   virtual size_t getDataChunk() const = 0;
 
