// Mantid Repository : https://github.com/mantidproject/mantid
//
// Copyright &copy; 2018 ISIS Rutherford Appleton Laboratory UKRI,
//     NScD Oak Ridge National Laboratory, European Spallation Source
//     & Institut Laue - Langevin
// SPDX - License - Identifier: GPL - 3.0 +
//----------------------------------------------------------------------
// Includes
//----------------------------------------------------------------------
#include "MantidAPI/FileFinder.h"
#include "MantidAPI/ArchiveSearchFactory.h"
#include "MantidAPI/FrameworkManager.h"
#include "MantidAPI/IArchiveSearch.h"
#include "MantidKernel/ConfigService.h"
#include "MantidKernel/Exception.h"
#include "MantidKernel/FacilityInfo.h"
#include "MantidKernel/Glob.h"
#include "MantidKernel/InstrumentInfo.h"
#include "MantidKernel/Strings.h"

#include <MantidKernel/StringTokenizer.h>
#include <Poco/Exception.h>
#include <Poco/File.h>
#include <Poco/Path.h>
#include <boost/lexical_cast.hpp>
#include <boost/regex.hpp>

#include <algorithm>
#include <cctype>

#include <boost/algorithm/string.hpp>

namespace {
/// static logger object
Mantid::Kernel::Logger g_log("FileFinder");

/**
 * Unary predicate for use with remove_if.  Checks for the existance of
 * a "*" wild card in the file extension string passed to it.
 *
 * @param ext :: the extension to check.
 *
 * @returns true if extension contains a "*", else false.
 */
bool containsWildCard(const std::string &ext) {
  return std::string::npos != ext.find('*');
}
} // namespace

namespace Mantid {
namespace API {
using std::string;

// this allowed string could be made into an array of allowed, currently used
// only by the ISIS SANS group
const std::string FileFinderImpl::ALLOWED_SUFFIX = "-add";
//----------------------------------------------------------------------
// Public member functions
//----------------------------------------------------------------------
/**
 * Default constructor
 */
FileFinderImpl::FileFinderImpl() {
  // Make sure plugins are loaded
  FrameworkManager::Instance().loadPlugins();

// determine from Mantid property how sensitive Mantid should be
#ifdef _WIN32
  m_globOption = Poco::Glob::GLOB_DEFAULT;
#else
  setCaseSensitive(Kernel::ConfigService::Instance()
                       .getValue<bool>("filefinder.casesensitive")
                       .get_value_or(false));
#endif
}

/**
 * Option to set if file finder should be case sensitive
 * @param cs :: If true then set to case sensitive
 */
void FileFinderImpl::setCaseSensitive(const bool cs) {
  if (cs)
    m_globOption = Poco::Glob::GLOB_DEFAULT;
  else
    m_globOption = Poco::Glob::GLOB_CASELESS;
}

/**
 * Option to get if file finder should be case sensitive
 * @return cs :: If case sensitive return true, if not case sensitive return
 * false
 */
bool FileFinderImpl::getCaseSensitive() const {
  return (m_globOption == Poco::Glob::GLOB_DEFAULT);
}

/**
 * Return the full path to the file given its name
 * @param filename :: A file name (without path) including extension
 * @param ignoreDirs :: If true, directories that match are skipped unless the
 * path given is already absolute
 * @return The full path if the file exists and can be found in one of the
 * search locations
 *  or an empty string otherwise.
 */

std::string FileFinderImpl::getFullPath(const std::string &filename,
                                        const bool ignoreDirs) const {
<<<<<<< HEAD
  std::string fName = Kernel::Strings::strip(filename);
  g_log.debug() << "getFullPath(" << fName << ")\n";
  // If this is already a full path, nothing to do
  if (Poco::Path(fName).isAbsolute())
    return fName;

  // First try the path relative to the current directory. Can throw in some
  // circumstances with extensions that have wild cards
  try {
    Poco::File fullPath(Poco::Path().resolve(fName));
    if (fullPath.exists() && (!ignoreDirs || !fullPath.isDirectory()))
      return fullPath.path();
  } catch (std::exception &) {
  }

  Kernel::ConfigServiceImpl &configService = Kernel::ConfigService::Instance();
  std::vector<std::string> searchPaths = configService.getDataSearchDirs();
  std::vector<std::string> instrumentPaths =
      configService.getInstrumentDirectories();
  searchPaths.insert(searchPaths.end(), instrumentPaths.begin(),
                     instrumentPaths.end());
  for (const auto &searchPath : searchPaths) {
    g_log.debug() << "Searching for " << fName << " in " << searchPath << "\n";
// On windows globbing is note working properly with network drives
// for example a network drive containing a $
// For this reason, and since windows is case insensitive anyway
// a special case is made for windows
#ifdef _WIN32
    if (fName.find("*") != std::string::npos) {
#endif
      Poco::Path path(searchPath, fName);
      std::set<std::string> files;
      Kernel::Glob::glob(path, files, m_globOption);
      if (!files.empty()) {
        Poco::File matchPath(*files.begin());
        if (ignoreDirs && matchPath.isDirectory()) {
          continue;
        }
        return *files.begin();
      }
#ifdef _WIN32
    } else {
      Poco::Path path(searchPath, fName);
      Poco::File file(path);
      if (file.exists() && !(ignoreDirs && file.isDirectory())) {
        return path.toString();
      }
    }
#endif
  }
  return "";
=======
  return Kernel::ConfigService::Instance().getFullPath(filename, ignoreDirs,
                                                       m_globOption);
>>>>>>> 1e035e44
}

/** Run numbers can be followed by an allowed string. Check if there is
 *  one, remove it from the name and return the string, else return empty
 *  @param userString run number that may have a suffix
 *  @return the suffix, if there was one
 */
std::string
FileFinderImpl::extractAllowedSuffix(std::string &userString) const {
  if (userString.find(ALLOWED_SUFFIX) == std::string::npos) {
    // short cut processing as normally there is no suffix
    return "";
  }

  // ignore any file extension in checking if a suffix is present
  Poco::Path entry(userString);
  std::string noExt(entry.getBaseName());
  const size_t repNumChars = ALLOWED_SUFFIX.size();
  if (noExt.find(ALLOWED_SUFFIX) == noExt.size() - repNumChars) {
    userString.replace(userString.size() - repNumChars, repNumChars, "");
    return ALLOWED_SUFFIX;
  }
  return "";
}

/**
 * Return the InstrumentInfo as determined from the hint.
 *
 * @param hint :: The name hint.
 * @return This will return the default instrument if it cannot be determined.
 */
const Kernel::InstrumentInfo
FileFinderImpl::getInstrument(const string &hint) const {
  if ((!hint.empty()) && (!isdigit(hint[0]))) {
    string instrName(hint);
    Poco::Path path(instrName);
    instrName = path.getFileName();
    if ((instrName.find("PG3") == 0) || (instrName.find("pg3") == 0)) {
      instrName = "PG3";
    }
    // We're extending this nasty hack to accomodate data archive searching for
    // SANS2D.
    // While this certainly shouldn't be considered good practice, #7515 exists
    // to
    // completely redesign FileFinder -- this quick fix will have to do until
    // all this
    // code gets an overhaul as part of that ticket.  Please think twice before
    // adding
    // any more instruments to this list.
    else if ((instrName.find("SANS2D") == 0) ||
             (instrName.find("sans2d") == 0)) {
      instrName = "SANS2D";
    } else {
      // go forwards looking for the run number to start
      {
        string::const_iterator it = std::find_if(
            instrName.begin(), instrName.end(), std::ptr_fun(isdigit));
        std::string::size_type nChars = std::distance(
            static_cast<string::const_iterator>(instrName.begin()), it);
        instrName = instrName.substr(0, nChars);
      }

      // go backwards looking for the instrument name to end - gets around
      // delimiters
      if (!instrName.empty()) {
        string::const_reverse_iterator it = std::find_if(
            instrName.rbegin(), instrName.rend(), std::ptr_fun(isalpha));
        string::size_type nChars = std::distance(
            it, static_cast<string::const_reverse_iterator>(instrName.rend()));
        instrName = instrName.substr(0, nChars);
      }
    }
    try {
      const Kernel::InstrumentInfo instrument =
          Kernel::ConfigService::Instance().getInstrument(instrName);
      return instrument;
    } catch (Kernel::Exception::NotFoundError &e) {
      g_log.debug() << e.what() << "\n";
    }
  }
  return Kernel::ConfigService::Instance().getInstrument();
}

/**
 * Extracts the instrument name and run number from a hint
 * @param hint :: The name hint
 * @return A pair of instrument name and run number
 */
std::pair<std::string, std::string>
FileFinderImpl::toInstrumentAndNumber(const std::string &hint) const {
  // g_log.debug() << "toInstrumentAndNumber(" << hint << ")\n";
  std::string instrPart;
  std::string runPart;

  if (isdigit(hint[0])) {
    instrPart = Kernel::ConfigService::Instance().getInstrument().shortName();
    runPart = hint;
  } else {
    /// Find the last non-digit as the instrument name can contain numbers
    std::string::const_reverse_iterator it = std::find_if(
        hint.rbegin(), hint.rend(), std::not1(std::ptr_fun(isdigit)));
    // No non-digit or all non-digits
    if (it == hint.rend() || it == hint.rbegin()) {
      throw std::invalid_argument(
          "Malformed hint to FileFinderImpl::makeFileName: " + hint);
    }
    std::string::size_type nChars = std::distance(it, hint.rend());

    // Add in special test for PG3
    if (boost::algorithm::istarts_with(hint, "PG3")) {
      instrPart = "PG3";
      nChars = instrPart.length();
    }
    // Another nasty check for SANS2D.  Will do until FileFinder redesign.
    else if (boost::algorithm::istarts_with(hint, "SANS2D")) {
      instrPart = "SANS2D";
      nChars = instrPart.length();
    } else {
      instrPart = hint.substr(0, nChars);
    }

    runPart = hint.substr(nChars);
  }

  unsigned int irunPart(0);
  try {
    irunPart = boost::lexical_cast<unsigned int>(runPart);
  } catch (boost::bad_lexical_cast &) {
    std::ostringstream os;
    os << "Cannot convert '" << runPart << "' to run number.";
    throw std::invalid_argument(os.str());
  }
  Kernel::InstrumentInfo instr =
      Kernel::ConfigService::Instance().getInstrument(instrPart);
  size_t nZero = instr.zeroPadding(irunPart);
  // remove any leading zeros in case there are too many of them
  std::string::size_type i = runPart.find_first_not_of('0');
  runPart.erase(0, i);
  while (runPart.size() < nZero)
    runPart.insert(0, "0");
  if (runPart.size() > nZero && nZero != 0) {
    throw std::invalid_argument(
        "Run number does not match instrument's zero padding");
  }

  instrPart = instr.filePrefix(irunPart);

  return std::make_pair(instrPart, runPart);
}

/**
 * Make a data file name (without extension) from a hint. The hint can be either
 * a run number or
 * a run number prefixed with an instrument name/short name. If the instrument
 * name is absent the default one is used.
 * @param hint :: The name hint
 * @param instrument :: The current instrument object
 * @return The file name
 * @throw NotFoundError if a required default is not set
 * @throw std::invalid_argument if the argument is malformed or run number is
 * too long
 */
std::string
FileFinderImpl::makeFileName(const std::string &hint,
                             const Kernel::InstrumentInfo &instrument) const {
  // g_log.debug() << "makeFileName(" << hint << ", " << instrument.shortName()
  // << ")\n";
  if (hint.empty())
    return "";

  std::string filename(hint);
  const std::string suffix = extractAllowedSuffix(filename);
  const std::string shortName = instrument.shortName();
  std::string delimiter = instrument.delimiter();

  // see if starts with the provided instrument name
  if (filename.substr(0, shortName.size()) == shortName) {
    filename = filename.substr(shortName.size());
    if ((!delimiter.empty()) &&
        (filename.substr(0, delimiter.size()) == delimiter))
      filename = filename.substr(delimiter.size());

    filename = shortName + filename;
  }

  std::pair<std::string, std::string> p = toInstrumentAndNumber(filename);

  filename = p.first;
  if (!delimiter.empty()) {
    filename += delimiter;
  }
  filename += p.second;

  if (!suffix.empty()) {
    filename += suffix;
  }

  return filename;
}

/**
 * Find the file given a hint. If the name contains a dot(.) then it is assumed
 * that it is already a file stem
 * otherwise calls makeFileName internally.
 * @param hintstr :: The name hint, format: [INSTR]1234[.ext]
 * @param exts :: Optional list of allowed extensions. Only those extensions
 * found in both
 *  facilities extension list and exts will be used in the search. If an
 * extension is given in hint
 *  this argument is ignored.
 * @return The full path to the file or empty string if not found
 */
std::string FileFinderImpl::findRun(const std::string &hintstr,
                                    const std::set<std::string> &exts) const {
  std::string hint = Kernel::Strings::strip(hintstr);
  g_log.debug() << "set findRun(\'" << hintstr << "\', exts[" << exts.size()
                << "])\n";
  if (hint.empty())
    return "";
  std::vector<std::string> exts_v;
  if (!exts.empty())
    exts_v.assign(exts.begin(), exts.end());

  return this->findRun(hint, exts_v);
}

/**
 * Determine the extension from a filename.
 *
 * @param filename The filename to get the extension from.
 * @param exts The list of extensions to try before giving up and
 * using the default: whatever happens after the '.'.
 *
 * @return The extension. If one isn't determined it is an empty string.
 */
std::string
FileFinderImpl::getExtension(const std::string &filename,
                             const std::vector<std::string> &exts) const {
  g_log.debug() << "getExtension(" << filename << ", exts[" << exts.size()
                << "])\n";

  // go through the list of supplied extensions
  for (const auto &ext : exts) {
    std::string extension = toUpper(ext);
    if (extension.rfind('*') ==
        extension.size() - 1) // there is a wildcard at play
    {
      extension = extension.substr(0, extension.rfind('*'));
    }

    std::size_t found = toUpper(filename).rfind(extension);
    if (found != std::string::npos) {
      g_log.debug() << "matched extension \"" << extension << "\" based on \""
                    << ext << "\"\n";
      return filename.substr(found); // grab the actual extensions found
    }
  }

  g_log.debug() << "Failed to find extension. Just using last \'.\'\n";
  std::size_t pos = filename.find_last_of('.');
  if (pos != std::string::npos) {
    return filename.substr(pos);
  }

  // couldn't find an extension
  return "";
}

std::vector<IArchiveSearch_sptr>
FileFinderImpl::getArchiveSearch(const Kernel::FacilityInfo &facility) const {
  std::vector<IArchiveSearch_sptr> archs;

  // get the searchive option from config service and format it
  std::string archiveOpt =
      Kernel::ConfigService::Instance().getString("datasearch.searcharchive");
  std::transform(archiveOpt.begin(), archiveOpt.end(), archiveOpt.begin(),
                 tolower);

  // if it is turned off, not specified, or the facility doesn't have
  // IArchiveSearch defined, return an empty vector
  if (archiveOpt.empty() || archiveOpt == "off" ||
      facility.archiveSearch().empty())
    return archs;

  // determine if the user wants archive search for this facility
  bool createArchiveSearch = bool(archiveOpt == "all");

  // then see if the facility name appears in the list or if we just want the
  // default facility
  if (!createArchiveSearch) {
    std::string faciltyName = facility.name();
    std::transform(faciltyName.begin(), faciltyName.end(), faciltyName.begin(),
                   tolower);
    if (archiveOpt == "on") { // only default facilty
      std::string defaultFacility =
          Kernel::ConfigService::Instance().getString("default.facility");
      std::transform(defaultFacility.begin(), defaultFacility.end(),
                     defaultFacility.begin(), tolower);
      createArchiveSearch = bool(faciltyName == defaultFacility);
    } else { // everything in the list
      createArchiveSearch =
          bool(archiveOpt.find(faciltyName) != std::string::npos);
    }
  }

  // put together the list of IArchiveSearch to use
  if (createArchiveSearch) {
    for (const auto &facilityname : facility.archiveSearch()) {
      g_log.debug() << "get archive search for the facility..." << facilityname
                    << "\n";
      archs.push_back(ArchiveSearchFactory::Instance().create(facilityname));
    }
  }
  return archs;
}

std::string
FileFinderImpl::findRun(const std::string &hintstr,
                        const std::vector<std::string> &exts) const {
  std::string hint = Kernel::Strings::strip(hintstr);
  g_log.debug() << "vector findRun(\'" << hint << "\', exts[" << exts.size()
                << "])\n";

  // if partial filename or run number is not supplied, return here
  if (hint.empty())
    return "";

  // if it looks like a full filename just do a quick search for it
  Poco::Path hintPath(hint);
  if (!hintPath.getExtension().empty()) {
    // check in normal search locations
    g_log.debug() << "hintPath is not empty, check in normal search locations"
                  << "\n";
    std::string path = getFullPath(hint);
    if (!path.empty()) {
      try {
        if (Poco::File(path).exists()) {
          g_log.information() << "found path = " << path << '\n';
          return path;
        }
      } catch (Poco::Exception &) {
      }
    } else {
      g_log.debug() << "Unable to find files via directory search with the "
                       "filename that looks like a full filename"
                    << "\n";
    }
  }

  // get instrument and facility
  const Kernel::InstrumentInfo instrument = this->getInstrument(hint);
  const Kernel::FacilityInfo &facility = instrument.facility();
  // get facility extensions
  const std::vector<std::string> facility_extensions = facility.extensions();
  // select allowed extensions
  std::vector<std::string> extensions;

  g_log.debug() << "Add facility extensions defined in the Facility.xml file"
                << "\n";
  extensions.assign(facility_extensions.begin(), facility_extensions.end());

  // Do we need to try and form a filename from our preset rules
  std::string filename(hint);
  std::string extension = getExtension(hint, extensions);
  if (!extensions.empty())
    filename = hint.substr(0, hint.rfind(extension));
  if (hintPath.depth() == 0) {
    try {
      if (!facility.noFilePrefix()) {
        filename = makeFileName(filename, instrument);
      }
    } catch (std::invalid_argument &) {
      if (filename.length() >= hint.length()) {
        g_log.information() << "Could not form filename from standard rules '"
                            << filename << "'\n";
      }
    }
  }

  // Look first at the original filename then for case variations. This is
  // important
  // on platforms where file names ARE case sensitive.
  // Sorry for the duplication, a last minute fix was required. Ticket #6419 is
  // tasked with a redesign of
  // the whole file finding concept.

  std::set<std::string> filenames;
  filenames.insert(filename);
  if (!getCaseSensitive()) {
    std::string transformed(filename);
    std::transform(filename.begin(), filename.end(), transformed.begin(),
                   toupper);
    filenames.insert(transformed);
    std::transform(filename.begin(), filename.end(), transformed.begin(),
                   tolower);
    filenames.insert(transformed);
  }

  // Merge the extensions & throw out duplicates
  // On Windows throw out ones that only vary in case
  std::vector<std::string> uniqueExts;
  uniqueExts.reserve(1 + exts.size() + extensions.size());
  if (!extension.empty())
    uniqueExts.push_back(extension);

  auto cend = exts.end();
  for (auto cit = exts.begin(); cit != cend; ++cit) {
    if (getCaseSensitive()) // prune case variations - this is a hack, see above
    {
      std::string transformed(*cit);
      std::transform(cit->begin(), cit->end(), transformed.begin(), tolower);
      auto searchItr =
          std::find(uniqueExts.begin(), uniqueExts.end(), transformed);
      if (searchItr != uniqueExts.end())
        continue;
      std::transform(cit->begin(), cit->end(), transformed.begin(), toupper);
      searchItr = std::find(uniqueExts.begin(), uniqueExts.end(), transformed);
      if (searchItr == uniqueExts.end())
        uniqueExts.push_back(*cit);
    } else {
      auto searchItr = std::find(uniqueExts.begin(), uniqueExts.end(), *cit);
      if (searchItr == uniqueExts.end())
        uniqueExts.push_back(*cit);
    }
  }
  cend = extensions.end();
  for (auto cit = extensions.begin(); cit != cend; ++cit) {
    if (getCaseSensitive()) // prune case variations - this is a hack, see above
    {
      std::string transformed(*cit);
      std::transform(cit->begin(), cit->end(), transformed.begin(), tolower);
      auto searchItr =
          std::find(uniqueExts.begin(), uniqueExts.end(), transformed);
      if (searchItr != uniqueExts.end())
        continue;
      std::transform(cit->begin(), cit->end(), transformed.begin(), toupper);
      searchItr = std::find(uniqueExts.begin(), uniqueExts.end(), transformed);
      if (searchItr == uniqueExts.end())
        uniqueExts.push_back(*cit);
    } else {
      auto searchItr = std::find(uniqueExts.begin(), uniqueExts.end(), *cit);
      if (searchItr == uniqueExts.end())
        uniqueExts.push_back(*cit);
    }
  }

  // determine which archive search facilities to use
  std::vector<IArchiveSearch_sptr> archs = getArchiveSearch(facility);

  std::string path = getPath(archs, filenames, uniqueExts);
  if (!path.empty()) {
    g_log.information() << "found path = " << path << '\n';
    return path;
  } else {
    g_log.information() << "Unable to find run with hint " << hint << "\n";
  }

  g_log.information() << "Unable to find file path for " << hint << "\n";

  return "";
}

/**
 * Find a list of files file given a hint. Calls findRun internally.
 * @param hintstr :: Comma separated list of hints to findRun method.
 *  Can also include ranges of runs, e.g. 123-135 or equivalently 123-35.
 *  Only the beginning of a range can contain an instrument name.
 * @return A vector of full paths or empty vector
 * @throw std::invalid_argument if the argument is malformed
 * @throw Exception::NotFoundError if a file could not be found
 */
std::vector<std::string>
FileFinderImpl::findRuns(const std::string &hintstr) const {
  std::string hint = Kernel::Strings::strip(hintstr);
  g_log.debug() << "findRuns hint = " << hint << "\n";
  std::vector<std::string> res;
  Mantid::Kernel::StringTokenizer hints(
      hint, ",",
      Mantid::Kernel::StringTokenizer::TOK_TRIM |
          Mantid::Kernel::StringTokenizer::TOK_IGNORE_EMPTY);
  static const boost::regex digits("[0-9]+");
  auto h = hints.begin();

  for (; h != hints.end(); ++h) {
    // Quick check for a filename
    bool fileSuspected = false;
    // Assume if the hint contains either a "/" or "\" it is a filename..
    if ((*h).find("\\") != std::string::npos) {
      fileSuspected = true;
    }
    if ((*h).find("/") != std::string::npos) {
      fileSuspected = true;
    }
    if ((*h).find(ALLOWED_SUFFIX) != std::string::npos) {
      fileSuspected = true;
    }

    Mantid::Kernel::StringTokenizer range(
        *h, "-",
        Mantid::Kernel::StringTokenizer::TOK_TRIM |
            Mantid::Kernel::StringTokenizer::TOK_IGNORE_EMPTY);
    if ((range.count() > 2) && (!fileSuspected)) {
      throw std::invalid_argument("Malformed range of runs: " + *h);
    } else if ((range.count() == 2) && (!fileSuspected)) {
      std::pair<std::string, std::string> p1 = toInstrumentAndNumber(range[0]);
      std::string run = p1.second;
      size_t nZero = run.size(); // zero padding
      if (range[1].size() > nZero) {
        throw std::invalid_argument("Malformed range of runs: " + *h +
                                    ". The end of string value is longer than "
                                    "the instrument's zero padding");
      }
      int runNumber = boost::lexical_cast<int>(run);
      std::string runEnd = run;
      // Adds zero padding to end of range.
      runEnd.replace(runEnd.end() - range[1].size(), runEnd.end(), range[1]);

      // Throw if runEnd contains something else other than a digit.
      if (!boost::regex_match(runEnd, digits))
        throw std::invalid_argument("Malformed range of runs: Part of the run "
                                    "has a non-digit character in it.");

      int runEndNumber = boost::lexical_cast<int>(runEnd);
      if (runEndNumber < runNumber) {
        throw std::invalid_argument("Malformed range of runs: " + *h);
      }
      for (int irun = runNumber; irun <= runEndNumber; ++irun) {
        run = std::to_string(irun);
        while (run.size() < nZero)
          run.insert(0, "0");
        std::string path = findRun(p1.first + run);
        if (!path.empty()) {
          res.push_back(path);
        } else {
          throw Kernel::Exception::NotFoundError("Unable to find file:", run);
        }
      }
    } else {
      std::string path = findRun(*h);
      if (!path.empty()) {
        res.push_back(path);
      } else {
        throw Kernel::Exception::NotFoundError("Unable to find file:", *h);
      }
    }
  }

  return res;
}

/**
 * Return the path to the file found in archive
 * @param archs :: A list of archives to search
 * @param filenames :: A list of filenames (without extensions) to pass to the
 * archive
 * @param exts :: A list of extensions to check for in turn against each file
 * @return The full path if the file exists and can be found in one of the
 * search locations
 *  or an empty string otherwise.
 */
std::string
FileFinderImpl::getArchivePath(const std::vector<IArchiveSearch_sptr> &archs,
                               const std::set<std::string> &filenames,
                               const std::vector<std::string> &exts) const {
  g_log.debug() << "getArchivePath([IArchiveSearch_sptr], [ ";
  for (const auto &iter : filenames)
    g_log.debug() << iter << " ";
  g_log.debug() << "], [ ";
  for (const auto &iter : exts)
    g_log.debug() << iter << " ";
  g_log.debug() << "])\n";

  std::string path;
  for (const auto &arch : archs) {
    try {
      g_log.debug() << "Getting archive path for requested files\n";
      path = arch->getArchivePath(filenames, exts);
      if (!path.empty()) {
        return path;
      }
    } catch (...) {
    }
  }
  return path;
}

/**
 * Return the full path to the file given its name, checking local directories
 * first.
 * @param archs :: A list of archives to search
 * @param filenames :: A list of filenames (without extensions) to pass to the
 * archive
 * @param exts :: A list of extensions to check for in turn against each file
 * @return The full path if the file exists and can be found in one of the
 * search locations
 *  or an empty string otherwise.
 */
std::string
FileFinderImpl::getPath(const std::vector<IArchiveSearch_sptr> &archs,
                        const std::set<std::string> &filenames,
                        const std::vector<std::string> &exts) const {
  std::string path;

  std::vector<std::string> extensions;
  extensions.assign(exts.begin(), exts.end());

  // Remove wild cards.
  extensions.erase(
      std::remove_if(extensions.begin(), extensions.end(), containsWildCard),
      extensions.end());

  const std::vector<std::string> &searchPaths =
      Kernel::ConfigService::Instance().getDataSearchDirs();

  // Before we try any globbing, make sure we exhaust all reasonable attempts at
  // constructing the possible filename.
  // Avoiding the globbing of getFullPath() for as long as possible will help
  // performance when calling findRuns()
  // with a large range of files, especially when searchPaths consists of
  // folders containing a large number of runs.
  for (auto &extension : extensions) {
    for (const auto &filename : filenames) {
      for (const auto &searchPath : searchPaths) {
        try {
          Poco::Path path(searchPath, filename + extension);
          Poco::File file(path);
          if (file.exists())
            return path.toString();

        } catch (Poco::Exception &) { /* File does not exist, just carry on. */
        }
      }
    }
  }

  for (const auto &extension : extensions) {
    for (const auto &filename : filenames) {
      path = getFullPath(filename + extension);
      try {
        if (!path.empty() && Poco::File(path).exists()) {
          g_log.debug() << "path returned from getFullPath() = " << path
                        << '\n';
          return path;
        }
      } catch (std::exception &e) {
        g_log.error() << "Cannot open file " << path << ": " << e.what()
                      << '\n';
        return "";
      }
    }
  }

  // Search the archive
  if (!archs.empty()) {
    g_log.debug() << "Search the archives\n";
    std::string path = getArchivePath(archs, filenames, exts);
    try {
      if (!path.empty() && Poco::File(path).exists()) {
        return path;
      }
    } catch (std::exception &e) {
      g_log.error() << "Cannot open file " << path << ": " << e.what() << '\n';
      return "";
    }

  } // archs

  return "";
}

std::string FileFinderImpl::toUpper(const std::string &src) const {
  std::string result = src;
  std::transform(result.begin(), result.end(), result.begin(), toupper);
  return result;
}

} // namespace API
} // namespace Mantid<|MERGE_RESOLUTION|>--- conflicted
+++ resolved
@@ -106,62 +106,8 @@
 
 std::string FileFinderImpl::getFullPath(const std::string &filename,
                                         const bool ignoreDirs) const {
-<<<<<<< HEAD
-  std::string fName = Kernel::Strings::strip(filename);
-  g_log.debug() << "getFullPath(" << fName << ")\n";
-  // If this is already a full path, nothing to do
-  if (Poco::Path(fName).isAbsolute())
-    return fName;
-
-  // First try the path relative to the current directory. Can throw in some
-  // circumstances with extensions that have wild cards
-  try {
-    Poco::File fullPath(Poco::Path().resolve(fName));
-    if (fullPath.exists() && (!ignoreDirs || !fullPath.isDirectory()))
-      return fullPath.path();
-  } catch (std::exception &) {
-  }
-
-  Kernel::ConfigServiceImpl &configService = Kernel::ConfigService::Instance();
-  std::vector<std::string> searchPaths = configService.getDataSearchDirs();
-  std::vector<std::string> instrumentPaths =
-      configService.getInstrumentDirectories();
-  searchPaths.insert(searchPaths.end(), instrumentPaths.begin(),
-                     instrumentPaths.end());
-  for (const auto &searchPath : searchPaths) {
-    g_log.debug() << "Searching for " << fName << " in " << searchPath << "\n";
-// On windows globbing is note working properly with network drives
-// for example a network drive containing a $
-// For this reason, and since windows is case insensitive anyway
-// a special case is made for windows
-#ifdef _WIN32
-    if (fName.find("*") != std::string::npos) {
-#endif
-      Poco::Path path(searchPath, fName);
-      std::set<std::string> files;
-      Kernel::Glob::glob(path, files, m_globOption);
-      if (!files.empty()) {
-        Poco::File matchPath(*files.begin());
-        if (ignoreDirs && matchPath.isDirectory()) {
-          continue;
-        }
-        return *files.begin();
-      }
-#ifdef _WIN32
-    } else {
-      Poco::Path path(searchPath, fName);
-      Poco::File file(path);
-      if (file.exists() && !(ignoreDirs && file.isDirectory())) {
-        return path.toString();
-      }
-    }
-#endif
-  }
-  return "";
-=======
   return Kernel::ConfigService::Instance().getFullPath(filename, ignoreDirs,
                                                        m_globOption);
->>>>>>> 1e035e44
 }
 
 /** Run numbers can be followed by an allowed string. Check if there is
