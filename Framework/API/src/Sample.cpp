//----------------------------------------------------------------------
// Includes
//----------------------------------------------------------------------
#include "MantidAPI/Sample.h"
#include "MantidGeometry/IComponent.h"
#include "MantidGeometry/Crystal/CrystalStructure.h"
#include "MantidGeometry/Crystal/OrientedLattice.h"
#include "MantidGeometry/Objects/ShapeFactory.h"
#include "MantidGeometry/Objects/CSGObject.h"
#include "MantidGeometry/Instrument/SampleEnvironment.h"
#include "MantidKernel/Material.h"
#include "MantidKernel/Strings.h"

#include <nexus/NeXusException.hpp>

namespace Mantid {

namespace API {
using namespace Mantid::Kernel;
using Geometry::IObject;
using Geometry::IObject_sptr;
using Geometry::OrientedLattice;
using Geometry::SampleEnvironment;
using Geometry::ShapeFactory;

/**
 * Default constructor. Required for cow_ptr.
 */
Sample::Sample()
    : m_name(), m_shape(ShapeFactory().createShape("")), m_environment(),
      m_lattice(nullptr), m_crystalStructure(), m_samples(), m_geom_id(0),
      m_thick(0.0), m_height(0.0), m_width(0.0) {}

/**
 * Copy constructor
 *  @param copy :: const reference to the sample object
 */
Sample::Sample(const Sample &copy)
    : m_name(copy.m_name), m_shape(copy.m_shape),
      m_environment(copy.m_environment), m_lattice(nullptr),
      m_crystalStructure(), m_samples(copy.m_samples),
      m_geom_id(copy.m_geom_id), m_thick(copy.m_thick), m_height(copy.m_height),
      m_width(copy.m_width) {
  if (copy.m_lattice)
    m_lattice = new OrientedLattice(copy.getOrientedLattice());

  if (copy.hasCrystalStructure()) {
    m_crystalStructure.reset(
        new Geometry::CrystalStructure(copy.getCrystalStructure()));
  }
}

/// Destructor
Sample::~Sample() { delete m_lattice; }

/** Assignment operator
 * @param rhs :: const reference to the sample object
 * @return A reference to this object, which will have the same
 * state as the argument
 */
Sample &Sample::operator=(const Sample &rhs) {
  if (this == &rhs)
    return *this;
  m_name = rhs.m_name;
  m_shape = rhs.m_shape;
  m_environment = rhs.m_environment;
  m_geom_id = rhs.m_geom_id;
  m_samples = std::vector<boost::shared_ptr<Sample>>(rhs.m_samples);
  m_thick = rhs.m_thick;
  m_height = rhs.m_height;
  m_width = rhs.m_width;
  if (m_lattice != nullptr)
    delete m_lattice;
  if (rhs.m_lattice)
    m_lattice = new OrientedLattice(rhs.getOrientedLattice());
  else
    m_lattice = nullptr;

  m_crystalStructure.reset();
  if (rhs.hasCrystalStructure()) {
    m_crystalStructure.reset(
        new Geometry::CrystalStructure(rhs.getCrystalStructure()));
  }

  return *this;
}

/**
 * Returns the name of the sample
 * @returns The name of this  sample
 */
const std::string &Sample::getName() const { return m_name; }

/**
 * Update the name of the sample
 * @param name :: The name of the sample
 */
void Sample::setName(const std::string &name) { m_name = name; }

/**
 * Get a pointer to the sample shape object. It is assumed that this is defined
 * within
 * its own coordinate system with its centre at [0,0,0]
 * @return A reference to the object describing the shape
 */
const IObject &Sample::getShape() const { return *m_shape; }

/** Set the object that describes the sample shape. The object is defined within
 * its own coordinate system
 * @param shape :: The object describing the shape
 */
void Sample::setShape(const IObject_sptr &shape) {
  if (shape) {
    m_shape = shape;
  } else {
    m_shape = ShapeFactory().createShape("");
  }
}

/** Return the material.
 * @return A reference to the material the sample is composed of
 */
const Material Sample::getMaterial() const { return m_shape->material(); }

/**
 * Return a reference to the sample environment that this sample is attached to
 * @return A const reference to a SampleEnvironment object
 * @throw std::runtime_error If the environment has not been defined
 */
const SampleEnvironment &Sample::getEnvironment() const {
  if (!m_environment) {
    throw std::runtime_error(
        "Sample::getEnvironment - No sample enviroment has been defined.");
  }
  return *m_environment;
}

/**
 * Attach an environment onto this sample
 * @param env :: A pointer to a created sample environment. This takes
 * ownership of the object.
 */
void Sample::setEnvironment(SampleEnvironment *env) {
  m_environment = boost::shared_ptr<SampleEnvironment>(env);
}

/** Return a const reference to the OrientedLattice of this sample
 * @return A const reference to a OrientedLattice object
 * @throw std::runtime_error If the OrientedLattice has not been defined
 */
const OrientedLattice &Sample::getOrientedLattice() const {
  if (!m_lattice) {
    throw std::runtime_error(
        "Sample::getOrientedLattice - No OrientedLattice has been defined.");
  }
  return *m_lattice;
}

/** Return a reference to the OrientedLattice of this sample
 * @return A reference to a OrientedLattice object
 * @throw std::runtime_error If the OrientedLattice has not been defined
 */
OrientedLattice &Sample::getOrientedLattice() {
  if (!m_lattice) {
    throw std::runtime_error(
        "Sample::getOrientedLattice - No OrientedLattice has been defined.");
  }
  return *m_lattice;
}

/** Attach an OrientedLattice onto this sample
 *
 * @param latt :: A pointer to a OrientedLattice.
 */
void Sample::setOrientedLattice(OrientedLattice *latt) {
  if (m_lattice != nullptr) {
    delete m_lattice;
  }
  if (latt != nullptr)
    m_lattice = new OrientedLattice(*latt);
  else
    m_lattice = nullptr;
}

/** @return true if the sample has an OrientedLattice  */
bool Sample::hasOrientedLattice() const { return (m_lattice != nullptr); }

const Geometry::CrystalStructure &Sample::getCrystalStructure() const {
  if (!hasCrystalStructure()) {
    throw std::runtime_error(
        "Sample::getCrystalStructure - No CrystalStructure has been defined.");
  }

  return *m_crystalStructure;
}

/// Resets the internal pointer to the new CrystalStructure (it's copied).
void Sample::setCrystalStructure(
    const Geometry::CrystalStructure &newCrystalStructure) {
  m_crystalStructure.reset(new Geometry::CrystalStructure(newCrystalStructure));
}

/// Returns true if the sample actually holds a CrystalStructure.
bool Sample::hasCrystalStructure() const {
  // Conversion to bool seems to be a problem in VS2012, so this is a bit more
  // verbose than it should be.
  return static_cast<bool>(m_crystalStructure);
}

/// Destroys the internally stored CrystalStructure-object.
void Sample::clearCrystalStructure() { m_crystalStructure.reset(); }

/**
 * Set the geometry flag that is specfied in the raw file within the SPB_STRUCT
 * 1 = cylinder, 2 = flat plate, 3 = disc, 4 = single crystal
 * @param geom_id :: The flag for the geometry
 */
void Sample::setGeometryFlag(int geom_id) { m_geom_id = geom_id; }

/**
 * Get the geometry flag that is specified in the raw file within the SPB_STRUCT
 * 1 = cylinder, 2 = flat plate, 3 = disc, 4 = single crystal
 * @returns The flag for the sample geometry
 */
int Sample::getGeometryFlag() const { return m_geom_id; }

/**
 * Set the thickness value
 * @param thick :: The parameter e_thick in the SPB_STRUCT
 */
void Sample::setThickness(double thick) { m_thick = thick; }

/**
 * Get the thickness value
 * @returns The parameter thickness parameter
 */
double Sample::getThickness() const { return m_thick; }

/**
 * Set the height value
 * @param height :: The parameter e_height in the SPB_STRUCT
 */
void Sample::setHeight(double height) { m_height = height; }

/**
 * Get the height value
 * @returns The parameter height parameter
 */
double Sample::getHeight() const { return m_height; }

/**
 * Set the width value
 * @param width :: The parameter e_width in the SPB_STRUCT
 */
void Sample::setWidth(double width) { m_width = width; }

/**
 * Get the height value
 * @returns The parameter height parameter
 */
double Sample::getWidth() const { return m_width; }

/**
 * Gets the desired sample, 0 is the current sample
 * @param index The index of the desired sample
 * @returns The desired sample
 */
Sample &Sample::operator[](const int index) {
  if (index == 0) {
    return *this;
  } else if ((static_cast<std::size_t>(index) > m_samples.size()) ||
             (index < 0)) {
    throw std::out_of_range("The index value provided was out of range");
  } else {
    return *m_samples[index - 1];
  }
}

/**
 * Gets the number of samples in this collection
 * @returns The count of samples
 */
std::size_t Sample::size() const { return m_samples.size() + 1; }

/**
 * Adds a sample to the sample collection
 * @param childSample The child sample to be added
 */
void Sample::addSample(boost::shared_ptr<Sample> childSample) {
  m_samples.push_back(childSample);
}

//--------------------------------------------------------------------------------------------
/** Save the object to an open NeXus file.
 * @param file :: open NeXus file
 * @param group :: name of the group to create
 */
void Sample::saveNexus(::NeXus::File *file, const std::string &group) const {
  file->makeGroup(group, "NXsample", true);
  file->putAttr("name", m_name);
  file->putAttr("version", 1);
<<<<<<< HEAD
  file->putAttr("shape_xml", m_shape->getShapeXML());
=======
  std::string shapeXML("");
  if (auto csgObject =
          boost::dynamic_pointer_cast<Mantid::Geometry::CSGObject>(m_shape)) {
    shapeXML = csgObject->getShapeXML();
  }
  file->putAttr("shape_xml", shapeXML);
>>>>>>> 10b02868

  m_shape->material().saveNexus(file, "material");
  // Write out the other (indexes 1+) samples
  file->writeData("num_other_samples", int(m_samples.size()));
  for (size_t i = 0; i < m_samples.size(); i++)
    m_samples[i]->saveNexus(file, "sample" + Strings::toString(i + 1));
  // TODO: SampleEnvironment
  // OrientedLattice
  if (hasOrientedLattice()) {
    file->writeData("num_oriented_lattice", 1);
    m_lattice->saveNexus(file, "oriented_lattice");
  } else
    file->writeData("num_oriented_lattice", 0);

  // Legacy info from RAW file (I think)
  file->writeData("geom_id", m_geom_id);
  file->writeData("geom_thickness", m_thick);
  file->writeData("geom_height", m_height);
  file->writeData("geom_width", m_width);

  file->closeGroup();
}

//--------------------------------------------------------------------------------------------
/** Load the object from an open NeXus file.
 * @param file :: open NeXus file
 * @param group :: name of the group to open
 * @return the version tag of the sample group
 */
int Sample::loadNexus(::NeXus::File *file, const std::string &group) {
  file->openGroup(group, "NXsample");

  // Version 0 = saveNexusProcessed before Sep 8, 2011
  int version = 0;
  try {
    file->getAttr("version", version);
  } catch (::NeXus::Exception &) {
    version = 0;
  }

  if (version == 0) {
    // Sample NAME field may/may not be present
    try {
      file->readData("name", m_name);
    } catch (::NeXus::Exception &) {
      m_name = "";
    }
  }

  if (version > 0) {
    // Name is an attribute
    file->getAttr("name", m_name);

    // Shape (from XML)
    std::string shape_xml;
    file->getAttr("shape_xml", shape_xml);
    shape_xml = Strings::strip(shape_xml);
    if (!shape_xml.empty()) {
      ShapeFactory shapeMaker;
      m_shape = shapeMaker.createShape(shape_xml,
                                       false /*Don't wrap with <type> tag*/);
    }
    Kernel::Material material;
    material.loadNexus(file, "material");
<<<<<<< HEAD
    m_shape->setMaterial(material);
=======
    // CSGObject expected, if so, set its material
    if (auto csgObj =
            boost::dynamic_pointer_cast<Geometry::CSGObject>(m_shape)) {
      csgObj->setMaterial(material);
    }
>>>>>>> 10b02868

    // Load other samples
    int num_other_samples;
    file->readData("num_other_samples", num_other_samples);
    for (int i = 0; i < num_other_samples; i++) {
      auto extra = boost::make_shared<Sample>();
      extra->loadNexus(file, "sample" + Strings::toString(i + 1));
      this->addSample(extra);
    }

    // OrientedLattice
    int num_oriented_lattice;
    file->readData("num_oriented_lattice", num_oriented_lattice);
    if (num_oriented_lattice > 0) {
      m_lattice = new OrientedLattice;
      m_lattice->loadNexus(file, "oriented_lattice");
    }
  }

  try {
    // Legacy info from RAW file (I think)
    file->readData("geom_id", m_geom_id);
    file->readData("geom_thickness", m_thick);
    file->readData("geom_height", m_height);
    file->readData("geom_width", m_width);
  } catch (...) { /* Very old files don't have them. Ignore. */
  }

  file->closeGroup();

  return version;
}

/**
 * Delete the oriented lattice.
 */
void Sample::clearOrientedLattice() {
  if (m_lattice) {
    delete m_lattice;
    m_lattice = nullptr;
  }
}
}
}<|MERGE_RESOLUTION|>--- conflicted
+++ resolved
@@ -299,16 +299,12 @@
   file->makeGroup(group, "NXsample", true);
   file->putAttr("name", m_name);
   file->putAttr("version", 1);
-<<<<<<< HEAD
-  file->putAttr("shape_xml", m_shape->getShapeXML());
-=======
   std::string shapeXML("");
   if (auto csgObject =
           boost::dynamic_pointer_cast<Mantid::Geometry::CSGObject>(m_shape)) {
     shapeXML = csgObject->getShapeXML();
   }
   file->putAttr("shape_xml", shapeXML);
->>>>>>> 10b02868
 
   m_shape->material().saveNexus(file, "material");
   // Write out the other (indexes 1+) samples
@@ -373,15 +369,11 @@
     }
     Kernel::Material material;
     material.loadNexus(file, "material");
-<<<<<<< HEAD
-    m_shape->setMaterial(material);
-=======
     // CSGObject expected, if so, set its material
     if (auto csgObj =
             boost::dynamic_pointer_cast<Geometry::CSGObject>(m_shape)) {
       csgObj->setMaterial(material);
     }
->>>>>>> 10b02868
 
     // Load other samples
     int num_other_samples;
