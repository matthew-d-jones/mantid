//----------------------------------------------------------------------
// Includes
//----------------------------------------------------------------------
#include "MantidAPI/Algorithm.h"
#include "MantidAPI/AlgorithmHistory.h"
#include "MantidAPI/AlgorithmProxy.h"
#include "MantidAPI/AnalysisDataService.h"
#include "MantidAPI/DeprecatedAlgorithm.h"
#include "MantidAPI/AlgorithmManager.h"
#include "MantidAPI/MemoryManager.h"
#include "MantidAPI/IWorkspaceProperty.h"
#include "MantidAPI/WorkspaceGroup.h"

#include "MantidKernel/ConfigService.h"
#include "MantidKernel/EmptyValues.h"
#include "MantidKernel/DateAndTime.h"
#include "MantidKernel/MultiThreaded.h"
#include "MantidKernel/Strings.h"
#include "MantidKernel/Timer.h"
#include "MantidKernel/UsageService.h"

#include <boost/algorithm/string/regex.hpp>
#include <boost/weak_ptr.hpp>

#include <Poco/ActiveMethod.h>
#include <Poco/ActiveResult.h>
#include <Poco/NotificationCenter.h>
#include <Poco/RWLock.h>
#include <MantidKernel/StringTokenizer.h>
#include <Poco/Void.h>

#include <json/json.h>

#include <map>

using namespace Mantid::Kernel;

namespace Mantid {
namespace API {
namespace {
/// Separator for workspace types in workspaceMethodOnTypes member
const std::string WORKSPACE_TYPES_SEPARATOR = ";";

class WorkspacePropertyValueIs {
public:
  explicit WorkspacePropertyValueIs(const std::string &value)
      : m_value(value){};
  bool operator()(IWorkspaceProperty *property) {
    Property *prop = dynamic_cast<Property *>(property);
    if (!prop)
      return false;
    return prop->value() == m_value;
  }

private:
  const std::string &m_value;
};
}

// Doxygen can't handle member specialization at the moment:
// https://bugzilla.gnome.org/show_bug.cgi?id=406027
// so we have to ignore them
///@cond
template <typename NumT> bool Algorithm::isEmpty(const NumT toCheck) {
  return static_cast<int>(toCheck) == EMPTY_INT();
}

template <> MANTID_API_DLL bool Algorithm::isEmpty(const double toCheck) {
  return std::abs((toCheck - EMPTY_DBL()) / (EMPTY_DBL())) < 1e-8;
}

// concrete instantiations
template MANTID_API_DLL bool Algorithm::isEmpty<int>(const int);
template MANTID_API_DLL bool Algorithm::isEmpty<int64_t>(const int64_t);
template MANTID_API_DLL bool Algorithm::isEmpty<std::size_t>(const std::size_t);
///@endcond

//=============================================================================================
//================================== Constructors/Destructors
//=================================
//=============================================================================================

/// Initialize static algorithm counter
size_t Algorithm::g_execCount = 0;

/// Constructor
Algorithm::Algorithm()
    : PropertyManagerOwner(), m_cancel(false), m_parallelException(false),
      m_log("Algorithm"), g_log(m_log), m_groupSize(0), m_executeAsync(NULL),
      m_notificationCenter(NULL), m_progressObserver(NULL),
      m_isInitialized(false), m_isExecuted(false), m_isChildAlgorithm(false),
      m_recordHistoryForChild(false), m_alwaysStoreInADS(false),
      m_runningAsync(false), m_running(false), m_rethrow(false),
      m_isAlgStartupLoggingEnabled(true), m_startChildProgress(0.),
      m_endChildProgress(0.), m_algorithmID(this), m_singleGroup(-1),
      m_groupsHaveSimilarNames(false) {}

/// Virtual destructor
Algorithm::~Algorithm() {
  delete m_notificationCenter;
  delete m_executeAsync;
  delete m_progressObserver;

  // Free up any memory available.
  Mantid::API::MemoryManager::Instance().releaseFreeMemory();
}

//=============================================================================================
//================================== Simple Getters/Setters
//===================================
//=============================================================================================

//---------------------------------------------------------------------------------------------
/// Has the Algorithm already been initialized
bool Algorithm::isInitialized() const { return m_isInitialized; }

/// Has the Algorithm already been executed
bool Algorithm::isExecuted() const { return m_isExecuted; }

//---------------------------------------------------------------------------------------------
/// Set the Algorithm initialized state
void Algorithm::setInitialized() { m_isInitialized = true; }

/** Set the executed flag to the specified state
// Public in Gaudi - don't know why and will leave here unless we find a reason
otherwise
//     Also don't know reason for different return type and argument.
@param state :: New executed state
*/
void Algorithm::setExecuted(bool state) { m_isExecuted = state; }

//---------------------------------------------------------------------------------------------
/** To query whether algorithm is a child.
*  @returns true - the algorithm is a child algorithm.  False - this is a full
* managed algorithm.
*/
bool Algorithm::isChild() const { return m_isChildAlgorithm; }

/** To set whether algorithm is a child.
*  @param isChild :: True - the algorithm is a child algorithm.  False - this is
* a full managed algorithm.
*/
void Algorithm::setChild(const bool isChild) { m_isChildAlgorithm = isChild; }

/**
 * Change the state of the history recording flag. Only applicable for
 * child algorithms.
 * @param on :: The new state of the flag
 */
void Algorithm::enableHistoryRecordingForChild(const bool on) {
  m_recordHistoryForChild = on;
}

/** Do we ALWAYS store in the AnalysisDataService? This is set to true
 * for python algorithms' child algorithms
 *
 * @param doStore :: always store in ADS
 */
void Algorithm::setAlwaysStoreInADS(const bool doStore) {
  m_alwaysStoreInADS = doStore;
}

/** Set whether the algorithm will rethrow exceptions
 * @param rethrow :: true if you want to rethrow exception.
 */
void Algorithm::setRethrows(const bool rethrow) { this->m_rethrow = rethrow; }

/// True if the algorithm is running.
bool Algorithm::isRunning() const {
  Poco::FastMutex::ScopedLock _lock(m_mutex);
  return m_running;
}

//---------------------------------------------------------------------------------------------
/**  Add an observer to a notification
@param observer :: Reference to the observer to add
*/
void Algorithm::addObserver(const Poco::AbstractObserver &observer) const {
  notificationCenter().addObserver(observer);
}

/**  Remove an observer
@param observer :: Reference to the observer to remove
*/
void Algorithm::removeObserver(const Poco::AbstractObserver &observer) const {
  notificationCenter().removeObserver(observer);
}

//---------------------------------------------------------------------------------------------
/** Sends ProgressNotification.
 * @param p :: Reported progress,  must be between 0 (just started) and 1
 * (finished)
 * @param msg :: Optional message string
 * @param estimatedTime :: Optional estimated time to completion
 * @param progressPrecision :: optional, int number of digits after the decimal
 * point to show.
*/
void Algorithm::progress(double p, const std::string &msg, double estimatedTime,
                         int progressPrecision) {
  notificationCenter().postNotification(
      new ProgressNotification(this, p, msg, estimatedTime, progressPrecision));
}

//---------------------------------------------------------------------------------------------
/// Function to return all of the categories that contain this algorithm
const std::vector<std::string> Algorithm::categories() const {
  Mantid::Kernel::StringTokenizer tokenizer(
      category(), categorySeparator(),
      Mantid::Kernel::StringTokenizer::TOK_TRIM |
          Mantid::Kernel::StringTokenizer::TOK_IGNORE_EMPTY);

  auto res = tokenizer.asVector();

  const DeprecatedAlgorithm *depo =
      dynamic_cast<const DeprecatedAlgorithm *>(this);
  if (depo != NULL) {
    res.push_back("Deprecated");
  }
  return res;
}

/**
 * @return A string giving the method name that should be attached to a
 * workspace
 */
const std::string Algorithm::workspaceMethodName() const { return ""; }

/**
 *
 * @return A list of workspace class names that should have the
 *workspaceMethodName attached
 */
const std::vector<std::string> Algorithm::workspaceMethodOn() const {
<<<<<<< HEAD
  Mantid::Kernel::StringTokenizer tokenizer(
      this->workspaceMethodOnTypes(), WORKSPACE_TYPES_SEPARATOR,
      Mantid::Kernel::StringTokenizer::TOK_TRIM |
          Mantid::Kernel::StringTokenizer::TOK_IGNORE_EMPTY);
  return tokenizer.asVector();
=======
  Poco::StringTokenizer tokenizer(this->workspaceMethodOnTypes(),
                                  WORKSPACE_TYPES_SEPARATOR,
                                  Poco::StringTokenizer::TOK_TRIM |
                                      Poco::StringTokenizer::TOK_IGNORE_EMPTY);

  return std::vector<std::string>(tokenizer.begin(), tokenizer.end());
>>>>>>> 2f5d648d
}

/**
 * @return The name of the property that the calling object will be passed to.
 */
const std::string Algorithm::workspaceMethodInputProperty() const { return ""; }

//=============================================================================================
//================================== Initialization
//===========================================
//=============================================================================================

//---------------------------------------------------------------------------------------------
/** Initialization method invoked by the framework. This method is responsible
*  for any bookkeeping of initialization required by the framework itself.
*  It will in turn invoke the init() method of the derived algorithm,
*  and of any Child Algorithms which it creates.
*  @throw runtime_error Thrown if algorithm or Child Algorithm cannot be
*initialised
*
*/
void Algorithm::initialize() {
  // Bypass the initialization if the algorithm has already been initialized.
  if (m_isInitialized)
    return;

  g_log.setName(this->name());
  try {
    try {
      this->init();
    } catch (std::runtime_error &) {
      throw;
    }

    // Indicate that this Algorithm has been initialized to prevent duplicate
    // attempts.
    setInitialized();
  } catch (std::runtime_error &) {
    throw;
  }
  // Unpleasant catch-all! Along with this, Gaudi version catches GaudiException
  // & std::exception
  // but doesn't really do anything except (print fatal) messages.
  catch (...) {
    // Gaudi: A call to the auditor service is here
    // (1) perform the printout
    getLogger().fatal("UNKNOWN Exception is caught in initialize()");
    throw;
  }
}

//---------------------------------------------------------------------------------------------
/** Perform validation of ALL the input properties of the algorithm.
 * This is to be overridden by specific algorithms.
 * It will be called in dialogs after parsing all inputs and setting the
 * properties, but BEFORE executing.
 *
 * @return a map where: Key = string name of the the property;
            Value = string describing the problem with the property.
 */
std::map<std::string, std::string> Algorithm::validateInputs() {
  return std::map<std::string, std::string>();
}

//---------------------------------------------------------------------------------------------
/** Go through the properties and cache the input/output
 * workspace properties for later use.
 */
void Algorithm::cacheWorkspaceProperties() {
  // Cache the list of the in/out workspace properties
  m_inputWorkspaceProps.clear();
  m_outputWorkspaceProps.clear();
  m_pureOutputWorkspaceProps.clear();
  const std::vector<Property *> &props = this->getProperties();
  for (auto prop : props) {
    IWorkspaceProperty *wsProp = dynamic_cast<IWorkspaceProperty *>(prop);
    if (wsProp) {
      switch (prop->direction()) {
      case Kernel::Direction::Input:
        m_inputWorkspaceProps.push_back(wsProp);
        break;
      case Kernel::Direction::InOut:
        m_inputWorkspaceProps.push_back(wsProp);
        m_outputWorkspaceProps.push_back(wsProp);
        break;
      case Kernel::Direction::Output:
        m_outputWorkspaceProps.push_back(wsProp);
        m_pureOutputWorkspaceProps.push_back(wsProp);
        break;
      default:
        throw std::logic_error(
            "Unexpected property direction found for property " + prop->name() +
            " of algorithm " + this->name());
      }
    } // is a ws property
  }   // each property
}

//=============================================================================================
//================================== Execution
//================================================
//=============================================================================================

//---------------------------------------------------------------------------------------------
/** Go through the workspace properties of this algorithm
 * and lock the workspaces for reading or writing.
 *
 */
void Algorithm::lockWorkspaces() {
  // Do not lock workspace for child algos
  if (this->isChild())
    return;

  if (!m_readLockedWorkspaces.empty() || !m_writeLockedWorkspaces.empty())
    throw std::logic_error("Algorithm::lockWorkspaces(): The workspaces have "
                           "already been locked!");

  // First, Write-lock the output workspaces
  auto &debugLog = g_log.debug();
  for (auto &outputWorkspaceProp : m_outputWorkspaceProps) {
    Workspace_sptr ws = outputWorkspaceProp->getWorkspace();
    if (ws) {
      // The workspace property says to do locking,
      // AND it has NOT already been write-locked
      if (outputWorkspaceProp->isLocking() &&
          std::find(m_writeLockedWorkspaces.begin(),
                    m_writeLockedWorkspaces.end(),
                    ws) == m_writeLockedWorkspaces.end()) {
        // Write-lock it if not already
        debugLog << "Write-locking " << ws->getName() << std::endl;
        ws->getLock()->writeLock();
        m_writeLockedWorkspaces.push_back(ws);
      }
    }
  }

  // Next read-lock the input workspaces
  for (auto &inputWorkspaceProp : m_inputWorkspaceProps) {
    Workspace_sptr ws = inputWorkspaceProp->getWorkspace();
    if (ws) {
      // The workspace property says to do locking,
      // AND it has NOT already been write-locked
      if (inputWorkspaceProp->isLocking() &&
          std::find(m_writeLockedWorkspaces.begin(),
                    m_writeLockedWorkspaces.end(),
                    ws) == m_writeLockedWorkspaces.end()) {
        // Read-lock it if not already write-locked
        debugLog << "Read-locking " << ws->getName() << std::endl;
        ws->getLock()->readLock();
        m_readLockedWorkspaces.push_back(ws);
      }
    }
  }
}

//---------------------------------------------------------------------------------------------
/** Unlock any previously locked workspaces
 *
 */
void Algorithm::unlockWorkspaces() {
  // Do not lock workspace for child algos
  if (this->isChild())
    return;
  auto &debugLog = g_log.debug();
  for (auto &ws : m_writeLockedWorkspaces) {
    if (ws) {
      debugLog << "Unlocking " << ws->getName() << std::endl;
      ws->getLock()->unlock();
    }
  }
  for (auto &ws : m_readLockedWorkspaces) {
    if (ws) {
      debugLog << "Unlocking " << ws->getName() << std::endl;
      ws->getLock()->unlock();
    }
  }

  // Don't double-unlock workspaces
  m_readLockedWorkspaces.clear();
  m_writeLockedWorkspaces.clear();
}

//---------------------------------------------------------------------------------------------
/** The actions to be performed by the algorithm on a dataset. This method is
*  invoked for top level algorithms by the application manager.
*  This method invokes exec() method.
*  For Child Algorithms either the execute() method or exec() method
*  must be EXPLICITLY invoked by  the parent algorithm.
*
*  @throw runtime_error Thrown if algorithm or Child Algorithm cannot be
*executed
*  @return true if executed successfully.
*/
bool Algorithm::execute() {
  AlgorithmManager::Instance().notifyAlgorithmStarting(this->getAlgorithmID());
  {
    DeprecatedAlgorithm *depo = dynamic_cast<DeprecatedAlgorithm *>(this);
    if (depo != NULL)
      getLogger().error(depo->deprecationMsg(this));
  }
  // Start by freeing up any memory available.
  Mantid::API::MemoryManager::Instance().releaseFreeMemory();

  notificationCenter().postNotification(new StartedNotification(this));
  Mantid::Kernel::DateAndTime start_time;

  // Return a failure if the algorithm hasn't been initialized
  if (!isInitialized()) {
    throw std::runtime_error("Algorithm is not initialised:" + this->name());
  }

  // Cache the workspace in/out properties for later use
  cacheWorkspaceProperties();

  // no logging of input if a child algorithm (except for python child algos)
  if (!m_isChildAlgorithm || m_alwaysStoreInADS)
    logAlgorithmInfo();

  // Check all properties for validity
  if (!validateProperties()) {
    // Reset name on input workspaces to trigger attempt at collection from ADS
    const std::vector<Property *> &props = getProperties();
    for (auto &prop : props) {
      IWorkspaceProperty *wsProp = dynamic_cast<IWorkspaceProperty *>(prop);
      if (wsProp && !(wsProp->getWorkspace())) {
        // Setting it's name to the same one it already had
        prop->setValue(prop->value());
      }
    }
    // Try the validation again
    if (!validateProperties()) {
      notificationCenter().postNotification(
          new ErrorNotification(this, "Some invalid Properties found"));
      throw std::runtime_error("Some invalid Properties found");
    }
  }

  // ----- Check for processing groups -------------
  // default true so that it has the right value at the check below the catch
  // block should checkGroups throw
  bool callProcessGroups = true;
  try {
    // Checking the input is a group. Throws if the sizes are wrong
    callProcessGroups = this->checkGroups();
  } catch (std::exception &ex) {
    getLogger().error() << "Error in execution of algorithm " << this->name()
                        << "\n" << ex.what() << "\n";
    notificationCenter().postNotification(
        new ErrorNotification(this, ex.what()));
    m_running = false;
    if (m_isChildAlgorithm || m_runningAsync || m_rethrow) {
      m_runningAsync = false;
      throw;
    }
    return false;
  }

  // ----- Perform validation of the whole set of properties -------------
  if (!callProcessGroups) // for groups this is called on each workspace
                          // separately
  {
    std::map<std::string, std::string> errors = this->validateInputs();
    if (!errors.empty()) {
      size_t numErrors = errors.size();
      // Log each issue
      auto &errorLog = getLogger().error();
      auto &warnLog = getLogger().warning();
      for (auto &error : errors) {
        if (this->existsProperty(error.first))
          errorLog << "Invalid value for " << error.first << ": "
                   << error.second << "\n";
        else {
          numErrors -= 1; // don't count it as an error
          warnLog << "validateInputs() references non-existant property \""
                  << error.first << "\"\n";
        }
      }
      // Throw because something was invalid
      if (numErrors > 0) {
        notificationCenter().postNotification(
            new ErrorNotification(this, "Some invalid Properties found"));
        throw std::runtime_error("Some invalid Properties found");
      }
    }
  }

  if (trackingHistory()) {
    // count used for defining the algorithm execution order
    // If history is being recorded we need to count this as a separate
    // algorithm
    // as the history compares histories by their execution number
    ++Algorithm::g_execCount;

    // populate history record before execution so we can record child
    // algorithms in it
    AlgorithmHistory algHist;
    m_history = boost::make_shared<AlgorithmHistory>(algHist);
  }

  // ----- Process groups -------------
  // If checkGroups() threw an exception but there ARE group workspaces
  // (means that the group sizes were incompatible)
  if (callProcessGroups) {
    // This calls this->execute() again on each member of the group.
    start_time = Mantid::Kernel::DateAndTime::getCurrentTime();
    // Start a timer
    Timer timer;
    // Call the concrete algorithm's exec method
    const bool completed = processGroups();
    // Check for a cancellation request in case the concrete algorithm doesn't
    interruption_point();
    // Get how long this algorithm took to run
    const float duration = timer.elapsed();

    if (completed) {
      // Log that execution has completed.
      reportCompleted(duration,
                      true /*indicat that this is for group processing*/);
    }
    return completed;
  }

  // Read or write locks every input/output workspace
  this->lockWorkspaces();

  // Invoke exec() method of derived class and catch all uncaught exceptions
  try {
    try {
      if (!isChild()) {
        Poco::FastMutex::ScopedLock _lock(m_mutex);
        m_running = true;
      }

      start_time = Mantid::Kernel::DateAndTime::getCurrentTime();
      // Start a timer
      Timer timer;
      // Call the concrete algorithm's exec method
      this->exec();
      registerFeatureUsage();
      // Check for a cancellation request in case the concrete algorithm doesn't
      interruption_point();
      // Get how long this algorithm took to run
      const float duration = timer.elapsed();
      // need it to throw before trying to run fillhistory() on an algorithm
      // which has failed
      if (trackingHistory() && m_history) {
        m_history->fillAlgorithmHistory(this, start_time, duration,
                                        Algorithm::g_execCount);
        fillHistory();
        linkHistoryWithLastChild();
      }

      // Put any output workspaces into the AnalysisDataService - if this is not
      // a child algorithm
      if (!isChild() || m_alwaysStoreInADS)
        this->store();

      // RJT, 19/3/08: Moved this up from below the catch blocks
      setExecuted(true);

      // Log that execution has completed.
      reportCompleted(duration);
    } catch (std::runtime_error &ex) {
      this->unlockWorkspaces();
      if (m_isChildAlgorithm || m_runningAsync || m_rethrow)
        throw;
      else {
        getLogger().error() << "Error in execution of algorithm "
                            << this->name() << std::endl
                            << ex.what() << std::endl;
      }
      notificationCenter().postNotification(
          new ErrorNotification(this, ex.what()));
      m_running = false;
    } catch (std::logic_error &ex) {
      this->unlockWorkspaces();
      if (m_isChildAlgorithm || m_runningAsync || m_rethrow)
        throw;
      else {
        getLogger().error() << "Logic Error in execution of algorithm "
                            << this->name() << std::endl
                            << ex.what() << std::endl;
      }
      notificationCenter().postNotification(
          new ErrorNotification(this, ex.what()));
      m_running = false;
    }
  } catch (CancelException &ex) {
    m_runningAsync = false;
    m_running = false;
    getLogger().error() << this->name() << ": Execution terminated by user.\n";
    notificationCenter().postNotification(
        new ErrorNotification(this, ex.what()));
    this->unlockWorkspaces();
    throw;
  }
  // Gaudi also specifically catches GaudiException & std:exception.
  catch (std::exception &ex) {
    setExecuted(false);
    m_runningAsync = false;
    m_running = false;

    notificationCenter().postNotification(
        new ErrorNotification(this, ex.what()));
    getLogger().error() << "Error in execution of algorithm " << this->name()
                        << ":\n" << ex.what() << "\n";
    this->unlockWorkspaces();
    throw;
  }

  catch (...) {
    // Execution failed
    setExecuted(false);
    m_runningAsync = false;
    m_running = false;

    notificationCenter().postNotification(
        new ErrorNotification(this, "UNKNOWN Exception is caught in exec()"));
    getLogger().error() << this->name()
                        << ": UNKNOWN Exception is caught in exec()\n";
    this->unlockWorkspaces();
    throw;
  }

  // Unlock the locked workspaces
  this->unlockWorkspaces();

  notificationCenter().postNotification(
      new FinishedNotification(this, isExecuted()));
  // Only gets to here if algorithm ended normally
  // Free up any memory available.
  Mantid::API::MemoryManager::Instance().releaseFreeMemory();
  return isExecuted();
}

//---------------------------------------------------------------------------------------------
/** Execute as a Child Algorithm.
 * This runs execute() but catches errors so as to log the name
 * of the failed Child Algorithm, if it fails.
 */
void Algorithm::executeAsChildAlg() {
  bool executed = false;
  try {
    executed = execute();
  } catch (std::runtime_error &) {
    throw;
  }

  if (!executed) {
    throw std::runtime_error("Unable to successfully run ChildAlgorithm " +
                             this->name());
  }
}

//---------------------------------------------------------------------------------------------
/** Stores any output workspaces into the AnalysisDataService
*  @throw std::runtime_error If unable to successfully store an output workspace
*/
void Algorithm::store() {
  const std::vector<Property *> &props = getProperties();
  std::vector<int> groupWsIndicies;

  // add any regular/child workspaces first, then add the groups
  for (unsigned int i = 0; i < props.size(); ++i) {
    IWorkspaceProperty *wsProp = dynamic_cast<IWorkspaceProperty *>(props[i]);
    if (wsProp) {
      // check if the workspace is a group, if so remember where it is and add
      // it later
      auto group =
          boost::dynamic_pointer_cast<WorkspaceGroup>(wsProp->getWorkspace());
      if (!group) {
        try {
          wsProp->store();
        } catch (std::runtime_error &) {
          throw;
        }
      } else {
        groupWsIndicies.push_back(i);
      }
    }
  }

  // now store workspace groups once their members have been added
  std::vector<int>::const_iterator wsIndex;
  for (wsIndex = groupWsIndicies.begin(); wsIndex != groupWsIndicies.end();
       ++wsIndex) {
    IWorkspaceProperty *wsProp =
        dynamic_cast<IWorkspaceProperty *>(props[*wsIndex]);
    if (wsProp) {
      try {
        wsProp->store();
      } catch (std::runtime_error &) {
        throw;
      }
    }
  }
}

//---------------------------------------------------------------------------------------------
/** Create a Child Algorithm.  A call to this method creates a child algorithm
*object.
*  Using this mechanism instead of creating daughter
*  algorithms directly via the new operator is prefered since then
*  the framework can take care of all of the necessary book-keeping.
*
*  @param name ::           The concrete algorithm class of the Child Algorithm
*  @param startProgress ::  The percentage progress value of the overall
*algorithm where this child algorithm starts
*  @param endProgress ::    The percentage progress value of the overall
*algorithm where this child algorithm ends
*  @param enableLogging ::  Set to false to disable logging from the child
*algorithm
*  @param version ::        The version of the child algorithm to create. By
*default gives the latest version.
*  @return shared pointer to the newly created algorithm object
*/
Algorithm_sptr Algorithm::createChildAlgorithm(const std::string &name,
                                               const double startProgress,
                                               const double endProgress,
                                               const bool enableLogging,
                                               const int &version) {
  Algorithm_sptr alg =
      AlgorithmManager::Instance().createUnmanaged(name, version);
  // set as a child
  alg->setChild(true);
  alg->setLogging(enableLogging);

  // Initialise the Child Algorithm
  try {
    alg->initialize();
  } catch (std::runtime_error &) {
    throw std::runtime_error("Unable to initialise Child Algorithm '" + name +
                             "'");
  }

  // If output workspaces are nameless, give them a temporary name to satisfy
  // validator
  const std::vector<Property *> &props = alg->getProperties();
  for (auto prop : props) {
    auto wsProp = dynamic_cast<IWorkspaceProperty *>(prop);
    if (prop->direction() == Mantid::Kernel::Direction::Output && wsProp) {
      if (prop->value().empty()) {
        prop->createTemporaryValue();
      }
    }
  }

  if (startProgress >= 0 && endProgress > startProgress && endProgress <= 1.) {
    alg->addObserver(this->progressObserver());
    m_startChildProgress = startProgress;
    m_endChildProgress = endProgress;
  }

  // Before we return the shared pointer, use it to create a weak pointer and
  // keep that in a vector.
  // It will be used this to pass on cancellation requests
  // It must be protected by a critical block so that Child Algorithms can run
  // in parallel safely.
  boost::weak_ptr<IAlgorithm> weakPtr(alg);
  PARALLEL_CRITICAL(Algorithm_StoreWeakPtr) {
    m_ChildAlgorithms.push_back(weakPtr);
  }

  return alg;
}

//=============================================================================================
//================================== Algorithm History
//========================================
//=============================================================================================

/**
 * Serialize this object to a string. The format is
 * a json formatted string.
 * @returns This object serialized as a string
 */
std::string Algorithm::toString() const {
  ::Json::FastWriter writer;

  return writer.write(toJson());
}

/**
* Serialize this object to a json object)
* @returns This object serialized as a json object
*/
::Json::Value Algorithm::toJson() const {
  ::Json::Value root;

  root["name"] = name();
  root["version"] = this->version();
  root["properties"] = Kernel::PropertyManagerOwner::asJson(false);

  return root;
}

//--------------------------------------------------------------------------------------------
/** Construct an object from a history entry.
 *
 * This creates the algorithm and sets all of its properties using the history.
 *
 * @param history :: AlgorithmHistory object
 * @return a shared pointer to the created algorithm.
 */
IAlgorithm_sptr Algorithm::fromHistory(const AlgorithmHistory &history) {
  ::Json::Value root;
  ::Json::Value jsonMap;
  ::Json::FastWriter writer;

  auto props = history.getProperties();
  const size_t numProps(props.size());
  for (size_t i = 0; i < numProps; ++i) {
    PropertyHistory_sptr prop = props[i];
    if (!prop->isDefault()) {
      jsonMap[prop->name()] = prop->value();
    }
  }

  root["name"] = history.name();
  root["version"] = history.version();
  root["properties"] = jsonMap;

  const std::string output = writer.write(root);
  IAlgorithm_sptr alg;

  try {
    alg = Algorithm::fromString(output);
  } catch (std::invalid_argument &) {
    throw std::runtime_error(
        "Could not create algorithm from history. "
        "Is this a child algorithm whose workspaces are not in the ADS?");
  }
  return alg;
}

//--------------------------------------------------------------------------------------------
/** De-serializes the algorithm from a string
 *
* @param input :: An input string in the format. The format is
*        AlgorithmName.version(prop1=value1,prop2=value2,...). If .version is
*not found the
*        highest found is used.
* @return A pointer to a managed algorithm object
*/
IAlgorithm_sptr Algorithm::fromString(const std::string &input) {
  ::Json::Value root;
  ::Json::Reader reader;

  if (reader.parse(input, root)) {
    const std::string algName = root["name"].asString();
    int version = 0;
    try {
      version = root["version"].asInt();
    } catch (std::runtime_error &) {
      // do nothing - the next test will catch it
    }
    if (version == 0)
      version = -1;

    IAlgorithm_sptr alg =
        AlgorithmManager::Instance().createUnmanaged(algName, version);
    alg->initialize();

    // get properties
    alg->setProperties(root["properties"]);
    return alg;
  } else {
    throw std::runtime_error("Cannot create algorithm, invalid string format.");
  }
}

//-------------------------------------------------------------------------
/** Initialize using proxy algorithm.
 * Call the main initialize method and then copy in the property values.
 * @param proxy :: Initialising proxy algorithm  */
void Algorithm::initializeFromProxy(const AlgorithmProxy &proxy) {
  initialize();
  copyPropertiesFrom(proxy);
  m_algorithmID = proxy.getAlgorithmID();
  setLogging(proxy.isLogging());
  setLoggingOffset(proxy.getLoggingOffset());
  setAlgStartupLogging(proxy.getAlgStartupLogging());
  setChild(proxy.isChild());
}

/** Fills History, Algorithm History and Algorithm Parameters
*/
void Algorithm::fillHistory() {
  // this is not a child algorithm. Add the history algorithm to the
  // WorkspaceHistory object.
  if (!isChild()) {
    // Create two vectors to hold a list of pointers to the input & output
    // workspaces (InOut's go in both)
    std::vector<Workspace_sptr> inputWorkspaces, outputWorkspaces;
    std::vector<Workspace_sptr>::iterator outWS;
    std::vector<Workspace_sptr>::const_iterator inWS;

    findWorkspaceProperties(inputWorkspaces, outputWorkspaces);

    // Loop over the output workspaces
    for (outWS = outputWorkspaces.begin(); outWS != outputWorkspaces.end();
         ++outWS) {
      WorkspaceGroup_sptr wsGroup =
          boost::dynamic_pointer_cast<WorkspaceGroup>(*outWS);

      // Loop over the input workspaces, making the call that copies their
      // history to the output ones
      // (Protection against copy to self is in
      // WorkspaceHistory::copyAlgorithmHistory)
      for (inWS = inputWorkspaces.begin(); inWS != inputWorkspaces.end();
           ++inWS) {
        (*outWS)->history().addHistory((*inWS)->getHistory());

        // Add history to each child of output workspace group
        if (wsGroup) {
          for (size_t i = 0; i < wsGroup->size(); i++) {
            wsGroup->getItem(i)->history().addHistory((*inWS)->getHistory());
          }
        }
      }

      // Add the history for the current algorithm to all the output workspaces
      (*outWS)->history().addHistory(m_history);

      // Add history to each child of output workspace group
      if (wsGroup) {
        for (size_t i = 0; i < wsGroup->size(); i++) {
          wsGroup->getItem(i)->history().addHistory(m_history);
        }
      }
    }
  }
  // this is a child algorithm, but we still want to keep the history.
  else if (m_recordHistoryForChild && m_parentHistory) {
    m_parentHistory->addChildHistory(m_history);
  }
}

/**
* Link the name of the output workspaces on this parent algorithm.
* with the last child algorithm executed to ensure they match in the history.
*
* This solves the case where child algorithms use a temporary name and this
* name needs to match the output name of the parent algorithm so the history can
*be
* re-run.
*/
void Algorithm::linkHistoryWithLastChild() {
  if (m_recordHistoryForChild) {
    // iterate over the algorithms output workspaces
    const std::vector<Property *> &algProperties = getProperties();
    std::vector<Property *>::const_iterator it;
    for (it = algProperties.begin(); it != algProperties.end(); ++it) {
      const IWorkspaceProperty *outputProp =
          dynamic_cast<IWorkspaceProperty *>(*it);
      if (outputProp) {
        // Check we actually have a workspace, it may have been optional
        Workspace_sptr workspace = outputProp->getWorkspace();
        if (!workspace)
          continue;

        // Check it's an output workspace
        if ((*it)->direction() == Kernel::Direction::Output ||
            (*it)->direction() == Kernel::Direction::InOut) {
          bool linked = false;
          // find child histories with anonymous output workspaces
          auto childHistories = m_history->getChildHistories();
          auto childIter = childHistories.rbegin();
          for (; childIter != childHistories.rend() && !linked; ++childIter) {
            auto props = (*childIter)->getProperties();
            auto propIter = props.begin();
            for (; propIter != props.end() && !linked; ++propIter) {
              // check we have a workspace property
              if ((*propIter)->direction() == Kernel::Direction::Output ||
                  (*propIter)->direction() == Kernel::Direction::InOut) {
                // if the workspaces are equal, then rename the history
                std::ostringstream os;
                os << "__TMP" << outputProp->getWorkspace().get();
                if (os.str() == (*propIter)->value()) {
                  (*propIter)->setValue((*it)->value());
                  linked = true;
                }
              }
            }
          }
        }
      }
    }
  }
}

/** Indicates that this algrithms history should be tracked regardless of if it
* is a child.
*  @param parentHist :: the parent algorithm history object the history in.
*/
void Algorithm::trackAlgorithmHistory(
    boost::shared_ptr<AlgorithmHistory> parentHist) {
  enableHistoryRecordingForChild(true);
  m_parentHistory = parentHist;
}

/** Check if we are tracking history for thus algorithm
*  @return if we are tracking the history of this algorithm
*/
bool Algorithm::trackingHistory() {
  return (!isChild() || m_recordHistoryForChild);
}

/** Populate lists of the input & output workspace properties.
*  (InOut workspaces go in both lists)
*  @param inputWorkspaces ::  A reference to a vector for the input workspaces
*  @param outputWorkspaces :: A reference to a vector for the output workspaces
*/
void Algorithm::findWorkspaceProperties(
    std::vector<Workspace_sptr> &inputWorkspaces,
    std::vector<Workspace_sptr> &outputWorkspaces) const {
  // Loop over properties looking for the workspace properties and putting them
  // in the right list
  const std::vector<Property *> &algProperties = getProperties();
  std::vector<Property *>::const_iterator it;
  for (it = algProperties.begin(); it != algProperties.end(); ++it) {
    const IWorkspaceProperty *wsProp = dynamic_cast<IWorkspaceProperty *>(*it);
    if (wsProp) {
      const Property *wsPropProp = dynamic_cast<Property *>(*it);
      // Check we actually have a workspace, it may have been optional
      Workspace_sptr workspace = wsProp->getWorkspace();
      if (!workspace)
        continue;
      unsigned int direction = wsPropProp->direction();
      if (direction == Direction::Input || direction == Direction::InOut) {
        inputWorkspaces.push_back(workspace);
      }
      if (direction == Direction::Output || direction == Direction::InOut) {
        outputWorkspaces.push_back(workspace);
      }
    }
  }
}

/** Sends out algorithm parameter information to the logger */
void Algorithm::logAlgorithmInfo() const {
  auto &logger = getLogger();

  if (m_isAlgStartupLoggingEnabled) {
    logger.notice() << name() << " started";
    if (this->isChild())
      logger.notice() << " (child)";
    logger.notice() << std::endl;
    // Make use of the AlgorithmHistory class, which holds all the info we want
    // here
    AlgorithmHistory AH(this);
    logger.information() << AH;
  }
}

//=============================================================================================
//================================== WorkspaceGroup-related
//===================================
//=============================================================================================

/** Check the input workspace properties for groups.
 *
 * If there are more than one input workspace properties, then:
 *  - All inputs should be groups of the same size
 *    - In this case, algorithms are processed in order
 *  - OR, only one input should be a group, the others being size of 1
 *
 * If the property itself is a WorkspaceProperty<WorkspaceGroup> then
 * this returns false
 *
 * Returns true if processGroups() should be called.
 * It also sets up some other members.
 *
 * Override if it is needed to customize the group checking.
 *
 * @throw std::invalid_argument if the groups sizes are incompatible.
 * @throw std::invalid_argument if a member is not found
 *
 * This method (or an override) must NOT THROW any exception if there are no
 *input workspace groups
 */
bool Algorithm::checkGroups() {
  size_t numGroups = 0;
  bool processGroups = false;

  // Unroll the groups or single inputs into vectors of workspace
  m_groups.clear();
  m_groupWorkspaces.clear();
  for (auto inputWorkspaceProp : m_inputWorkspaceProps) {
    auto prop = dynamic_cast<Property *>(inputWorkspaceProp);
    auto wsGroupProp = dynamic_cast<WorkspaceProperty<WorkspaceGroup> *>(prop);
    std::vector<Workspace_sptr> thisGroup;

    Workspace_sptr ws = inputWorkspaceProp->getWorkspace();
    WorkspaceGroup_sptr wsGroup =
        boost::dynamic_pointer_cast<WorkspaceGroup>(ws);

    // Workspace groups are NOT returned by IWP->getWorkspace() most of the time
    // because WorkspaceProperty is templated by <MatrixWorkspace>
    // and WorkspaceGroup does not subclass <MatrixWorkspace>
    if (!wsGroup && prop && !prop->value().empty()) {
      // So try to use the name in the AnalysisDataService
      try {
        wsGroup = AnalysisDataService::Instance().retrieveWS<WorkspaceGroup>(
            prop->value());
      } catch (Exception::NotFoundError &) { /* Do nothing */
      }
    }

    // Found the group either directly or by name?
    // If the property is of type WorkspaceGroup then don't unroll
    if (wsGroup && !wsGroupProp) {
      numGroups++;
      processGroups = true;
      std::vector<std::string> names = wsGroup->getNames();
      for (auto &name : names) {
        Workspace_sptr memberWS =
            AnalysisDataService::Instance().retrieve(name);
        if (!memberWS)
          throw std::invalid_argument("One of the members of " +
                                      wsGroup->name() + ", " + name +
                                      " was not found!.");
        thisGroup.push_back(memberWS);
      }
    } else {
      // Single Workspace. Treat it as a "group" with only one member
      if (ws)
        thisGroup.push_back(ws);
    }

    // Add to the list of groups
    m_groups.push_back(thisGroup);
    m_groupWorkspaces.push_back(wsGroup);
  }

  // No groups? Get out.
  if (numGroups == 0)
    return processGroups;

  // ---- Confirm that all the groups are the same size -----
  // Index of the single group
  m_singleGroup = -1;
  // Size of the single or of all the groups
  m_groupSize = 1;
  m_groupsHaveSimilarNames = true;
  for (size_t i = 0; i < m_groups.size(); i++) {
    std::vector<Workspace_sptr> &thisGroup = m_groups[i];
    // We're ok with empty groups if the workspace property is optional
    if (thisGroup.empty() && !m_inputWorkspaceProps[i]->isOptional())
      throw std::invalid_argument("Empty group passed as input");
    if (!thisGroup.empty()) {
      // Record the index of the single group.
      WorkspaceGroup_sptr wsGroup = m_groupWorkspaces[i];
      if (wsGroup && (numGroups == 1))
        m_singleGroup = int(i);

      // For actual groups (>1 members)
      if (thisGroup.size() > 1) {
        // Check for matching group size
        if (m_groupSize > 1)
          if (thisGroup.size() != m_groupSize)
            throw std::invalid_argument(
                "Input WorkspaceGroups are not of the same size.");

        // Are ALL the names similar?
        if (wsGroup)
          m_groupsHaveSimilarNames =
              m_groupsHaveSimilarNames && wsGroup->areNamesSimilar();

        // Save the size for the next group
        m_groupSize = thisGroup.size();
      }
    }
  } // end for each group

  // If you get here, then the groups are compatible
  return processGroups;
}

//--------------------------------------------------------------------------------------------
/** Process WorkspaceGroup inputs.
 *
 * This should be called after checkGroups(), which sets up required members.
 * It goes through each member of the group(s), creates and sets an algorithm
 * for each and executes them one by one.
 *
 * If there are several group input workspaces, then the member of each group
 * is executed pair-wise.
 *
 * @return true - if all the workspace members are executed.
 */
bool Algorithm::processGroups() {
  std::vector<WorkspaceGroup_sptr> outGroups;

  // ---------- Create all the output workspaces ----------------------------
  for (auto &pureOutputWorkspaceProp : m_pureOutputWorkspaceProps) {
    Property *prop = dynamic_cast<Property *>(pureOutputWorkspaceProp);
    if (prop) {
      WorkspaceGroup_sptr outWSGrp = WorkspaceGroup_sptr(new WorkspaceGroup());
      outGroups.push_back(outWSGrp);
      // Put the GROUP in the ADS
      AnalysisDataService::Instance().addOrReplace(prop->value(), outWSGrp);
      outWSGrp->observeADSNotifications(false);
    }
  }

  // Go through each entry in the input group(s)
  for (size_t entry = 0; entry < m_groupSize; entry++) {
    // use create Child Algorithm that look like this one
    Algorithm_sptr alg_sptr = this->createChildAlgorithm(
        this->name(), -1, -1, this->isLogging(), this->version());
    // Don't make the new algorithm a child so that it's workspaces are stored
    // correctly
    alg_sptr->setChild(false);

    alg_sptr->setRethrows(true);

    IAlgorithm *alg = alg_sptr.get();
    // Set all non-workspace properties
    this->copyNonWorkspaceProperties(alg, int(entry) + 1);

    std::string outputBaseName = "";

    // ---------- Set all the input workspaces ----------------------------
    for (size_t iwp = 0; iwp < m_groups.size(); iwp++) {
      std::vector<Workspace_sptr> &thisGroup = m_groups[iwp];
      if (!thisGroup.empty()) {
        // By default (for a single group) point to the first/only workspace
        Workspace_sptr ws = thisGroup[0];

        if ((m_singleGroup == int(iwp)) || m_singleGroup < 0) {
          // Either: this is the single group
          // OR: all inputs are groups
          // ... so get then entry^th workspace in this group
          ws = thisGroup[entry];
        }
        // Append the names together
        if (!outputBaseName.empty())
          outputBaseName += "_";
        outputBaseName += ws->name();

        // Set the property using the name of that workspace
        if (Property *prop =
                dynamic_cast<Property *>(m_inputWorkspaceProps[iwp])) {
          alg->setPropertyValue(prop->name(), ws->name());
        } else {
          throw std::logic_error("Found a Workspace property which doesn't "
                                 "inherit from Property.");
        }
      } // not an empty (i.e. optional) input
    }   // for each InputWorkspace property

    std::vector<std::string> outputWSNames(m_pureOutputWorkspaceProps.size());
    // ---------- Set all the output workspaces ----------------------------
    for (size_t owp = 0; owp < m_pureOutputWorkspaceProps.size(); owp++) {
      if (Property *prop =
              dynamic_cast<Property *>(m_pureOutputWorkspaceProps[owp])) {
        // Default name = "in1_in2_out"
        const std::string inName = prop->value();
        std::string outName;
        if (m_groupsHaveSimilarNames)
          outName = inName + "_" + Strings::toString(entry + 1);
        else
          outName = outputBaseName + "_" + inName;

        auto inputProp = std::find_if(m_inputWorkspaceProps.begin(),
                                      m_inputWorkspaceProps.end(),
                                      WorkspacePropertyValueIs(inName));

        // Overwrite workspaces in any input property if they have the same
        // name as an output (i.e. copy name button in algorithm dialog used)
        // (only need to do this for a single input, multiple will be handled
        // by ADS)
        if (inputProp != m_inputWorkspaceProps.end()) {
          const auto &inputGroup =
              m_groups[inputProp - m_inputWorkspaceProps.begin()];
          if (!inputGroup.empty())
            outName = inputGroup[entry]->name();
        }
        // Except if all inputs had similar names, then the name is "out_1"

        // Set in the output
        alg->setPropertyValue(prop->name(), outName);

        outputWSNames[owp] = outName;
      } else {
        throw std::logic_error(
            "Found a Workspace property which doesn't inherit from Property.");
      }
    } // for each OutputWorkspace property

    // ------------ Execute the algo --------------
    try {
      alg->execute();
    } catch (std::exception &e) {
      std::ostringstream msg;
      msg << "Execution of " << this->name() << " for group entry "
          << (entry + 1) << " failed: ";
      msg << e.what(); // Add original message
      throw std::runtime_error(msg.str());
    }

    // ------------ Fill in the output workspace group ------------------
    // this has to be done after execute() because a workspace must exist
    // when it is added to a group
    for (size_t owp = 0; owp < m_pureOutputWorkspaceProps.size(); owp++) {
      // And add it to the output group
      outGroups[owp]->add(outputWSNames[owp]);
    }

  } // for each entry in each group

  // restore group notifications
  for (auto &outGroup : outGroups) {
    outGroup->observeADSNotifications(true);
  }

  // We finished successfully.
  setExecuted(true);
  notificationCenter().postNotification(
      new FinishedNotification(this, isExecuted()));

  return true;
}

//--------------------------------------------------------------------------------------------
/** Copy all the non-workspace properties from this to alg
 *
 * @param alg :: other IAlgorithm
 * @param periodNum :: number of the "period" = the entry in the group + 1
 */
void Algorithm::copyNonWorkspaceProperties(IAlgorithm *alg, int periodNum) {
  if (!alg)
    throw std::runtime_error("Algorithm not created!");
  std::vector<Property *> props = this->getProperties();
  for (auto prop : props) {
    if (prop) {
      IWorkspaceProperty *wsProp = dynamic_cast<IWorkspaceProperty *>(prop);
      // Copy the property using the string
      if (!wsProp)
        this->setOtherProperties(alg, prop->name(), prop->value(), periodNum);
    }
  }
}

//--------------------------------------------------------------------------------------------
/** Virtual method to set the non workspace properties for this algorithm.
 * To be overridden by specific algorithms when needed.
 *
 *  @param alg :: pointer to the algorithm
 *  @param propertyName :: name of the property
 *  @param propertyValue :: value  of the property
 *  @param periodNum :: period number
 */
void Algorithm::setOtherProperties(IAlgorithm *alg,
                                   const std::string &propertyName,
                                   const std::string &propertyValue,
                                   int periodNum) {
  (void)periodNum; // Avoid compiler warning
  if (alg)
    alg->setPropertyValue(propertyName, propertyValue);
}

//--------------------------------------------------------------------------------------------
/** To query the property is a workspace property
*  @param prop :: pointer to input properties
*  @returns true if this is a workspace property
*/
bool Algorithm::isWorkspaceProperty(const Kernel::Property *const prop) const {
  if (!prop) {
    return false;
  }
  const IWorkspaceProperty *const wsProp =
      dynamic_cast<const IWorkspaceProperty *>(prop);
  return (wsProp != nullptr);
}

//=============================================================================================
//================================== Asynchronous Execution
//===================================
//=============================================================================================
namespace {
/**
* A object to set the flag marking asynchronous running correctly
*/
struct AsyncFlagHolder {
  /** Constructor
  * @param A :: reference to the running flag
  */
  explicit AsyncFlagHolder(bool &running_flag) : m_running_flag(running_flag) {
    m_running_flag = true;
  }
  /// Destructor
  ~AsyncFlagHolder() { m_running_flag = false; }

private:
  /// Default constructor
  AsyncFlagHolder();
  /// Running flag
  bool &m_running_flag;
};
}

//--------------------------------------------------------------------------------------------
/**
* Asynchronous execution
*/
Poco::ActiveResult<bool> Algorithm::executeAsync() {
  m_executeAsync = new Poco::ActiveMethod<bool, Poco::Void, Algorithm>(
      this, &Algorithm::executeAsyncImpl);
  return (*m_executeAsync)(Poco::Void());
}

/**Callback when an algorithm is executed asynchronously
 * @param i :: Unused argument
 * @return true if executed successfully.
*/
bool Algorithm::executeAsyncImpl(const Poco::Void &) {
  AsyncFlagHolder running(m_runningAsync);
  return this->execute();
}

/**
 * @return A reference to the Poco::NotificationCenter object that dispatches
 * notifications
 */
Poco::NotificationCenter &Algorithm::notificationCenter() const {
  if (!m_notificationCenter)
    m_notificationCenter = new Poco::NotificationCenter;
  return *m_notificationCenter;
}

/** Handles and rescales child algorithm progress notifications.
*  @param pNf :: The progress notification from the child algorithm.
*/
void Algorithm::handleChildProgressNotification(
    const Poco::AutoPtr<ProgressNotification> &pNf) {
  double p = m_startChildProgress +
             (m_endChildProgress - m_startChildProgress) * pNf->progress;

  progress(p, pNf->message);
}

/**
 * @return A Poco:NObserver object that is responsible for reporting progress
 */
const Poco::AbstractObserver &Algorithm::progressObserver() const {
  if (!m_progressObserver)
    m_progressObserver = new Poco::NObserver<Algorithm, ProgressNotification>(
        *const_cast<Algorithm *>(this),
        &Algorithm::handleChildProgressNotification);

  return *m_progressObserver;
}

//--------------------------------------------------------------------------------------------
/**
 * Cancel an algorithm
 */
void Algorithm::cancel() {
  Poco::FastMutex::ScopedLock _lock(m_mutex);
  // set myself to be cancelled
  m_cancel = true;

  // Loop over the output workspaces and try to cancel them
  for (auto &weakPtr : m_ChildAlgorithms) {
    if (IAlgorithm_sptr sharedPtr = weakPtr.lock()) {
      sharedPtr->cancel();
    }
  }
}

//--------------------------------------------------------------------------------------------
/** This is called during long-running operations,
 * and check if the algorithm has requested that it be cancelled.
 */
void Algorithm::interruption_point() {
  Poco::FastMutex::ScopedLock _lock(m_mutex);
  // only throw exceptions if the code is not multi threaded otherwise you
  // contravene the OpenMP standard
  // that defines that all loops must complete, and no exception can leave an
  // OpenMP section
  // openmp cancel handling is performed using the ??, ?? and ?? macros in each
  // algrothim
  IF_NOT_PARALLEL
  if (m_cancel)
    throw CancelException();
}

/**
Report that the algorithm has completed.
@param duration : Algorithm duration
@param groupProcessing : We have been processing via processGroups if true.
*/
void Algorithm::reportCompleted(const double &duration,
                                const bool groupProcessing) {
  std::string optionalMessage;
  if (groupProcessing) {
    optionalMessage = ". Processed as a workspace group";
  }

  if (!m_isChildAlgorithm || m_alwaysStoreInADS) {
    if (m_isAlgStartupLoggingEnabled) {

      std::stringstream msg;
      msg << name() << " successful, Duration ";
      double seconds = duration;
      if (seconds > 60.) {
        int minutes = static_cast<int>(seconds / 60.);
        msg << minutes << " minutes ";
        seconds = seconds - static_cast<double>(minutes) * 60.;
      }
      msg << std::fixed << std::setprecision(2) << seconds << " seconds"
          << optionalMessage;
      getLogger().notice(msg.str());
    }
  }

  else {
    getLogger().debug() << name() << " finished with isChild = " << isChild()
                        << std::endl;
  }
  m_running = false;
}

/** Registers the usage of the algorithm with the UsageService
*/
void Algorithm::registerFeatureUsage() const {
  if (UsageService::Instance().isEnabled()) {
    std::ostringstream oss;
    oss << this->name() << ".v" << this->version();
    UsageService::Instance().registerFeatureUsage("Algorithm", oss.str(),
                                                  isChild());
  }
}

/** Enable or disable Logging of start and end messages
@param enabled : true to enable logging, false to disable
*/
void Algorithm::setAlgStartupLogging(const bool enabled) {
  m_isAlgStartupLoggingEnabled = enabled;
}

/** return the state of logging of start and end messages
@returns : true to logging is enabled
*/
bool Algorithm::getAlgStartupLogging() const {
  return m_isAlgStartupLoggingEnabled;
}
} // namespace API

//---------------------------------------------------------------------------
// Specialized templated PropertyManager getValue definitions for Algorithm
// types
//---------------------------------------------------------------------------
namespace Kernel {
/**
 * Get the value of a given property as the declared concrete type
 * @param name :: The name of the property
 * @returns A pointer to an algorithm
 */
template <>
MANTID_API_DLL API::IAlgorithm_sptr
IPropertyManager::getValue<API::IAlgorithm_sptr>(
    const std::string &name) const {
  PropertyWithValue<API::IAlgorithm_sptr> *prop =
      dynamic_cast<PropertyWithValue<API::IAlgorithm_sptr> *>(
          getPointerToProperty(name));
  if (prop) {
    return *prop;
  } else {
    std::string message = "Attempt to assign property " + name +
                          " to incorrect type. Expected shared_ptr<IAlgorithm>";
    throw std::runtime_error(message);
  }
}

/**
 * Get the value of a given property as the declared concrete type (const
 * version)
 * @param name :: The name of the property
 * @returns A pointer to an algorithm
 */
template <>
MANTID_API_DLL API::IAlgorithm_const_sptr
IPropertyManager::getValue<API::IAlgorithm_const_sptr>(
    const std::string &name) const {
  PropertyWithValue<API::IAlgorithm_sptr> *prop =
      dynamic_cast<PropertyWithValue<API::IAlgorithm_sptr> *>(
          getPointerToProperty(name));
  if (prop) {
    return prop->operator()();
  } else {
    std::string message =
        "Attempt to assign property " + name +
        " to incorrect type. Expected const shared_ptr<IAlgorithm>";
    throw std::runtime_error(message);
  }
}
}

} // namespace Mantid<|MERGE_RESOLUTION|>--- conflicted
+++ resolved
@@ -231,20 +231,11 @@
  *workspaceMethodName attached
  */
 const std::vector<std::string> Algorithm::workspaceMethodOn() const {
-<<<<<<< HEAD
   Mantid::Kernel::StringTokenizer tokenizer(
       this->workspaceMethodOnTypes(), WORKSPACE_TYPES_SEPARATOR,
       Mantid::Kernel::StringTokenizer::TOK_TRIM |
           Mantid::Kernel::StringTokenizer::TOK_IGNORE_EMPTY);
   return tokenizer.asVector();
-=======
-  Poco::StringTokenizer tokenizer(this->workspaceMethodOnTypes(),
-                                  WORKSPACE_TYPES_SEPARATOR,
-                                  Poco::StringTokenizer::TOK_TRIM |
-                                      Poco::StringTokenizer::TOK_IGNORE_EMPTY);
-
-  return std::vector<std::string>(tokenizer.begin(), tokenizer.end());
->>>>>>> 2f5d648d
 }
 
 /**
