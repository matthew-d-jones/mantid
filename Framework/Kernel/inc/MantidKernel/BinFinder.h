--- conflicted
+++ resolved
@@ -31,11 +31,6 @@
 public:
   BinFinder(const std::vector<double> &binParams);
 
-<<<<<<< HEAD
-  ~BinFinder();
-
-=======
->>>>>>> 58ffffea
   int bin(double x);
 
   int lastBinIndex();
