#ifndef MANTID_CURVEFITTING_GAUSOSC_H_
#define MANTID_CURVEFITTING_GAUSOSC_H_

//----------------------------------------------------------------------
// Includes
//----------------------------------------------------------------------
#include "MantidAPI/ParamFunction.h"
#include "MantidAPI/IFunction1D.h"

namespace Mantid {
namespace CurveFitting {
namespace Functions {
/**
Provide gaussian decay function: A*exp(-(sigma.x)^2))

 @author Karl Palmen, ISIS, RAL
 @date 24/01/2012

 Copyright &copy; 2007-2012 ISIS Rutherford Appleton Laboratory, NScD Oak Ridge
National Laboratory & European Spallation Source

 This file is part of Mantid.

 Mantid is free software; you can redistribute it and/or modify
 it under the terms of the GNU General Public License as published by
 the Free Software Foundation; either version 3 of the License, or
 (at your option) any later version.

 Mantid is distributed in the hope that it will be useful,
 but WITHOUT ANY WARRANTY; without even the implied warranty of
 MERCHANTABILITY or FITNESS FOR A PARTICULAR PURPOSE.  See the
 GNU General Public License for more details.

 You should have received a copy of the GNU General Public License
 along with this program.  If not, see <http://www.gnu.org/licenses/>.

 File change history is stored at: <https://github.com/mantidproject/mantid>
 Code Documentation is available at: <http://doxygen.mantidproject.org>
 */

class DLLExport GausOsc : public API::ParamFunction, public API::IFunction1D {
public:
  /// Destructor
<<<<<<< HEAD
  virtual ~GausOsc() = default;
=======
  ~GausOsc() override {}
>>>>>>> fa8a40d8

  /// overwrite IFunction base class methods
  std::string name() const override { return "GausOsc"; }

  /// overwrite IFunction base class methods
  const std::string category() const override { return "Muon"; }

protected:
  void function1D(double *out, const double *xValues,
                  const size_t nData) const override;
  void functionDeriv1D(API::Jacobian *out, const double *xValues,
                       const size_t nData) override;
  void setActiveParameter(size_t i, double value) override;

  /// overwrite IFunction base class method that declares function parameters
  void init() override;
};

} // namespace Functions
} // namespace CurveFitting
} // namespace Mantid

#endif /*MANTID_CURVEFITTING_GAUSOSC_H_*/<|MERGE_RESOLUTION|>--- conflicted
+++ resolved
@@ -40,12 +40,6 @@
 
 class DLLExport GausOsc : public API::ParamFunction, public API::IFunction1D {
 public:
-  /// Destructor
-<<<<<<< HEAD
-  virtual ~GausOsc() = default;
-=======
-  ~GausOsc() override {}
->>>>>>> fa8a40d8
 
   /// overwrite IFunction base class methods
   std::string name() const override { return "GausOsc"; }
