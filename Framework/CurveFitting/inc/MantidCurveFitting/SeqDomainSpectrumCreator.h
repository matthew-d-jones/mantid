--- conflicted
+++ resolved
@@ -47,22 +47,6 @@
   SeqDomainSpectrumCreator(Kernel::IPropertyManager *manager,
                            const std::string &workspacePropertyName);
 
-<<<<<<< HEAD
-  virtual ~SeqDomainSpectrumCreator() = default;
-
-  virtual void createDomain(boost::shared_ptr<API::FunctionDomain> &domain,
-                            boost::shared_ptr<API::FunctionValues> &values,
-                            size_t i0 = 0);
-
-  virtual API::Workspace_sptr createOutputWorkspace(
-      const std::string &baseName, API::IFunction_sptr function,
-      boost::shared_ptr<API::FunctionDomain> domain,
-      boost::shared_ptr<API::FunctionValues> values,
-      const std::string &outputWorkspacePropertyName = "OutputWorkspace");
-  virtual size_t getDomainSize() const;
-=======
-  ~SeqDomainSpectrumCreator() override {}
-
   void createDomain(boost::shared_ptr<API::FunctionDomain> &domain,
                     boost::shared_ptr<API::FunctionValues> &values,
                     size_t i0 = 0) override;
@@ -75,7 +59,6 @@
                         const std::string &outputWorkspacePropertyName =
                             "OutputWorkspace") override;
   size_t getDomainSize() const override;
->>>>>>> fa8a40d8
 
 protected:
   void setParametersFromPropertyManager();
