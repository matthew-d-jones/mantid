#ifndef MANTID_GEOMETRY_DETECTORGROUP_H_
#define MANTID_GEOMETRY_DETECTORGROUP_H_

#include "MantidGeometry/IDetector.h"
#include "MantidGeometry/Instrument/Component.h"
#include "MantidGeometry/Instrument/ObjComponent.h"
#include <vector>
#include <map>

namespace Mantid {
namespace Geometry {
/** Holds a collection of detectors.
Responds to IDetector methods as though it were a single detector.
Currently, detectors in a group are treated as pointlike (or at least)
homogenous entities. This means that it's up to the use to make
only sensible groupings of similar detectors since no weighting according
to solid angle size takes place and the DetectorGroup's position is just
a simple average of its constituents.

@author Russell Taylor, Tessella Support Services plc
@date 08/04/2008

Copyright &copy; 2008-2011 ISIS Rutherford Appleton Laboratory, NScD Oak Ridge
National Laboratory & European Spallation Source

This file is part of Mantid.

Mantid is free software; you can redistribute it and/or modify
it under the terms of the GNU General Public License as published by
the Free Software Foundation; either version 3 of the License, or
(at your option) any later version.

Mantid is distributed in the hope that it will be useful,
but WITHOUT ANY WARRANTY; without even the implied warranty of
MERCHANTABILITY or FITNESS FOR A PARTICULAR PURPOSE.  See the
GNU General Public License for more details.

You should have received a copy of the GNU General Public License
along with this program.  If not, see <http://www.gnu.org/licenses/>.

File change history is stored at: <https://github.com/mantidproject/mantid>.
Code Documentation is available at: <http://doxygen.mantidproject.org>
*/
class MANTID_GEOMETRY_DLL DetectorGroup : public virtual IDetector {
public:
  DetectorGroup();
  DetectorGroup(const std::vector<IDetector_const_sptr> &dets);

  void addDetector(IDetector_const_sptr det);

  // IDetector methods
  IDetector *cloneParameterized(const ParameterMap *) const override {
    return nullptr;
  }
  detid_t getID() const override;
  std::size_t nDets() const override;
  Kernel::V3D getPos() const override;
  double getDistance(const IComponent &comp) const override;
  double getTwoTheta(const Kernel::V3D &observer,
                     const Kernel::V3D &axis) const override;
  double getSignedTwoTheta(const Kernel::V3D &observer, const Kernel::V3D &axis,
                           const Kernel::V3D &instrumentUp) const override;
  double getPhi() const override;
  double getPhiOffset(const double &offset) const override;
  double solidAngle(const Kernel::V3D &observer) const override;
  bool isParametrized() const override;
  bool isValid(const Kernel::V3D &point) const override;
  bool isOnSide(const Kernel::V3D &point) const override;
  /// Try to find a point that lies within (or on) the object
  int getPointInObject(Kernel::V3D &point) const override;
  /// Get the bounding box for this component and store it in the given argument
  void getBoundingBox(BoundingBox &boundingBox) const override;

  /// What detectors are contained in the group?
  std::vector<detid_t> getDetectorIDs() const;
  /// What detectors are contained in the group?
  std::vector<IDetector_const_sptr> getDetectors() const;

  /** @name ParameterMap access */
  //@{
  // 06/05/2010 MG: Templated virtual functions cannot be defined so we have to
  // resort to
  // one for each type, luckily there won't be too many
  /// Return the parameter names
  std::set<std::string> getParameterNames(bool recursive = true) const override;
  /// return the parameter names and the component they are from
  std::map<std::string, ComponentID>
  getParameterNamesByComponent() const override;
  /// Returns a boolean indicating whether the parameter exists or not
  bool hasParameter(const std::string &name,
                    bool recursive = true) const override;
  // Hack used untill Geomertry can not exprot different types parematers
  // properly
  std::string getParameterType(const std::string &name,
                               bool recursive = true) const override;
  /**
  * Get a parameter defined as a double
  * @param pname :: The name of the parameter
  * @param recursive :: If true the search will walk up through the parent
  * components
  * @returns A list of size 0 as this is not a parameterized component
  */
  std::vector<double> getNumberParameter(const std::string &pname,
                                         bool recursive = true) const override;
  /**
  * Get a parameter defined as a Kernel::V3D
  * @param pname :: The name of the parameter
  * @param recursive :: If true the search will walk up through the parent
  * components
  * @returns A list of size 0 as this is not a parameterized component
  */
  std::vector<Kernel::V3D>
  getPositionParameter(const std::string &pname,
                       bool recursive = true) const override;
  /**
  * Get a parameter defined as a Kernel::Quaternion
  * @param pname :: The name of the parameter
  * @param recursive :: If true the search will walk up through the parent
  * components
  * @returns A list of size 0 as this is not a parameterized component
  */
  std::vector<Kernel::Quat>
  getRotationParameter(const std::string &pname,
                       bool recursive = true) const override;

  /**
  * Get a parameter defined as a string
  * @param pname :: The name of the parameter
  * @param recursive :: If true the search will walk up through the parent
  * components
  * @returns A list of size 0 as this is not a parameterized component
  */
  std::vector<std::string>
  getStringParameter(const std::string &pname,
                     bool recursive = true) const override;

  /**
  * Get a parameter defined as an integer
  * @param pname :: The name of the parameter
  * @param recursive :: If true the search will walk up through the parent
  * components
  * @returns A list of size 0 as this is not a parameterized component
  */
  std::vector<int> getIntParameter(const std::string &pname,
                                   bool recursive = true) const override;

  /**
  * Get a parameter defined as an integer
  * @param pname :: The name of the parameter
  * @param recursive :: If true the search will walk up through the parent
  * components
  * @returns A list of size 0 as this is not a parameterized component
  */
  std::vector<bool> getBoolParameter(const std::string &pname,
                                     bool recursive = true) const override;

  /**
   * Get a string representation of a parameter
   * @param pname :: The name of the parameter
   * @param recursive :: If true the search will walk up through the parent
   * components
   * @returns A empty string as this is not a parameterized component
   */
  std::string getParameterAsString(const std::string &pname,
                                   bool recursive = true) const override;

  /** returns the detector's group topology if it has been calculated before or
  invokes the procedure of
  calculating such topology if it was not */
  det_topology getTopology(Kernel::V3D &center) const override;

  /// Return separator for list of names of detectors
  std::string getNameSeparator() const { return ";"; }
  /** Returns const pointer to itself. This currently (2914/04/24) contradicts
     the logic behind getComponentID overload, so CopyInstrumentParameters will
     fail on
      grouped instrument but it is something TO DO:      */
  IComponent const *getBaseComponent() const override {
    return const_cast<const DetectorGroup *>(this);
  }

  const ParameterMap &parameterMap() const override;
  size_t index() const override;
<<<<<<< HEAD
=======
  virtual void registerContents(class ComponentVisitor &visitor) const override;
>>>>>>> d3c062ad

protected:
  /// The ID of this effective detector
  int m_id;
  /// The type of collection used for the detectors
  ///          - a map of detector pointers with the detector ID as the key
  // May want to change this to a hash_map in due course
  typedef std::map<int, IDetector_const_sptr> DetCollection;
  /// The collection of grouped detectors
  DetCollection m_detectors;
  /** the parameter describes the topology of the detector's group namely if
  * detectors form a box or a ring.
  *  the topology is undefined on construction and calculated on first request
  */
  mutable det_topology group_topology;
  /// group centre is the geometrical centre of the detectors group calculated
  /// when the calculate group topology is invoked
  mutable Kernel::V3D groupCentre;

  // functions inherited from IComponent
  Component *clone() const override { return nullptr; }
  ComponentID getComponentID() const override { return nullptr; }
  boost::shared_ptr<const IComponent> getParent() const override {
    return boost::shared_ptr<const IComponent>();
  }
  const IComponent *getBareParent() const override { return nullptr; }
  std::vector<boost::shared_ptr<const IComponent>>
  getAncestors() const override {
    return std::vector<boost::shared_ptr<const IComponent>>();
  }
  std::string getName() const override;
  std::string getFullName() const override;
  void setParent(IComponent *) override {}
  void setName(const std::string &) override {}

  void setPos(double, double, double) override {}
  void setPos(const Kernel::V3D &) override {}
  void setRot(const Kernel::Quat &) override {}
  void copyRot(const IComponent &) {}
  int interceptSurface(Track &) const override { return -10; }
  void translate(const Kernel::V3D &) override {}
  void translate(double, double, double) override {}
  void rotate(const Kernel::Quat &) override {}
  void rotate(double, const Kernel::V3D &) override {}
  Kernel::V3D getRelativePos() const override {
    throw std::runtime_error("Cannot call getRelativePos on a DetectorGroup");
  }
  Kernel::Quat getRelativeRot() const override {
    throw std::runtime_error("Cannot call getRelativeRot on a DetectorGroup");
  }
  Kernel::Quat getRotation() const override { return Kernel::Quat(); }
  void printSelf(std::ostream &) const override {}

  // functions inherited from IObjComponent

  void getBoundingBox(double &, double &, double &, double &, double &,
                      double &) const {}

  void draw() const override {}
  void drawObject() const override {}
  void initDraw() const override {}

  /// Returns the shape of the Object
  const boost::shared_ptr<const Object> shape() const override {
    return boost::shared_ptr<const Object>();
  }
  /// Returns the material of the Object
  const Kernel::Material material() const override;

private:
  /// Private, unimplemented copy constructor
  DetectorGroup(const DetectorGroup &);
  /// Private, unimplemented copy assignment operator
  DetectorGroup &operator=(const DetectorGroup &);

  /// function calculates the detectors arrangement (topology)
  void calculateGroupTopology() const;
};

/// Typedef for shared pointer
typedef boost::shared_ptr<DetectorGroup> DetectorGroup_sptr;
/// Typedef for shared pointer to a const object
typedef boost::shared_ptr<const DetectorGroup> DetectorGroup_const_sptr;

} // namespace Geometry
} // namespace Mantid

#endif /*MANTID_GEOMETRY_DETECTORGROUP_H_*/<|MERGE_RESOLUTION|>--- conflicted
+++ resolved
@@ -181,10 +181,7 @@
 
   const ParameterMap &parameterMap() const override;
   size_t index() const override;
-<<<<<<< HEAD
-=======
   virtual void registerContents(class ComponentVisitor &visitor) const override;
->>>>>>> d3c062ad
 
 protected:
   /// The ID of this effective detector
