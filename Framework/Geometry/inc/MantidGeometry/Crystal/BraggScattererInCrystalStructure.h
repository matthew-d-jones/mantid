--- conflicted
+++ resolved
@@ -46,11 +46,6 @@
     : public BraggScatterer {
 public:
   BraggScattererInCrystalStructure();
-<<<<<<< HEAD
-  virtual ~BraggScattererInCrystalStructure() = default;
-=======
-  ~BraggScattererInCrystalStructure() override {}
->>>>>>> fa8a40d8
 
   Kernel::V3D getPosition() const;
   UnitCell getCell() const;
