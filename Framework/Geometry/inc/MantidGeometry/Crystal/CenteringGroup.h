--- conflicted
+++ resolved
@@ -57,12 +57,6 @@
   enum CenteringType { P, I, A, B, C, F, Robv, Rrev };
 
   CenteringGroup(const std::string &centeringSymbol);
-<<<<<<< HEAD
-  virtual ~CenteringGroup() = default;
-=======
-  ~CenteringGroup() override {}
->>>>>>> fa8a40d8
-
   CenteringType getType() const;
   std::string getSymbol() const;
 
