--- conflicted
+++ resolved
@@ -2622,14 +2622,7 @@
       std::string cuboidStr = translateRotateXMLcuboid(
           endComponent, getTypeElement[shapeTypeName], locationElementName);
 
-<<<<<<< HEAD
       delete baseCoor;
-=======
-  // delete all <component> found in pElem
-  for (const auto comp : allComponentInType)
-    pElem->removeChild(comp);
-}
->>>>>>> bc1a348c
 
       // if <translate-rotate-combined-shape-to> is specified
       if (pTransRot) {
@@ -2666,23 +2659,6 @@
     for (auto it = allComponentInType.begin(); it != allComponentInType.end();
          ++it)
       pElem->removeChild(*it);
-  }
-
-  /// return absolute position of point which is set relative to the
-  /// coordinate system of the input component
-  /// @param comp Reference coordinate system
-  /// @param pos A position relative to the coord. sys. of comp
-  /// @return absolute position
-  V3D InstrumentDefinitionParser::getAbsolutPositionInCompCoorSys(
-      ICompAssembly * comp, V3D pos) {
-    Component *dummyComp = new Component("dummy", comp);
-    comp->add(dummyComp);
-
-    dummyComp->setPos(pos); // set pos relative to comp coord. sys.
-
-    V3D retVal = dummyComp->getPos(); // get absolute position
-
-    return retVal;
   }
 
   /// Returns a translated and rotated \<cuboid\> element with "id" attribute
@@ -2739,6 +2715,23 @@
     obj_str << "</cuboid>";
 
     return obj_str.str();
+  }
+
+  /// return absolute position of point which is set relative to the
+  /// coordinate system of the input component
+  /// @param comp Reference coordinate system
+  /// @param pos A position relative to the coord. sys. of comp
+  /// @return absolute position
+  V3D InstrumentDefinitionParser::getAbsolutPositionInCompCoorSys(
+	  ICompAssembly *comp, V3D pos) {
+	  Component *dummyComp = new Component("dummy", comp);
+	  comp->add(dummyComp);
+
+	  dummyComp->setPos(pos); // set pos relative to comp coord. sys.
+
+	  V3D retVal = dummyComp->getPos(); // get absolute position
+
+	  return retVal;
   }
 
   /// Returns a translated and rotated \<cuboid\> element with "id" attribute
