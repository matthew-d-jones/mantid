<?xml version='1.0' encoding='UTF-8'?>
<!-- For help on the notation used to specify an Instrument Definition File
     see http://www.mantidproject.org/IDF -->
<instrument xmlns="http://www.mantidproject.org/IDF/1.0"
            xmlns:xsi="http://www.w3.org/2001/XMLSchema-instance"
            xsi:schemaLocation="http://www.mantidproject.org/IDF/1.0 http://schema.mantidproject.org/IDF/1.0/IDFSchema.xsd"
            name="SNAP" valid-from   ="2018-05-01 00:00:01"
                        valid-to     ="2100-01-31 23:59:59"
		        last-modified="2018-05-14 14:00:00">
  <!--Data taken from /SNS/SNAP/2010_2_3_CAL/calibrations/SNAP_geom_2010_03_22.xml-->
  <!--Created by Vickie Lynch, modified by Janik Zikovsky -->
  <!-- Modified by Vickie Lynch, Feb 17,2011 Bank names changed from local_name to name -->
  <!--DEFAULTS-->
  <defaults>
    <length unit="metre"/>
    <angle unit="degree"/>
    <reference-frame>
      <along-beam axis="z"/>
      <pointing-up axis="y"/>
      <handedness val="right"/>
    </reference-frame>
  </defaults>
  <!--SOURCE-->
  <component type="moderator">
    <location z="-15.0"/>
  </component>
  <type name="moderator" is="Source"/>
  <!--SAMPLE-->
  <component type="sample-position">
    <location y="0.0" x="0.0" z="0.0"/>
  </component>
  <type name="sample-position" is="SamplePos"/>
  <!--MONITORS-->
  <component type="monitors" idlist="monitors">
    <location/>
  </component>
  <type is="monitor" name="monitors">
    <component type="monitor">
      <location z="-3.0" name="monitor1"/>
    </component>
  </type>

<!--  ressonance monitor pixel with events -->

  <component type="Downstream_monitor" idlist="Downstream_monitor">
    <properties />
    <location  />
  </component>

  <type is="monitor" name="Downstream_monitor">
   <component type="monitor">
    <location x="0.0" y="0.0" z="0.3" name="monitor2" />
   </component>
  </type>

  <idlist idname="Downstream_monitor">
    <id start="1179648" end="1179648" />
    <!--id start="1342177280" end="1342177280" / -->
  </idlist>

<!--  detector components -->

  <component type="East">
    <location >
      <parameter name="roty">
        <logfile id="det_arc2" eq="180.0+value"/>
      </parameter>
      <parameter name="r-position">
        <logfile id="det_lin2" eq="0.5+value" />
      </parameter>
      <parameter name="t-position">
        <logfile id="det_arc2" />
      </parameter>
    </location>
  </component>
  <component type="West">
    <location >
      <parameter name="roty">
        <logfile id="det_arc1" eq="180.0+value"/>
      </parameter>
      <parameter name="r-position">
        <logfile id="det_lin1" eq="0.5+value" />
      </parameter>
      <parameter name="t-position">
        <logfile id="det_arc1" />
      </parameter>
    </location>
  </component>

  <type name="East">
    <component type="Column1">
      <location/>
    </component>
    <component type="Column2">
      <location/>
    </component>
    <component type="Column3">
      <location/>
    </component>
  </type>
  <type name="West">
    <component type="Column4">
      <location/>
    </component>
    <component type="Column5">
      <location/>
    </component>
    <component type="Column6">
      <location/>
    </component>
  </type>

  <type name="Column1">
<<<<<<< HEAD
    <component type="panel"   idstart="131072" idfillbyfirst="y" idstepbyrow="256" > <!-- bank13 - 131072 -->
=======
    <component type="panel"   idstart="131072" idfillbyfirst="y" idstepbyrow="256" >
>>>>>>> cea31424
      <location name="bank13">  <!-- was bank1 - 720896 -->
        <trans x="-0.167548" y="0.167548" />
      </location>
    </component>
<<<<<<< HEAD
    <component type="panel"   idstart="65536" idfillbyfirst="y" idstepbyrow="256" > <!-- bank12 - 65536-->
=======
    <component type="panel"   idstart="65536" idfillbyfirst="y" idstepbyrow="256" >
>>>>>>> cea31424
      <location name="bank12">  <!-- was bank4 - 655360 -->
        <trans x="-0.167548" y="0.0" />
      </location>
    </component>
<<<<<<< HEAD
    <component type="panel"   idstart="0" idfillbyfirst="y" idstepbyrow="256" > <!-- bank11 - 0 -->
=======
    <component type="panel"   idstart="0" idfillbyfirst="y" idstepbyrow="256" >
>>>>>>> cea31424
      <location name="bank11">  <!-- was bank7 - 589824 -->
        <trans x="-0.167548" y="-0.167548" />
      </location>
    </component>
  </type>
  <type name="Column2">
<<<<<<< HEAD
    <component type="panel"   idstart="327680" idfillbyfirst="y" idstepbyrow="256" > <!-- bank23 - 327680 -->
=======
    <component type="panel"   idstart="327680" idfillbyfirst="y" idstepbyrow="256" >
>>>>>>> cea31424
      <location name="bank23">  <!-- was bank2 - 917504 -->
        <trans x="0.0" y="0.167548" />
      </location>
    </component>
<<<<<<< HEAD
    <component type="panel"  idstart="262144" idfillbyfirst="y" idstepbyrow="256" > <!-- bank22 - 262144 -->
=======
    <component type="panel"  idstart="262144" idfillbyfirst="y" idstepbyrow="256" >
>>>>>>> cea31424
      <location name="bank22">  <!-- was bank5 - 851968 -->
        <trans x="0.0" y="0.0" />
      </location>
    </component>
<<<<<<< HEAD
    <component type="panel"   idstart="196608" idfillbyfirst="y" idstepbyrow="256" > <!-- bank21 - 196608 -->
=======
    <component type="panel"   idstart="196608" idfillbyfirst="y" idstepbyrow="256" >
>>>>>>> cea31424
      <location name="bank21">  <!-- was bank8 - 786432 -->
        <trans x="0.0" y="-0.167548" />
      </location>
    </component>
  </type>
  <type name="Column3">
<<<<<<< HEAD
    <component type="panel"   idstart="524288" idfillbyfirst="y" idstepbyrow="256" > <!-- bank33 - 524288 -->
=======
    <component type="panel"   idstart="524288" idfillbyfirst="y" idstepbyrow="256" >
>>>>>>> cea31424
      <location name="bank33">  <!-- was bank3 - 1114112 -->
        <trans x="0.167548" y="0.167548" />
      </location>
    </component>
<<<<<<< HEAD
    <component type="panel"   idstart="458752" idfillbyfirst="y" idstepbyrow="256" > <!-- bank32 - 458752 -->
=======
    <component type="panel"   idstart="458752" idfillbyfirst="y" idstepbyrow="256" >
>>>>>>> cea31424
      <location name="bank32">  <!-- was bank6 - 1048576 -->
        <trans x="0.167548" y="0.0" />
      </location>
    </component>
<<<<<<< HEAD
    <component type="panel"   idstart="3933216" idfillbyfirst="y" idstepbyrow="256" > <!-- bank31 - 3933216 -->
=======
    <component type="panel"   idstart="393216" idfillbyfirst="y" idstepbyrow="256" >
>>>>>>> cea31424
      <location name="bank31">  <!-- was bank9 - 983040 -->
        <trans x="0.167548" y="-0.167548" />
      </location>
    </component>
  </type>
  <type name="Column4">
<<<<<<< HEAD
    <component type="panel"   idstart="1114112" idfillbyfirst="y" idstepbyrow="256" > <!-- bank63 - 1114112 -->
=======
    <component type="panel"   idstart="1114112" idfillbyfirst="y" idstepbyrow="256" >
>>>>>>> cea31424
      <location name="bank63">  <!-- was bank10 - 524288 -->
        <trans x="0.167548" y="0.167548" />
      </location>
    </component>
<<<<<<< HEAD
    <component type="panel"   idstart="1048576" idfillbyfirst="y" idstepbyrow="256" > <!-- bank62 - 1048576 -->
=======
    <component type="panel"   idstart="1048576" idfillbyfirst="y" idstepbyrow="256" >
>>>>>>> cea31424
      <location name="bank62">  <!-- was bank13 - 458752 -->
        <trans x="0.167548" y="0.0" />
      </location>
    </component>
<<<<<<< HEAD
    <component type="panel"   idstart="983040" idfillbyfirst="y" idstepbyrow="256" > <!-- bank61 - 983040 -->
=======
    <component type="panel"   idstart="983040" idfillbyfirst="y" idstepbyrow="256" >
>>>>>>> cea31424
      <location name="bank61">  <!-- was bank16 - 393216 -->
        <trans x="0.167548" y="-0.167548" />
      </location>
    </component>
  </type>
  <type name="Column5">
<<<<<<< HEAD
    <component type="panel"   idstart="917504" idfillbyfirst="y" idstepbyrow="256" > <!-- bank53 - 917504 -->
=======
    <component type="panel"   idstart="917504" idfillbyfirst="y" idstepbyrow="256" >
>>>>>>> cea31424
      <location name="bank53">  <!-- was bank11 - 327680 -->
        <trans x="0.0" y="0.167548" />
      </location>
    </component>
<<<<<<< HEAD
    <component type="panel"   idstart="851968" idfillbyfirst="y" idstepbyrow="256" > <!-- bank52 - 851968 -->
=======
    <component type="panel"   idstart="851968" idfillbyfirst="y" idstepbyrow="256" >
>>>>>>> cea31424
      <location name="bank52">  <!-- was bank14 - 262144 -->
        <trans x="0.0" y="0.0" />
      </location>
    </component>
<<<<<<< HEAD
    <component type="panel"   idstart="786432" idfillbyfirst="y" idstepbyrow="256" > <!-- bank51 - 786432 -->
=======
    <component type="panel"   idstart="786432" idfillbyfirst="y" idstepbyrow="256" >
>>>>>>> cea31424
      <location name="bank51">  <!-- was bank17 - 196608 -->
        <trans x="0.0" y="-0.167548" />
      </location>
    </component>
  </type>
  <type name="Column6">
<<<<<<< HEAD
    <component type="panel"   idstart="720896" idfillbyfirst="y" idstepbyrow="256" > <!-- bank43 - 720896 -->
=======
    <component type="panel"   idstart="720896" idfillbyfirst="y" idstepbyrow="256" >
>>>>>>> cea31424
      <location name="bank43">  <!-- was bank12 - 131072 -->
        <trans x="-0.167548" y="0.167548" />
      </location>
    </component>
<<<<<<< HEAD
    <component type="panel"   idstart="655360" idfillbyfirst="y" idstepbyrow="256" > <!-- bank42 - 655360 -->
=======
    <component type="panel"   idstart="655360" idfillbyfirst="y" idstepbyrow="256" >
>>>>>>> cea31424
      <location name="bank42">  <!-- was bank15 - 65536 -->
        <trans x="-0.167548" y="0.0" />
      </location>
    </component>
<<<<<<< HEAD
    <component type="panel"  idstart="589824" idfillbyfirst="y" idstepbyrow="256" > <!-- bank41 - 589824 -->
=======
    <component type="panel"  idstart="589824" idfillbyfirst="y" idstepbyrow="256" >
>>>>>>> cea31424
      <location name="bank41">  <!-- was bank18 - 0 -->
        <trans x="-0.167548" y="-0.167548" />
      </location>
    </component>
  </type>

<!-- Rectangular Detector Panel -->
<type name="panel" is="rectangular_detector" type="pixel"
    xpixels="256" xstart="-0.078795" xstep="+0.000618"
    ypixels="256" ystart="-0.078795" ystep="+0.000618" >
  <properties/>
</type>


  <!-- Pixel for Detectors-->
  <type is="detector" name="pixel">
    <cuboid id="pixel-shape">
      <left-front-bottom-point y="-0.000309" x="-0.000309" z="0.0"/>
      <left-front-top-point y="0.000309" x="-0.000309" z="0.0"/>
      <left-back-bottom-point y="-0.000309" x="-0.000309" z="-0.0001"/>
      <right-front-bottom-point y="-0.000309" x="0.000309" z="0.0"/>
    </cuboid>
    <algebra val="pixel-shape"/>
  </type>


  <!-- Shape for Monitors-->
  <!-- TODO: Update to real shape -->
  <type is="monitor" name="monitor">
    <cylinder id="some-shape">
      <centre-of-bottom-base p="0.0" r="0.0" t="0.0"/>
      <axis y="0.0" x="0.0" z="1.0"/>
      <radius val="0.01"/>
      <height val="0.03"/>
    </cylinder>
    <algebra val="some-shape"/>
  </type>

  <!--MONITOR IDs-->
  <idlist idname="monitors">
    <id val="-1"/>
  </idlist>
</instrument><|MERGE_RESOLUTION|>--- conflicted
+++ resolved
@@ -111,174 +111,102 @@
   </type>
 
   <type name="Column1">
-<<<<<<< HEAD
-    <component type="panel"   idstart="131072" idfillbyfirst="y" idstepbyrow="256" > <!-- bank13 - 131072 -->
-=======
     <component type="panel"   idstart="131072" idfillbyfirst="y" idstepbyrow="256" >
->>>>>>> cea31424
       <location name="bank13">  <!-- was bank1 - 720896 -->
         <trans x="-0.167548" y="0.167548" />
       </location>
     </component>
-<<<<<<< HEAD
-    <component type="panel"   idstart="65536" idfillbyfirst="y" idstepbyrow="256" > <!-- bank12 - 65536-->
-=======
     <component type="panel"   idstart="65536" idfillbyfirst="y" idstepbyrow="256" >
->>>>>>> cea31424
       <location name="bank12">  <!-- was bank4 - 655360 -->
         <trans x="-0.167548" y="0.0" />
       </location>
     </component>
-<<<<<<< HEAD
-    <component type="panel"   idstart="0" idfillbyfirst="y" idstepbyrow="256" > <!-- bank11 - 0 -->
-=======
     <component type="panel"   idstart="0" idfillbyfirst="y" idstepbyrow="256" >
->>>>>>> cea31424
       <location name="bank11">  <!-- was bank7 - 589824 -->
         <trans x="-0.167548" y="-0.167548" />
       </location>
     </component>
   </type>
   <type name="Column2">
-<<<<<<< HEAD
-    <component type="panel"   idstart="327680" idfillbyfirst="y" idstepbyrow="256" > <!-- bank23 - 327680 -->
-=======
     <component type="panel"   idstart="327680" idfillbyfirst="y" idstepbyrow="256" >
->>>>>>> cea31424
       <location name="bank23">  <!-- was bank2 - 917504 -->
         <trans x="0.0" y="0.167548" />
       </location>
     </component>
-<<<<<<< HEAD
-    <component type="panel"  idstart="262144" idfillbyfirst="y" idstepbyrow="256" > <!-- bank22 - 262144 -->
-=======
     <component type="panel"  idstart="262144" idfillbyfirst="y" idstepbyrow="256" >
->>>>>>> cea31424
       <location name="bank22">  <!-- was bank5 - 851968 -->
         <trans x="0.0" y="0.0" />
       </location>
     </component>
-<<<<<<< HEAD
-    <component type="panel"   idstart="196608" idfillbyfirst="y" idstepbyrow="256" > <!-- bank21 - 196608 -->
-=======
     <component type="panel"   idstart="196608" idfillbyfirst="y" idstepbyrow="256" >
->>>>>>> cea31424
       <location name="bank21">  <!-- was bank8 - 786432 -->
         <trans x="0.0" y="-0.167548" />
       </location>
     </component>
   </type>
   <type name="Column3">
-<<<<<<< HEAD
-    <component type="panel"   idstart="524288" idfillbyfirst="y" idstepbyrow="256" > <!-- bank33 - 524288 -->
-=======
     <component type="panel"   idstart="524288" idfillbyfirst="y" idstepbyrow="256" >
->>>>>>> cea31424
       <location name="bank33">  <!-- was bank3 - 1114112 -->
         <trans x="0.167548" y="0.167548" />
       </location>
     </component>
-<<<<<<< HEAD
-    <component type="panel"   idstart="458752" idfillbyfirst="y" idstepbyrow="256" > <!-- bank32 - 458752 -->
-=======
     <component type="panel"   idstart="458752" idfillbyfirst="y" idstepbyrow="256" >
->>>>>>> cea31424
       <location name="bank32">  <!-- was bank6 - 1048576 -->
         <trans x="0.167548" y="0.0" />
       </location>
     </component>
-<<<<<<< HEAD
-    <component type="panel"   idstart="3933216" idfillbyfirst="y" idstepbyrow="256" > <!-- bank31 - 3933216 -->
-=======
     <component type="panel"   idstart="393216" idfillbyfirst="y" idstepbyrow="256" >
->>>>>>> cea31424
       <location name="bank31">  <!-- was bank9 - 983040 -->
         <trans x="0.167548" y="-0.167548" />
       </location>
     </component>
   </type>
   <type name="Column4">
-<<<<<<< HEAD
-    <component type="panel"   idstart="1114112" idfillbyfirst="y" idstepbyrow="256" > <!-- bank63 - 1114112 -->
-=======
     <component type="panel"   idstart="1114112" idfillbyfirst="y" idstepbyrow="256" >
->>>>>>> cea31424
       <location name="bank63">  <!-- was bank10 - 524288 -->
         <trans x="0.167548" y="0.167548" />
       </location>
     </component>
-<<<<<<< HEAD
-    <component type="panel"   idstart="1048576" idfillbyfirst="y" idstepbyrow="256" > <!-- bank62 - 1048576 -->
-=======
     <component type="panel"   idstart="1048576" idfillbyfirst="y" idstepbyrow="256" >
->>>>>>> cea31424
       <location name="bank62">  <!-- was bank13 - 458752 -->
         <trans x="0.167548" y="0.0" />
       </location>
     </component>
-<<<<<<< HEAD
-    <component type="panel"   idstart="983040" idfillbyfirst="y" idstepbyrow="256" > <!-- bank61 - 983040 -->
-=======
     <component type="panel"   idstart="983040" idfillbyfirst="y" idstepbyrow="256" >
->>>>>>> cea31424
       <location name="bank61">  <!-- was bank16 - 393216 -->
         <trans x="0.167548" y="-0.167548" />
       </location>
     </component>
   </type>
   <type name="Column5">
-<<<<<<< HEAD
-    <component type="panel"   idstart="917504" idfillbyfirst="y" idstepbyrow="256" > <!-- bank53 - 917504 -->
-=======
     <component type="panel"   idstart="917504" idfillbyfirst="y" idstepbyrow="256" >
->>>>>>> cea31424
       <location name="bank53">  <!-- was bank11 - 327680 -->
         <trans x="0.0" y="0.167548" />
       </location>
     </component>
-<<<<<<< HEAD
-    <component type="panel"   idstart="851968" idfillbyfirst="y" idstepbyrow="256" > <!-- bank52 - 851968 -->
-=======
     <component type="panel"   idstart="851968" idfillbyfirst="y" idstepbyrow="256" >
->>>>>>> cea31424
       <location name="bank52">  <!-- was bank14 - 262144 -->
         <trans x="0.0" y="0.0" />
       </location>
     </component>
-<<<<<<< HEAD
-    <component type="panel"   idstart="786432" idfillbyfirst="y" idstepbyrow="256" > <!-- bank51 - 786432 -->
-=======
     <component type="panel"   idstart="786432" idfillbyfirst="y" idstepbyrow="256" >
->>>>>>> cea31424
       <location name="bank51">  <!-- was bank17 - 196608 -->
         <trans x="0.0" y="-0.167548" />
       </location>
     </component>
   </type>
   <type name="Column6">
-<<<<<<< HEAD
-    <component type="panel"   idstart="720896" idfillbyfirst="y" idstepbyrow="256" > <!-- bank43 - 720896 -->
-=======
     <component type="panel"   idstart="720896" idfillbyfirst="y" idstepbyrow="256" >
->>>>>>> cea31424
       <location name="bank43">  <!-- was bank12 - 131072 -->
         <trans x="-0.167548" y="0.167548" />
       </location>
     </component>
-<<<<<<< HEAD
-    <component type="panel"   idstart="655360" idfillbyfirst="y" idstepbyrow="256" > <!-- bank42 - 655360 -->
-=======
     <component type="panel"   idstart="655360" idfillbyfirst="y" idstepbyrow="256" >
->>>>>>> cea31424
       <location name="bank42">  <!-- was bank15 - 65536 -->
         <trans x="-0.167548" y="0.0" />
       </location>
     </component>
-<<<<<<< HEAD
-    <component type="panel"  idstart="589824" idfillbyfirst="y" idstepbyrow="256" > <!-- bank41 - 589824 -->
-=======
     <component type="panel"  idstart="589824" idfillbyfirst="y" idstepbyrow="256" >
->>>>>>> cea31424
       <location name="bank41">  <!-- was bank18 - 0 -->
         <trans x="-0.167548" y="-0.167548" />
       </location>
