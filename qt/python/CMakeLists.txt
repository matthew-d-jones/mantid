--- conflicted
+++ resolved
@@ -5,17 +5,9 @@
 # Legacy wrappers for MantidPlot
 add_subdirectory ( mantidqtpython )
 
-<<<<<<< HEAD
-# mantidqt is run from the source directory so just add tests
-set ( PYTHON_TEST_FILES
-  mantidqt/test/algorithmselector_test.py
-  mantidqt/test/import_test.py
-)
-=======
 ###########################################################################
 # mantidqt
 ###########################################################################
->>>>>>> 11b5bfbf
 
 if ( ENABLE_WORKBENCH )
 
@@ -33,6 +25,7 @@
 
   # ctest targets
   set ( PYTHON_TEST_FILES
+    mantidqt/test/algorithmselector_test.py
     mantidqt/test/import_test.py
   )
 
