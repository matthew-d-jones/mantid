%ModuleCode
#include "MantidQtWidgets/Common/Message.h"
#include "MantidQtWidgets/Common/WorkspaceObserver.h"
#include "MantidPythonInterface/core/VersionCompat.h"
// Allows suppression of namespaces within the module
using namespace MantidQt::MantidWidgets;
using namespace MantidQt::MantidWidgets::Batch;
%End

%Include ../common_sip/string.sip
%Include ../common_sip/vector.sip

%InitialisationCode
qRegisterMetaType<std::string>("StdString");
qRegisterMetaType<Mantid::API::Workspace_sptr>("Workspace");
qRegisterMetaType<Message>("Message");
%End

// ----------------------------------------------------------------------------
// Exceptions
// ----------------------------------------------------------------------------

%Exception std::invalid_argument(SIP_Exception) /PyName=ValueError/
{
%TypeHeaderCode
#include <stdexcept>
%End
%RaiseCode
    const char *detail = sipExceptionRef.what();

    SIP_BLOCK_THREADS
    PyErr_SetString(PyExc_ValueError, detail);
    SIP_UNBLOCK_THREADS
%End
};
// ----------------------------------------------------------------------------
// Classes
// ----------------------------------------------------------------------------

class Configurable {
%TypeHeaderCode
#include "MantidQtWidgets/Common/Configurable.h"
%End

public:
  void readSettings(const QSettings &storage);
  void writeSettings(QSettings &storage);

private:
  // Not constructible or copyable
  Configurable();
  Configurable(const Configurable&);
};

class AlgorithmInputHistoryImpl : Configurable /PyName=AlgorithmInputHistory/ {
%TypeHeaderCode
#include "MantidQtWidgets/Common/AlgorithmInputHistory.h"
%End

public:
static SIP_PYOBJECT Instance() const;
%MethodCode
  auto &cppInstance = MantidQt::API::AlgorithmInputHistory::Instance();
  return sipConvertFromType(&cppInstance, sipType_AlgorithmInputHistoryImpl, nullptr);
%End

private:
  // lifetime management is with C++ so don't generate any of that in Python
  AlgorithmInputHistoryImpl();
  ~AlgorithmInputHistoryImpl();
  AlgorithmInputHistoryImpl(const AlgorithmInputHistoryImpl &);
};

class MessageDisplay : QWidget, Configurable {
%TypeHeaderCode
#include "MantidQtWidgets/Common/MessageDisplay.h"
%End

public:
  MessageDisplay(QWidget *parent = 0);
  MessageDisplay(const QFont &font, QWidget *parent = 0);
  void attachLoggingChannel(int logLevel = -1);

  void appendFatal(const QString &text);
  void appendError(const QString &text);
  void appendWarning(const QString &text);
  void appendNotice(const QString &text);
  void appendInformation(const QString &text);
  void appendDebug(const QString &text);
  void setSource(const QString &source);
};

%If (Qt_5_0_0 -)
class AlgorithmProgressWidget : QWidget {
%TypeHeaderCode
#include "MantidQtWidgets/Common/AlgorithmProgress/AlgorithmProgressWidget.h"
%End

public:
    AlgorithmProgressWidget(QWidget *parent /TransferThis/ = 0);
    void blockUpdates(bool block = true);
};
%End

class ScriptEditor : QWidget {
%TypeHeaderCode
#include "MantidQtWidgets/Common/ScriptEditor.h"
%End

public:
  enum AutoCompletionSource {
      AcsNone,
      AcsAll,
      AcsDocument,
      AcsAPIs
  };

  enum WhitespaceVisibility {
     //! Whitespace is invisible.
     WsInvisible = SCWS_INVISIBLE,

     //! Whitespace is always visible.
     WsVisible = SCWS_VISIBLEALWAYS,

     //! Whitespace is visible after the whitespace used for indentation.
     WsVisibleAfterIndent = SCWS_VISIBLEAFTERINDENT
  };

public:
  ScriptEditor(const QString &lexer, const QFont &font = QFont(),
               QWidget *parent /TransferThis/ = 0) throw(std::invalid_argument);

  QString fileName() const;
  SIP_PYTUPLE getSelection() const;
%MethodCode
  int lineFrom(-1), indexFrom(-1), lineTo(-1), indexTo(-1);
  sipCpp->getSelection(&lineFrom, &indexFrom, &lineTo, &indexTo);
  sipRes = sipBuildResult(nullptr, "(iiii)", lineFrom, indexFrom,
                          lineTo, indexTo);
%End
  bool hasSelectedText() const;
  bool isModified() const;
  bool isReadOnly() const;
  QString selectedText() const;
  QString text() const;

  void clearKeyBinding(const QString &keyCombination) throw(std::invalid_argument);
  void enableAutoCompletion(AutoCompletionSource source);
  void disableAutoCompletion();
  void getCursorPosition(int *line, int *index) const;
  void selectAll(bool select = true);
  void setCaretLineBackgroundColor (const QColor & col);
  void setCaretLineVisible(bool enable);
  void setCursorPosition(int line, int index);
  void setIndentationsUseTabs(bool tabs);
  void setFileName(const QString &filename);
  void setMarginWidth(int margin, int width);
  void setModified(bool m);
  void setReadOnly(bool ro);
  void setSelection(int lineFrom, int indexFrom, int lineTo, int indexTo);
  void setTabWidth(int width);
  void setText(const QString &text);
  void setWhitespaceVisibility(WhitespaceVisibility mode);
  void updateCompletionAPI(const QStringList & completions);

  int findFirst(const QString &expr, bool re, bool cs, bool wo, bool wrap, bool forward);
  int findNext();
  void replace(const QString &replaceStr);
  void replaceAll(const QString &search, const QString &replace,
                              bool regex, bool caseSensitive, bool matchWords,
                              bool wrap, bool backward);


public slots:
  void updateProgressMarker(int lineno, bool error);

signals:
  void fileNameChanged(const QString &fileName);
  void modificationChanged(bool m);

private:
  ScriptEditor(const ScriptEditor&);
};


class AlgorithmDialog: QDialog {
%TypeHeaderCode
#include "MantidQtWidgets/Common/AlgorithmDialog.h"
#include "MantidAPI/AlgorithmObserver.h"
#include <boost/python/extract.hpp>
using namespace MantidQt::API;
%End
public:
  void setShowKeepOpen(const bool showOption);
  bool isShowKeepOpen() const;
  void initializeLayout();
  bool isInitialized() const;
  void setAlgorithm(SIP_PYOBJECT);
%MethodCode
  sipCpp->setAlgorithm(boost::python::extract<Mantid::API::IAlgorithm_sptr>(a0));
%End
  void setPresetValues(const QHash<QString, QString> &presetValues);
  void isForScript(bool forScript);
  void executeOnAccept(bool on);
  void setOptionalMessage(const QString &message);
  void addEnabledAndDisableLists(const QStringList &enabled,
                                 const QStringList &disabled);
  void addAlgorithmObserver(SIP_PYOBJECT);
%MethodCode
  sipCpp->addAlgorithmObserver(boost::python::extract<Mantid::API::AlgorithmObserver*>(a0));
%End
private:
  AlgorithmDialog();
  AlgorithmDialog(const AlgorithmDialog&);
};


class GenericDialog: AlgorithmDialog {
%TypeHeaderCode
#include "MantidQtWidgets/Common/GenericDialog.h"
using namespace MantidQt::API;
%End
public:
  GenericDialog(QWidget *parent = nullptr);
};


class UserSubWindow : QMainWindow {
%TypeHeaderCode
#include "MantidQtWidgets/Common/UserSubWindow.h"
using namespace MantidQt::API;
%End
private:
  UserSubWindow(QWidget *parent = nullptr);
};

class UserSubWindowFactoryImpl /PyName=UserSubWindowFactory/ {
%TypeHeaderCode
#include "MantidQtWidgets/Common/UserSubWindowFactory.h"
%End
public:
    static SIP_PYOBJECT Instance() const;
    %MethodCode
        auto &cppInstance = MantidQt::API::UserSubWindowFactory::Instance();
        return sipConvertFromType(&cppInstance, sipType_UserSubWindowFactoryImpl, nullptr);
    %End
    UserSubWindow *createUnwrapped(const std::string &name) const;
    QSet<QString> categories(const QString &interfaceName) const;
    QStringList keys() const;

private:
  UserSubWindowFactoryImpl();
  UserSubWindowFactoryImpl(const UserSubWindowFactoryImpl &);
  ~UserSubWindowFactoryImpl();
};


class InterfaceManager {
%TypeHeaderCode
#include "MantidQtWidgets/Common/InterfaceManager.h"
using namespace MantidQt::API;
%End
public:
  InterfaceManager();
  AlgorithmDialog *createDialogFromName(
      const QString &algorithmName, const int version = -1,
      QWidget *parent = nullptr, bool forScript = false,
      const QHash<QString, QString> &presetValues = QHash<QString, QString>(),
      const QString &optionalMsg = QString(),
      const QStringList &enabled = QStringList(),
      const QStringList &disabled = QStringList());

  UserSubWindow *createSubWindow(
      const QString &interface_name,
      QWidget *parent = nullptr);
  QStringList getUserSubWindowKeys() const;

  void showHelpPage(const QString &url=QString());
  void showWikiPage(const QString &page=QString());
  void showAlgorithmHelp(const QString &name, const int version=-1);
  void showConceptHelp(const QString &name);
  void showFitFunctionHelp(const QString &name=QString());
  void showCustomInterfaceHelp(const QString &name);
  void showWebPage(const QString &url);
  void closeHelpWindow();
};

// ---------------------------------
// WorkspaceWidget and dependencies
// ---------------------------------

class MantidDisplayBase /Abstract/ {
%TypeHeaderCode
#include "MantidQtWidgets/Common/MantidDisplayBase.h"
%End
private:
  MantidDisplayBase();
};

class MantidTreeModel : MantidDisplayBase {
%TypeHeaderCode
#include "MantidQtWidgets/Common/MantidTreeModel.h"
%End
public:
  MantidTreeModel();
private:
  MantidTreeModel(const MantidTreeModel &);
};

class WorkspaceTreeWidget : QWidget {
%TypeHeaderCode
#include "MantidQtWidgets/Common/WorkspacePresenter/WorkspaceTreeWidget.h"
%End
public:
  WorkspaceTreeWidget(MantidDisplayBase *mdb /Transfer/, bool viewOnly=false,
                      QWidget *parent /TransferThis/ = nullptr);
  std::vector<std::string> getSelectedWorkspaceNames() const;
};

// Implementation to override context menu
class WorkspaceTreeWidgetSimple : WorkspaceTreeWidget {
%TypeHeaderCode
#include "MantidQtWidgets/Common/WorkspacePresenter/WorkspaceTreeWidgetSimple.h"
%End
public:
  WorkspaceTreeWidgetSimple(bool viewOnly=false, QWidget *parent /TransferThis/ = nullptr);
  void refreshWorkspaces();

signals:
  void plotSpectrumClicked(const QStringList & workspaceNames);
  void overplotSpectrumClicked(const QStringList & workspaceNames);
  void plotSpectrumWithErrorsClicked(const QStringList & workspaceNames);
  void overplotSpectrumWithErrorsClicked(const QStringList & workspaceNames);
  void plotColorfillClicked(const QStringList &workspaceNames);
  void sampleLogsClicked(const QStringList &workspaceNames);
  void sliceViewerClicked(const QStringList &workspaceNames);
  void showInstrumentClicked(const QStringList &workspaceNames);
  void showAlgorithmHistoryClicked(const QStringList &workspaceNames);
};

class AlgorithmHistoryWindow : public QDialog {
%TypeHeaderCode
#include "MantidQtWidgets/Common/AlgorithmHistoryWindow.h"
%End
public:
	AlgorithmHistoryWindow(QWidget *parent /TransferThis/, const QString &workspaceName) throw(std::invalid_argument);
};

// ---------------------------------
// Manage User Directories
// ---------------------------------

class ManageUserDirectories : QDialog {
%TypeHeaderCode
#include "MantidQtWidgets/Common/ManageUserDirectories.h"
%End
public:
  ManageUserDirectories(QWidget *parent /TransferThis/ = nullptr);
  static void openUserDirsDialog(QWidget *parent);
};

// ---------------------------------
// Fit Property Browser
// ---------------------------------
class FitPropertyBrowser : public QDockWidget {
%TypeHeaderCode
#include "MantidQtWidgets/Common/FitPropertyBrowser.h"
%End
public:
    FitPropertyBrowser(QWidget *parent = nullptr, QObject *mantidui = nullptr);
    void init();
    SIP_PYOBJECT getFittingFunction() const;
%MethodCode
    try {
      auto f = sipCpp->getFittingFunction();
      sipRes = FROM_CSTRING(f->asString().c_str());
    } catch (std::out_of_range&) {
      sipRes = FROM_CSTRING("");
    }
%End
    int sizeOfFunctionsGroup() const;
    void loadFunction(QString funStr);
    double startX() const;
    void setStartX(double start);
    double endX() const;
    void setEndX(double end);
    void setXRange(double start, double end);
    int workspaceIndex() const;
    void setWorkspaceIndex(int i);
    QStringList getWorkspaceNames();
    void fit();
    void addAllowedSpectra(const QString &wsName, const QList<int> &wsIndices);
    void setTextPlotGuess(const QString);

    SIP_PYOBJECT defaultPeakType() const;
%MethodCode
    auto f = sipCpp->defaultPeakType();
    sipRes = FROM_CSTRING(f.c_str());
%End
    void setDefaultPeakType(SIP_PYOBJECT);
%MethodCode
    sipCpp->setDefaultPeakType(TO_CSTRING(a0));
%End
    QStringList registeredPeaks() const;
    QStringList registeredBackgrounds() const;
    QStringList registeredOthers() const;
    QStringList getPeakPrefixes() const;
    QString addFunction(QString);
    double getPeakCentreOf(QString);
    void setPeakCentreOf(QString, double);
    double getPeakHeightOf(QString);
    void setPeakHeightOf(QString, double);
    double getPeakFwhmOf(QString);
    void setPeakFwhmOf(QString, double);

    SIP_PYOBJECT workspaceName() const;
%MethodCode
    auto f = sipCpp->workspaceName();
    sipRes = FROM_CSTRING(f.c_str());
%End

    SIP_PYOBJECT outputName() const;
%MethodCode
    auto f = sipCpp->outputName();
    sipRes = FROM_CSTRING(f.c_str());
%End

    void setOutputName(SIP_PYOBJECT);
%MethodCode
    sipCpp->setOutputName(TO_CSTRING(a0));
%End

    void setPeakToolOn(bool on);

signals:
    void functionChanged();
    void startXChanged(double);
    void endXChanged(double);
    void changedParameterOf(const QString &prefix);
    void algorithmFinished(const QString &);
    void removeFitCurves();
    void plotGuess();
};

// ---------------------------------
// Hint Strategy
// ---------------------------------
class Hint {
%TypeHeaderCode
#include "MantidQtWidgets/Common/Hint.h"
%End
public:
  Hint(std::string word, std::string description);
  const std::string& word() const;
  const std::string& description() const;
};

class HintStrategy
{
%TypeHeaderCode
#include "MantidQtWidgets/Common/HintStrategy.h"
%End
public:
  HintStrategy();
  virtual std::vector<Hint> createHints() = 0;
  virtual ~HintStrategy();
};

class AlgorithmHintStrategy : public HintStrategy
{
%TypeHeaderCode
#include "MantidQtWidgets/Common/AlgorithmHintStrategy.h"
%End
public:
  AlgorithmHintStrategy(const std::string& algorithmName,
                        std::vector<std::string> blacklist);
  virtual std::vector<Hint> createHints();
};

// ---------------------------------
// JobTreeView
// ---------------------------------

// RowLocation needs to be wrapped in a SIP namespace class
// otherwise it cannot be recognised as a type when passed into a signal
// e.g. in JobTreeViewSignalAdapter's cellTextChanged signal
namespace MantidQt
{
namespace MantidWidgets
{
namespace Batch
{

class RowLocation
{
%TypeHeaderCode
#include "MantidQtWidgets/Common/Batch/RowLocation.h"
%End
public:
  RowLocation();
  RowLocation(std::vector<int> path);
  const std::vector<int> &path();
  int rowRelativeToParent();
  bool isRoot();
  int depth();
  bool isChildOf(const MantidQt::MantidWidgets::Batch::RowLocation &other);
  bool isSiblingOf(const MantidQt::MantidWidgets::Batch::RowLocation &other);
  bool isChildOrSiblingOf(const MantidQt::MantidWidgets::Batch::RowLocation &other);
  bool isDescendantOf(const MantidQt::MantidWidgets::Batch::RowLocation &other);
  MantidQt::MantidWidgets::Batch::RowLocation parent();
  MantidQt::MantidWidgets::Batch::RowLocation relativeTo(const MantidQt::MantidWidgets::Batch::RowLocation &ancestor);
  MantidQt::MantidWidgets::Batch::RowLocation child(int n);

  bool operator==(const MantidQt::MantidWidgets::Batch::RowLocation& other);
  bool operator!=(const MantidQt::MantidWidgets::Batch::RowLocation& other);
  bool operator<(const MantidQt::MantidWidgets::Batch::RowLocation& other);
  bool operator<=(const MantidQt::MantidWidgets::Batch::RowLocation& other);
  bool operator>(const MantidQt::MantidWidgets::Batch::RowLocation& other);
  bool operator>=(const MantidQt::MantidWidgets::Batch::RowLocation& other);
};

}; // Batch
}; // MantidWidgets
}; // MantidQt

class RowPredicate {
%TypeHeaderCode
#include "MantidQtWidgets/Common/Batch/FilteredTreeModel.h"
%End
protected:
  RowPredicate();
  virtual bool rowMeetsCriteria(const MantidQt::MantidWidgets::Batch::RowLocation & row) const = 0;
};

class JobTreeViewSubscriber {
%TypeHeaderCode
#include "MantidQtWidgets/Common/Batch/JobTreeView.h"
%End
public:
  virtual void notifyCellTextChanged(const MantidQt::MantidWidgets::Batch::RowLocation& itemIndex,
                                     int column,
                                     const std::string& oldValue,
                                     const std::string& newValue) = 0;
  virtual void notifyRowInserted(const MantidQt::MantidWidgets::Batch::RowLocation& itemIndex) = 0;
  virtual void notifyRemoveRowsRequested(
    const std::vector<MantidQt::MantidWidgets::Batch::RowLocation>& locationsOfRowsToRemove) = 0;
  virtual void notifyCopyRowsRequested() = 0;
  virtual void notifyCutRowsRequested() = 0;
  virtual void notifyPasteRowsRequested() = 0;
  virtual void notifyFilterReset() = 0;
};

class JobTreeView : public QTreeView
{

%TypeHeaderCode
#include "MantidQtWidgets/Common/Batch/JobTreeView.h"
%End
public:
    JobTreeView(const QStringList &columnHeadings, const Cell& defaultCellStyle,
     QWidget *parent = nullptr);

    void subscribe(JobTreeViewSubscriber& subscriber);
    MantidQt::MantidWidgets::Batch::RowLocation insertChildRowOf(const MantidQt::MantidWidgets::Batch::RowLocation
     &parent, int beforeRow,
                          const std::vector<Cell> &rowText);
    MantidQt::MantidWidgets::Batch::RowLocation insertChildRowOf(const MantidQt::MantidWidgets::Batch::RowLocation
    &parent, int beforeRow);
    MantidQt::MantidWidgets::Batch::RowLocation appendChildRowOf(const MantidQt::MantidWidgets::Batch::RowLocation
    &parent);
    MantidQt::MantidWidgets::Batch::RowLocation appendChildRowOf(const MantidQt::MantidWidgets::Batch::RowLocation
    &parentLocation,
                          const std::vector<Cell> &rowText);
    void removeRowAt(const MantidQt::MantidWidgets::Batch::RowLocation &location);
    void removeRows(std::vector<MantidQt::MantidWidgets::Batch::RowLocation> rowsToRemove);
    void removeAllRows();
    void replaceRows(std::vector<MantidQt::MantidWidgets::Batch::RowLocation> replacementPoints,
                     std::vector<std::vector<Row>> replacementLocations);
    void appendSubtreesAt(const MantidQt::MantidWidgets::Batch::RowLocation& parent,
                          std::vector<std::vector<Row>> subtrees);
    void appendSubtreeAt(const MantidQt::MantidWidgets::Batch::RowLocation& parent,
                         std::vector<Row> subtree);
    void replaceSubtreeAt(const MantidQt::MantidWidgets::Batch::RowLocation &rootToRemove,
                          std::vector<Row> subtree);
    void insertSubtreeAt(const MantidQt::MantidWidgets::Batch::RowLocation& parent, int index,
                         std::vector<Row> subtree);

    void filterRowsBy(RowPredicate* predicate /Transfer/);
    void resetFilter();
    bool hasFilter() const;

    void setHintsForColumn(int column, HintStrategy* hintStrategy /Transfer/);

    bool isOnlyChildOfRoot(const MantidQt::MantidWidgets::Batch::RowLocation& location) const;
    std::vector<Cell> cellsAt(const MantidQt::MantidWidgets::Batch::RowLocation &location) const;
    void setCellsAt(const MantidQt::MantidWidgets::Batch::RowLocation &location,
                    const std::vector<Cell> &cells);
    Cell cellAt(MantidQt::MantidWidgets::Batch::RowLocation location, int column);
    void setCellAt(MantidQt::MantidWidgets::Batch::RowLocation location, int column, const Cell &cellText);
    Cell deadCell() const;

    std::vector<MantidQt::MantidWidgets::Batch::RowLocation> selectedRowLocations() const;
    boost::optional<std::vector<std::vector<Row>>> selectedSubtrees() const;
    boost::optional<std::vector<MantidQt::MantidWidgets::Batch::RowLocation>> selectedSubtreeRoots() const;
};

class Cell {
%TypeHeaderCode
#include "MantidQtWidgets/Common/Batch/Cell.h"
%End
public:
  Cell(const std::string &contentText);

  Cell(const std::string &contentText, const std::string& backgroundColor, int borderThickness,
       const std::string &color, int borderOpacity, bool isEditable);

  const std::string &contentText() const;
  void setContentText(const std::string& contentText);

  const std::string &toolTip() const;
  void setToolTip(const std::string &toolTip);


  const std::string & borderColor() const;
  void setBorderColor(const std::string& borderColor);

  const std::string & backgroundColor() const;
  void setBackgroundColor(const std::string& backgroundColor);

  int borderOpacity() const;
  void setBorderOpacity(int alpha);

  int borderThickness() const;
  void setBorderThickness(int borderThickness);

  bool isEditable() const;
  void disableEditing();
  void enableEditing();
  void setEditable(bool isEditable);

  const std::string &iconFilePath() const;
  void setIconFilePath(const std::string& iconFilePath);

};

class Row {
%TypeHeaderCode
#include "MantidQtWidgets/Common/Batch/Row.h"
%End
public:
  Row(MantidQt::MantidWidgets::Batch::RowLocation location, std::vector<Cell> cells);
  const std::vector<Cell>& cells() const;
  const MantidQt::MantidWidgets::Batch::RowLocation& location() const;
};

class JobTreeViewSignalAdapter : public QObject, public JobTreeViewSubscriber {
%TypeHeaderCode
#include "MantidQtWidgets/Common/Batch/JobTreeViewSignalAdapter.h"
%End
public:
  JobTreeViewSignalAdapter(JobTreeView &view, QObject *parent = nullptr);
  virtual void notifyCellTextChanged(const MantidQt::MantidWidgets::Batch::RowLocation &itemIndex,
                                     int column,
                                     const std::string &oldValue,
                                     const std::string &newValue);
  virtual void notifyRowInserted(const MantidQt::MantidWidgets::Batch::RowLocation &itemIndex);
  virtual void notifyRemoveRowsRequested(
      const std::vector<MantidQt::MantidWidgets::Batch::RowLocation> &locationsOfRowsToRemove);
  virtual void notifyCopyRowsRequested();
  virtual void notifyCutRowsRequested();
  virtual void notifyPasteRowsRequested();
  virtual void notifyFilterReset();
signals:
  void cellTextChanged(const MantidQt::MantidWidgets::Batch::RowLocation &itemIndex,
                       int column,
                       std::string oldValue,
                       std::string newValue);
  void rowInserted(const MantidQt::MantidWidgets::Batch::RowLocation &itemIndex);
  void filterReset();
  void removeRowsRequested(
      const std::vector<MantidQt::MantidWidgets::Batch::RowLocation> &locationsOfRowsToRemove);
  void copyRowsRequested();
  void cutRowsRequested();

};

<<<<<<< HEAD
=======

>>>>>>> f956ddac
// ---------------------------------
// Function Browser
// ---------------------------------
class FunctionBrowser : public QWidget {
%TypeHeaderCode
#include "MantidQtWidgets/Common/FunctionBrowser.h"
<<<<<<< HEAD
=======
#include <boost/python/extract.hpp>
#include <boost/python/to_python_value.hpp>
using namespace MantidQt::API;
>>>>>>> f956ddac
%End
public:
    FunctionBrowser(QWidget *parent = nullptr, bool multi = false);
    FunctionTreeView *view() const;
    void setFunction(const QString &funStr);
    QString getFunctionString();
    QString getFitFunctionString() const;
    void setParameter(const QString &funStr, double value);
    double getParameter(const QString &funStr);
    int getNumberOfDatasets() const;
    void setNumberOfDatasets(int n);
    void setCurrentDataset(int i);
    int getCurrentDataset() const;
<<<<<<< HEAD
=======
    void setDatasetNames(const QStringList &names);
    void addDatasets(const QStringList &names);
    void removeDatasets(QList<int> indices);
    QStringList getDatasetNames() const;
    void setErrorsEnabled(bool enabled);
    QStringList getGlobalParameters() const;
    void setGlobalParameters(const QStringList &globals);
    void clear();
    void updateParameters(SIP_PYOBJECT);
    %MethodCode
    try{
      auto function = boost::python::extract<const Mantid::API::IFunction_sptr &>(a0)();
      sipCpp->updateParameters(*function);
      }
      catch (std::invalid_argument &sipExceptionRef)
      {
         const char *detail = sipExceptionRef.what();
         SIP_BLOCK_THREADS
         PyErr_SetString(PyExc_ValueError, detail);
         SIP_UNBLOCK_THREADS
         return NULL;
      }
      catch (...)
      {
         sipRaiseUnknownException();
         return NULL;
      }
    %End
    void updateMultiDatasetParameters(SIP_PYOBJECT);
    %MethodCode
    try{
      auto function = boost::python::extract<const Mantid::API::IFunction_sptr &>(a0)();
      sipCpp->updateMultiDatasetParameters(*function);
      }
      catch (std::invalid_argument &sipExceptionRef)
      {
         const char *detail = sipExceptionRef.what();
         SIP_BLOCK_THREADS
         PyErr_SetString(PyExc_ValueError, detail);
         SIP_UNBLOCK_THREADS
         return NULL;
      }
      catch (...)
      {
         sipRaiseUnknownException();
         return NULL;
      }
    %End
    SIP_PYOBJECT getGlobalFunction();
    %MethodCode
      sipRes = boost::python::to_python_value<const Mantid::API::IFunction_sptr &>()(sipCpp->getGlobalFunction());
    %End
>>>>>>> f956ddac
signals:
    void functionStructureChanged();
};

// ---------------------------------
// FunctionTreeView
// ---------------------------------
class FunctionTreeView : public QWidget {
%TypeHeaderCode
#include "MantidQtWidgets/Common/FunctionTreeView.h"
%End
public:
    FunctionTreeView(QWidget *parent, bool multi);
    int getNumberOfQtProperties() const;
    int getNumberOfTieProperties() const;
    int getNumberOfConstraintProperties() const;
    QRect getVisualRectFunctionProperty(const QString &index) const;
    QRect getVisualRectParameterProperty(const QString &index) const;
    QTreeWidget *treeWidget() const;
    QWidget *getParamWidget(const QString &paramName) const;
    double getParameter(const QString &paramName) const;
};<|MERGE_RESOLUTION|>--- conflicted
+++ resolved
@@ -684,22 +684,16 @@
 
 };
 
-<<<<<<< HEAD
-=======
-
->>>>>>> f956ddac
+
 // ---------------------------------
 // Function Browser
 // ---------------------------------
 class FunctionBrowser : public QWidget {
 %TypeHeaderCode
 #include "MantidQtWidgets/Common/FunctionBrowser.h"
-<<<<<<< HEAD
-=======
 #include <boost/python/extract.hpp>
 #include <boost/python/to_python_value.hpp>
 using namespace MantidQt::API;
->>>>>>> f956ddac
 %End
 public:
     FunctionBrowser(QWidget *parent = nullptr, bool multi = false);
@@ -713,8 +707,6 @@
     void setNumberOfDatasets(int n);
     void setCurrentDataset(int i);
     int getCurrentDataset() const;
-<<<<<<< HEAD
-=======
     void setDatasetNames(const QStringList &names);
     void addDatasets(const QStringList &names);
     void removeDatasets(QList<int> indices);
@@ -767,7 +759,6 @@
     %MethodCode
       sipRes = boost::python::to_python_value<const Mantid::API::IFunction_sptr &>()(sipCpp->getGlobalFunction());
     %End
->>>>>>> f956ddac
 signals:
     void functionStructureChanged();
 };
