# Mantid Repository : https://github.com/mantidproject/mantid
#
# Copyright &copy; 2017 ISIS Rutherford Appleton Laboratory UKRI,
#     NScD Oak Ridge National Laboratory, European Spallation Source
#     & Institut Laue - Langevin
# SPDX - License - Identifier: GPL - 3.0 +
#  This file is part of the mantid workbench.
from __future__ import absolute_import

import atexit
import sys
import traceback

from qtpy.QtWidgets import QApplication

from mantidqt.utils.qt.plugins import setup_library_paths

# Hold on to QAPP reference to avoid garbage collection
_QAPP = QApplication.instance()
<<<<<<< HEAD
=======


@atexit.register
def cleanup_qapp_ref():
    """
    Remove the global reference to the QApplication object here
    """
    global _QAPP
    del _QAPP
>>>>>>> f956ddac


def get_application(name=''):
    """
    Initialise and return the global application object
    :param name: Optional application name
    :return: Global appliction object
    """
    global _QAPP

    def exception_handler(exctype, value, tb):
        traceback.print_exception(exctype, value, tb)
        sys.exit(1)

    if _QAPP is None:
        setup_library_paths()
        _QAPP = QApplication([name])
        sys.excepthook = exception_handler

    return _QAPP<|MERGE_RESOLUTION|>--- conflicted
+++ resolved
@@ -17,8 +17,6 @@
 
 # Hold on to QAPP reference to avoid garbage collection
 _QAPP = QApplication.instance()
-<<<<<<< HEAD
-=======
 
 
 @atexit.register
@@ -28,7 +26,6 @@
     """
     global _QAPP
     del _QAPP
->>>>>>> f956ddac
 
 
 def get_application(name=''):
