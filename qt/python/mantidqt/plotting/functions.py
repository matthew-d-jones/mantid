--- conflicted
+++ resolved
@@ -105,182 +105,6 @@
                 waterfall=selection.plot_type==selection.Waterfall)
 
 
-<<<<<<< HEAD
-=======
-def get_plot_fig(overplot=None, ax_properties=None, window_title=None, axes_num=1, fig=None):
-    """
-    Create a blank figure and axes, with configurable properties.
-    :param overplot: If true then plotting on figure will plot over previous plotting. If an axis object the overplotting
-    will be done on the axis passed in
-    :param ax_properties: A dict of axes properties. E.g. {'yscale': 'log'} for log y-axis
-    :param window_title: A string denoting the name of the GUI window which holds the graph
-    :param axes_num: The number of axes to create on the figure
-    :param fig: An optional figure object
-    :return: Matplotlib fig and axes objects
-    """
-    import matplotlib.pyplot as plt
-    if fig and overplot:
-        fig = fig
-    elif fig:
-        fig, _, _, _ = _create_subplots(axes_num, fig)
-    elif overplot:
-        fig = plt.gcf()
-    else:
-        fig, _, _, _ = _create_subplots(axes_num)
-
-    if not ax_properties:
-        ax_properties = {}
-        if ConfigService.getString("plots.xAxesScale").lower() == 'log':
-            ax_properties['xscale'] = 'log'
-        else:
-            ax_properties['xscale'] = 'linear'
-        if ConfigService.getString("plots.yAxesScale").lower() == 'log':
-            ax_properties['yscale'] = 'log'
-        else:
-            ax_properties['yscale'] = 'linear'
-    if ax_properties:
-        for axis in fig.axes:
-            axis.set(**ax_properties)
-    if window_title:
-        fig.canvas.set_window_title(window_title)
-
-    return fig, fig.axes
-
-
-@manage_workspace_names
-def plot(workspaces, spectrum_nums=None, wksp_indices=None, errors=False,
-         overplot=False, fig=None, plot_kwargs=None, ax_properties=None,
-         window_title=None, tiled=False, waterfall=False):
-    """
-    Create a figure with a single subplot and for each workspace/index add a
-    line plot to the new axes. show() is called before returning the figure instance. A legend
-    is added.
-
-    :param workspaces: A list of workspace handles or strings
-    :param spectrum_nums: A list of spectrum number identifiers (general start from 1)
-    :param wksp_indices: A list of workspace indexes (starts from 0)
-    :param errors: If true then error bars are added for each plot
-    :param overplot: If true then overplot over the current figure if one exists. If an axis object the overplotting
-    will be done on the axis passed in
-    :param fig: If not None then use this Figure object to plot
-    :param plot_kwargs: Arguments that will be passed onto the plot function
-    :param ax_properties: A dict of axes properties. E.g. {'yscale': 'log'}
-    :param window_title: A string denoting name of the GUI window which holds the graph
-    :param tiled: An optional flag controlling whether to do a tiled or overlayed plot
-    :param waterfall: An optional flag controlling whether or not to do a waterfall plot
-    :return: The figure containing the plots
-    """
-    if plot_kwargs is None:
-        plot_kwargs = {}
-    _validate_plot_inputs(workspaces, spectrum_nums, wksp_indices, tiled, overplot)
-    workspaces = [ws for ws in workspaces if isinstance(ws, MatrixWorkspace)]
-
-    if spectrum_nums is not None:
-        kw, nums = 'specNum', spectrum_nums
-    else:
-        kw, nums = 'wkspIndex', wksp_indices
-
-    _add_default_plot_kwargs_from_settings(plot_kwargs, errors)
-
-    num_axes = len(workspaces) * len(nums) if tiled else 1
-
-    fig, axes = get_plot_fig(overplot, ax_properties, window_title, num_axes, fig)
-
-    # Convert to a MantidAxes if it isn't already. Ignore legend since
-    # a new one will be drawn later
-    axes = [MantidAxes.from_mpl_axes(ax, ignore_artists=[Legend]) if not isinstance(ax, MantidAxes) else ax
-            for ax in axes]
-
-    if tiled:
-        ws_index = [(ws, index) for ws in workspaces for index in nums]
-        for index, ax in enumerate(axes):
-            if index < len(ws_index):
-                _do_single_plot(ax, [ws_index[index][0]], errors, False, [ws_index[index][1]], kw, plot_kwargs)
-            else:
-                ax.axis('off')
-    else:
-        show_title = ("on" == ConfigService.getString("plots.ShowTitle").lower()) and not overplot
-        ax = overplot if isinstance(overplot, MantidAxes) else axes[0]
-        ax.axis('on')
-        _do_single_plot(ax, workspaces, errors, show_title, nums, kw, plot_kwargs)
-
-    # Can't have a waterfall plot with only one line.
-    if len(nums)*len(workspaces) == 1 and waterfall:
-        waterfall = False
-
-    # The plot's initial xlim and ylim are used to offset each curve in a waterfall plot.
-    # Need to do this whether the current curve is a waterfall plot or not because it may be converted later.
-    if not overplot:
-        helperfunctions.set_initial_dimensions(ax)
-
-    if waterfall:
-        ax.set_waterfall(True)
-
-    if not overplot:
-        fig.canvas.set_window_title(figure_title(workspaces, fig.number))
-    else:
-        if ax.is_waterfall():
-            for i in range(len(nums)*len(workspaces)):
-                errorbar_cap_lines = helperfunctions.remove_and_return_errorbar_cap_lines(ax)
-                helperfunctions.convert_single_line_to_waterfall(ax, len(ax.get_lines())-(i+1))
-
-                if ax.waterfall_has_fill():
-                    helperfunctions.waterfall_update_fill(ax)
-
-                ax.lines += errorbar_cap_lines
-
-    # This updates the toolbar so the home button now takes you back to this point.
-    # The try catch is in case the manager does not have a toolbar attached.
-    try:
-        fig.canvas.manager.toolbar.update()
-    except AttributeError:
-        pass
-
-    fig.canvas.draw()
-    # This displays the figure, but only works if a manager is attached to the figure.
-    # The try catch is in case a figure manager is not present
-    try:
-        fig.show()
-    except AttributeError:
-        pass
-
-    return fig
-
-
-def _add_default_plot_kwargs_from_settings(plot_kwargs, errors):
-    if 'linestyle' not in plot_kwargs:
-        plot_kwargs['linestyle'] = ConfigService.getString("plots.line.Style")
-    if 'linewidth' not in plot_kwargs:
-        plot_kwargs['linewidth'] = float(ConfigService.getString("plots.line.Width"))
-    if 'marker' not in plot_kwargs:
-        plot_kwargs['marker'] = MARKER_MAP[ConfigService.getString("plots.marker.Style")]
-    if 'markersize' not in plot_kwargs:
-        plot_kwargs['markersize'] = float(ConfigService.getString("plots.marker.Size"))
-    if errors:
-        if 'capsize' not in plot_kwargs:
-            plot_kwargs['capsize'] = float(ConfigService.getString("plots.errorbar.Capsize"))
-        if 'capthick' not in plot_kwargs:
-            plot_kwargs['capthick'] = float(ConfigService.getString("plots.errorbar.CapThickness"))
-        if 'errorevery' not in plot_kwargs:
-            plot_kwargs['errorevery'] = int(ConfigService.getString("plots.errorbar.errorEvery"))
-        if 'elinewidth' not in plot_kwargs:
-            plot_kwargs['elinewidth'] = float(ConfigService.getString("plots.errorbar.Width"))
-
-
-def _do_single_plot(ax, workspaces, errors, set_title, nums, kw, plot_kwargs):
-    # do the plotting
-    plot_fn = ax.errorbar if errors else ax.plot
-    for ws in workspaces:
-        for num in nums:
-            plot_kwargs[kw] = num
-            plot_fn(ws, **plot_kwargs)
-    ax.make_legend()
-    if set_title:
-        title = workspaces[0].name()
-        ax.set_title(title)
-
-
->>>>>>> 88847b2e
 def pcolormesh_from_names(names, fig=None, ax=None):
     """
     Create a figure containing pcolor subplots
