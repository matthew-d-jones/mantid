--- conflicted
+++ resolved
@@ -47,15 +47,7 @@
             return self.save_as()
         else:
             # Actually save
-<<<<<<< HEAD
-            workspaces_to_save = AnalysisDataService.getObjectNames()
-            plots_to_save = self.plot_gfm.figs
-            project_saver = ProjectSaver(self.project_file_ext)
-            project_saver.save_project(directory=self.last_project_location, workspace_to_save=workspaces_to_save,
-                                       interfaces_to_save=None, plots_to_save=plots_to_save)
-=======
             self._save()
->>>>>>> 75aec1cb
             self.__saved = True
 
     def save_as(self):
@@ -77,12 +69,8 @@
         workspaces_to_save = AnalysisDataService.getObjectNames()
         plots_to_save = self.plot_gfm.figs
         project_saver = ProjectSaver(self.project_file_ext)
-<<<<<<< HEAD
-        project_saver.save_project(directory=directory, workspace_to_save=workspaces_to_save, interfaces_to_save=None,
+        project_saver.save_project(directory=directory, workspace_to_save=workspaces_to_save,
                                    plots_to_save=plots_to_save)
-=======
-        project_saver.save_project(directory=self.last_project_location, workspace_to_save=workspaces_to_save)
->>>>>>> 75aec1cb
         self.__saved = True
 
     def _file_dialog(self, accept_mode, file_mode, file_filter=None):
