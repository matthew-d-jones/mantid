--- conflicted
+++ resolved
@@ -57,13 +57,8 @@
         palette.setColor(QtGui.QPalette.Base, QtGui.QColor(128, 255, 255))
         self.setPalette(palette)
 
-<<<<<<< HEAD
-=======
-        self.setWindowTitle("{} - Mantid".format(name))
-        self.setWindowFlags(Qt.Window)
         self.setAttribute(Qt.WA_DeleteOnClose, True)
 
->>>>>>> 80dd65a5
         self.active_tab_index = 0
         self.currentChanged.connect(self.set_scroll_position_on_new_focused_tab)
 
