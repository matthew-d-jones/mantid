--- conflicted
+++ resolved
@@ -25,15 +25,9 @@
         self.filtered = True
         self.setup_table()
 
-<<<<<<< HEAD
-    def clicked(self):
-        """When a log is clicked update stats with selected log and replot the
-        logs. Finally update any other view aspects associated with the selected log.
-=======
     def update(self):
         """Update stats with selected log and replot the
-        logs
->>>>>>> 8279b894
+        logs.  Finally update any other view aspects associated with the selected log.
         """
         self.log_changed()
         self.update_stats()
