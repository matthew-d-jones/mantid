# Mantid Repository : https://github.com/mantidproject/mantid
#
# Copyright &copy; 2017 ISIS Rutherford Appleton Laboratory UKRI,
#     NScD Oak Ridge National Laboratory, European Spallation Source
#     & Institut Laue - Langevin
# SPDX - License - Identifier: GPL - 3.0 +
#  This file is part of the mantidqt package
#
#
from __future__ import (absolute_import, unicode_literals)

import inspect

from qtpy.QtCore import QObject, Signal
from qtpy.QtWidgets import QApplication
from six import PY2, iteritems

from mantidqt.utils.asynchronous import AsyncTask, SyncWithCallbackTask
from mantidqt.widgets.codeeditor.inputsplitter import InputSplitter

if PY2:
    from inspect import getargspec as getfullargspec
else:
    from inspect import getfullargspec


EMPTY_FILENAME_ID = '<string>'
FILE_ATTR = '__file__'
COMPILE_MODE = 'exec'


def get_function_spec(func):
    """Get the python function signature for the given function object. First
    the args are inspected followed by varargs, which are set by some modules,
    e.g. mantid.simpleapi algorithm functions

    :param func: A Python function object
    :returns: A string containing the function specification
    :
    """
    try:
        argspec = getfullargspec(func)
    except TypeError:
        return ''
    # mantid algorithm functions have varargs set not args
    args = argspec[0]
    if args:
        # For methods strip the self argument
        if hasattr(func, 'im_func'):
            args = args[1:]
        defs = argspec[3]
    elif argspec[1] is not None:
        # Get from varargs/keywords
        arg_str = argspec[1].strip().lstrip('\b')
        defs = []
        # Keyword args
        kwargs = argspec[2]
        if kwargs is not None:
            kwargs = kwargs.strip().lstrip('\b\b')
            if kwargs == 'kwargs':
                kwargs = '**' + kwargs + '=None'
            arg_str += ',%s' % kwargs
        # Any default argument appears in the string
        # on the rhs of an equal
        for arg in arg_str.split(','):
            arg = arg.strip()
            if '=' in arg:
                arg_token = arg.split('=')
                args.append(arg_token[0])
                defs.append(arg_token[1])
            else:
                args.append(arg)
        if len(defs) == 0:
            defs = None
    else:
        return ''

    if defs is None:
        calltip = ','.join(args)
        calltip = '(' + calltip + ')'
    else:
        # The defaults list contains the default values for the last n arguments
        diff = len(args) - len(defs)
        calltip = ''
        for index in range(len(args) - 1, -1, -1):
            def_index = index - diff
            if def_index >= 0:
                calltip = '[' + args[index] + '],' + calltip
            else:
                calltip = args[index] + "," + calltip
        calltip = '(' + calltip.rstrip(',') + ')'
    return calltip


class PythonCodeExecution(QObject):
    """Provides the ability to execute arbitrary
    strings of Python code. It supports
    reporting progress updates in asynchronous execution
    """
    sig_exec_success = Signal(object)
    sig_exec_error = Signal(object)
    sig_exec_progress = Signal(int)

    def __init__(self, startup_code=None):
        """Initialize the object"""
        super(PythonCodeExecution, self).__init__()

        self._globals_ns = None

        self._task = None

        self.reset_context()

        # the code is not executed initially so code completion won't work
        # on variables until part is executed

    @property
    def globals_ns(self):
        return self._globals_ns

    def abort(self):
<<<<<<< HEAD
        if self._task is not None:
            self._task.abort()

    def execute_async(self, code_str, filename='', blocking=False):
=======
        """Cancel an asynchronous execution"""
        # Implementation is based on
        # https://stackoverflow.com/questions/5019436/python-how-to-terminate-a-blocking-thread
        ctypes.pythonapi.PyThreadState_SetAsyncExc(ctypes.c_long(self._task.ident),
                                                   ctypes.py_object(KeyboardInterrupt))
        time.sleep(0.1)

    def execute_async(self, code_str, filename=None):
>>>>>>> 6696bb61
        """
        Execute the given code string on a separate thread. This function
        returns as soon as the new thread starts

        :param code_str: A string containing code to execute
        :param filename: See PythonCodeExecution.execute()
        :param blocking: If True the call will block until the task is finished
        :returns: The created async task, only returns task if the blocking is False
        """
        # Stack is chopped on error to avoid the  AsyncTask.run->self.execute calls appearing
        # as these are not useful for the user in this context
        if not blocking:
            task = AsyncTask(self.execute, args=(code_str, filename),
                             success_cb=self._on_success, error_cb=self._on_error)
            task.start()
            self._task = task
            return task
        else:
            self._task = SyncWithCallbackTask(self.execute, args=(code_str, filename),
                                              success_cb=self._on_success, error_cb=self._on_error,
                                              blocking_cb=QApplication.processEvents)
            return self._task.start()

    def execute(self, code_str, filename=None):
        """Execute the given code on the calling thread
        within the provided context.

        :param code_str: A string containing code to execute
        :param filename: An optional identifier specifying the file source of the code. If None then '<string>'
        is used
        :raises: Any error that the code generates
        """
        if filename:
            self.globals_ns[FILE_ATTR] = filename
        else:
            filename = EMPTY_FILENAME_ID
        compile(code_str, filename, mode=COMPILE_MODE,
                dont_inherit=True)

        sig_progress = self.sig_exec_progress
        for block in code_blocks(code_str):
            sig_progress.emit(block.lineno)
            # compile so we can set the filename
            code_obj = compile(block.code_str, filename, mode=COMPILE_MODE,
                               dont_inherit=True)
            exec (code_obj, self.globals_ns, self.globals_ns)

    def generate_calltips(self):
        """
        Return a list of calltips for the current global scope. This is currently
        very basic and only inspects the available functions and builtins at the current scope.

        :return: A list of strings giving calltips for each global callable
        """
        calltips = []
        for name, attr in iteritems(self._globals_ns):
            if inspect.isfunction(attr) or inspect.isbuiltin(attr):
                calltips.append(name + get_function_spec(attr))

        return calltips

    def reset_context(self):
        # create new context for execution
        self._globals_ns, self._namespace = {}, {}

    # --------------------- Callbacks -------------------------------
    def _on_success(self, task_result):
        self._reset_task()
        self.sig_exec_success.emit(task_result)

    def _on_error(self, task_error):
        self._reset_task()
        self.sig_exec_error.emit(task_error)

    def _on_progress_updated(self, lineno):
        self.sig_exec_progress(lineno)

    # --------------------- Private -------------------------------
    def _reset_task(self):
        self._task = None


class CodeBlock(object):
    """Holds an executable code object. It also stores the line number
    of the first line within a larger group of code blocks"""

    def __init__(self, code_str, lineno):
        self.code_str = code_str
        self.lineno = lineno


def code_blocks(code_str):
    """Generator to produce blocks of executable code
    from the given code string.
    """
    lineno_cur = 0
    lines = code_str.splitlines()
    line_count = len(lines)
    isp = InputSplitter()
    for line in lines:
        lineno_cur += 1
        isp.push(line)
        # If we need more input to form a complete statement
        # or we are not at the end of the code then keep
        # going
        if isp.push_accepts_more() and lineno_cur != line_count:
            continue
        else:
            # Now we have a complete set of executable statements
            # throw them at the execution engine
            code = isp.source
            isp.reset()
            yield CodeBlock(code, lineno_cur)
            # In order to keep the line numbering in error stack traces
            # consistent each executed block needs to have the statements
            # on the same line as they are in the real code so we prepend
            # blank lines to make this so
            isp.push('\n' * lineno_cur)<|MERGE_RESOLUTION|>--- conflicted
+++ resolved
@@ -119,21 +119,10 @@
         return self._globals_ns
 
     def abort(self):
-<<<<<<< HEAD
         if self._task is not None:
             self._task.abort()
 
-    def execute_async(self, code_str, filename='', blocking=False):
-=======
-        """Cancel an asynchronous execution"""
-        # Implementation is based on
-        # https://stackoverflow.com/questions/5019436/python-how-to-terminate-a-blocking-thread
-        ctypes.pythonapi.PyThreadState_SetAsyncExc(ctypes.c_long(self._task.ident),
-                                                   ctypes.py_object(KeyboardInterrupt))
-        time.sleep(0.1)
-
-    def execute_async(self, code_str, filename=None):
->>>>>>> 6696bb61
+    def execute_async(self, code_str, filename=None, blocking=False):
         """
         Execute the given code string on a separate thread. This function
         returns as soon as the new thread starts
