--- conflicted
+++ resolved
@@ -195,10 +195,6 @@
         for filepath in filepaths:
             self.open_file_in_new_tab(filepath)
 
-    def open_files_in_new_tabs(self, filepaths):
-        for filepath in filepaths:
-            self.open_file_in_new_tab(filepath)
-
     def plus_button_clicked(self, _):
         """Add a new tab when the plus button is clicked"""
         self.append_new_editor()
@@ -224,12 +220,9 @@
     def toggle_comment_current(self):
         self.current_editor().toggle_comment()
 
-<<<<<<< HEAD
-=======
     def toggle_find_replace_dialog(self):
         self.current_editor().show_find_replace_dialog()
 
->>>>>>> a4bc46ff
     def toggle_whitespace_visible_all(self):
         if self.whitespace_visible:
             for idx in range(self.editor_count):
