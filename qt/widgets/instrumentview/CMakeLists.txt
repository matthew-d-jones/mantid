set ( SRC_FILES
  src/BankRenderingHelpers.cpp
  src/BankTextureBuilder.cpp
  src/BinDialog.cpp
  src/CollapsiblePanel.cpp
  src/DetXMLFile.cpp
  src/GLColor.cpp
  src/GLObject.cpp
  src/InstrumentActor.cpp
  src/InstrumentTreeModel.cpp
  src/InstrumentTreeWidget.cpp
  src/InstrumentWidget.cpp
  src/InstrumentWidgetEncoder.cpp
  src/InstrumentWidgetDecoder.cpp
  src/InstrumentWidgetMaskTab.cpp
  src/InstrumentWidgetPickTab.cpp
  src/InstrumentWidgetRenderTab.cpp
  src/InstrumentRenderer.cpp
  src/InstrumentWidgetTab.cpp
  src/InstrumentWidgetTreeTab.cpp
  src/MantidGLWidget.cpp
  src/MaskBinsData.cpp
  src/OpenGLError.cpp
  src/PanelsSurface.cpp
  src/PeakMarker2D.cpp
  src/PeakOverlay.cpp
  src/Projection3D.cpp
  src/ProjectionSurface.cpp
  src/RectF.cpp
  src/RotationSurface.cpp
  src/Shape2D.cpp
  src/Shape2DCollection.cpp
  src/SimpleWidget.cpp
  src/UCorrectionDialog.cpp
  src/UnwrappedCylinder.cpp
  src/UnwrappedDetector.cpp
  src/UnwrappedSphere.cpp
  src/UnwrappedSurface.cpp
  src/Viewport.cpp
  src/XIntegrationControl.cpp
)

set ( QT4_SRC_FILES
  src/MiniPlotQwt.cpp
)

set ( QT5_SRC_FILES
  src/MiniPlotMpl.cpp
)

set ( MOC_FILES
  inc/MantidQtWidgets/InstrumentView/BinDialog.h
  inc/MantidQtWidgets/InstrumentView/CollapsiblePanel.h
  inc/MantidQtWidgets/InstrumentView/InstrumentActor.h
  inc/MantidQtWidgets/InstrumentView/InstrumentTreeModel.h
  inc/MantidQtWidgets/InstrumentView/InstrumentTreeWidget.h
  inc/MantidQtWidgets/InstrumentView/InstrumentWidget.h
  inc/MantidQtWidgets/InstrumentView/InstrumentWidgetDecoder.h
  inc/MantidQtWidgets/InstrumentView/InstrumentWidgetMaskTab.h
  inc/MantidQtWidgets/InstrumentView/InstrumentWidgetPickTab.h
  inc/MantidQtWidgets/InstrumentView/InstrumentWidgetRenderTab.h
  inc/MantidQtWidgets/InstrumentView/InstrumentWidgetTab.h
  inc/MantidQtWidgets/InstrumentView/InstrumentWidgetTreeTab.h
  inc/MantidQtWidgets/InstrumentView/MantidGLWidget.h
  inc/MantidQtWidgets/InstrumentView/PeakOverlay.h
  inc/MantidQtWidgets/InstrumentView/Projection3D.h
  inc/MantidQtWidgets/InstrumentView/ProjectionSurface.h
  inc/MantidQtWidgets/InstrumentView/Shape2DCollection.h
  inc/MantidQtWidgets/InstrumentView/UCorrectionDialog.h
  inc/MantidQtWidgets/InstrumentView/UnwrappedSurface.h
  inc/MantidQtWidgets/InstrumentView/XIntegrationControl.h
)

set ( QT4_MOC_FILES
  inc/MantidQtWidgets/InstrumentView/MiniPlotQwt.h
)

set ( QT5_MOC_FILES
  inc/MantidQtWidgets/InstrumentView/MiniPlotMpl.h
)

set ( INC_FILES
  inc/MantidQtWidgets/InstrumentView/BankRenderingHelpers.h
  inc/MantidQtWidgets/InstrumentView/BankTextureBuilder.h
  inc/MantidQtWidgets/InstrumentView/BinDialog.h
  inc/MantidQtWidgets/InstrumentView/CollapsiblePanel.h
  inc/MantidQtWidgets/InstrumentView/ColorMap.h
  inc/MantidQtWidgets/InstrumentView/DetXMLFile.h
  inc/MantidQtWidgets/InstrumentView/DllOption.h
  inc/MantidQtWidgets/InstrumentView/GLColor.h
  inc/MantidQtWidgets/InstrumentView/GLObject.h
  inc/MantidQtWidgets/InstrumentView/GridTextureFace.h
  inc/MantidQtWidgets/InstrumentView/InstrumentActor.h
  inc/MantidQtWidgets/InstrumentView/InstrumentTreeModel.h
  inc/MantidQtWidgets/InstrumentView/InstrumentTreeWidget.h
  inc/MantidQtWidgets/InstrumentView/InstrumentWidget.h
  inc/MantidQtWidgets/InstrumentView/InstrumentWidgetEncoder.h
  inc/MantidQtWidgets/InstrumentView/InstrumentWidgetDecoder.h
  inc/MantidQtWidgets/InstrumentView/InstrumentRenderer.h
  inc/MantidQtWidgets/InstrumentView/InstrumentWidgetMaskTab.h
  inc/MantidQtWidgets/InstrumentView/InstrumentWidgetPickTab.h
  inc/MantidQtWidgets/InstrumentView/InstrumentWidgetRenderTab.h
  inc/MantidQtWidgets/InstrumentView/InstrumentWidgetTab.h
  inc/MantidQtWidgets/InstrumentView/InstrumentWidgetTreeTab.h
  inc/MantidQtWidgets/InstrumentView/InstrumentWidgetTypes.h
  inc/MantidQtWidgets/InstrumentView/MantidGLWidget.h
  inc/MantidQtWidgets/InstrumentView/MaskBinsData.h
  inc/MantidQtWidgets/InstrumentView/OpenGLError.h
  inc/MantidQtWidgets/InstrumentView/PanelsSurface.h
  inc/MantidQtWidgets/InstrumentView/PeakMarker2D.h
  inc/MantidQtWidgets/InstrumentView/PeakOverlay.h
  inc/MantidQtWidgets/InstrumentView/Projection3D.h
  inc/MantidQtWidgets/InstrumentView/ProjectionSurface.h
  inc/MantidQtWidgets/InstrumentView/RectF.h
  inc/MantidQtWidgets/InstrumentView/RotationSurface.h
  inc/MantidQtWidgets/InstrumentView/Shape2D.h
  inc/MantidQtWidgets/InstrumentView/Shape2DCollection.h
  inc/MantidQtWidgets/InstrumentView/SimpleWidget.h
  inc/MantidQtWidgets/InstrumentView/UCorrectionDialog.h
  inc/MantidQtWidgets/InstrumentView/UnwrappedCylinder.h
  inc/MantidQtWidgets/InstrumentView/UnwrappedDetector.h
  inc/MantidQtWidgets/InstrumentView/UnwrappedSphere.h
  inc/MantidQtWidgets/InstrumentView/UnwrappedSurface.h
  inc/MantidQtWidgets/InstrumentView/Viewport.h
  inc/MantidQtWidgets/InstrumentView/XIntegrationControl.h
)

set ( UI_FILES
  inc/MantidQtWidgets/InstrumentView/UCorrectionDialog.ui
)

# Target
mtd_add_qt_library (TARGET_NAME MantidQtWidgetsInstrumentView
  QT_VERSION 4
  SRC
    ${SRC_FILES}
    ${QT4_SRC_FILES}
  MOC
    ${MOC_FILES}
    ${QT4_MOC_FILES}
  NOMOC
    ${INC_FILES}
    ${QT4_INC_FILES}
  UI ${UI_FILES}
  RES
    ../../../images/instrumentview.qrc
  DEFS
    IN_MANTIDQT_INSTRUMENTVIEW
  INCLUDE_DIRS
    inc
  LINK_LIBS
    ${TCMALLOC_LIBRARIES_LINKTIME}
    ${CORE_MANTIDLIBS}
    ${POCO_LIBRARIES}
    ${Boost_LIBRARIES}
    ${PYTHON_LIBRARIES}
    ${OPENGL_gl_LIBRARY}
    ${OPENGL_glu_LIBRARY}
  QT4_LINK_LIBS
    Qt4::QtOpenGL
    Qwt5
  MTD_QT_LINK_LIBS
    MantidQtWidgetsCommon
    MantidQtWidgetsLegacyQwt
  INSTALL_DIR
    ${LIB_DIR}
  OSX_INSTALL_RPATH
    @loader_path/../MacOS
    @loader_path/../Libraries
  LINUX_INSTALL_RPATH
    "\$ORIGIN/../${LIB_DIR}"
)

find_package ( BoostPython REQUIRED )
mtd_add_qt_library (TARGET_NAME MantidQtWidgetsInstrumentView
  QT_VERSION 5
  SRC
    ${SRC_FILES}
    ${QT5_SRC_FILES}
  MOC
    ${MOC_FILES}
    ${QT5_MOC_FILES}
  NOMOC
    ${INC_FILES}
    ${QT5_INC_FILES}
  UI ${UI_FILES}
  RES
    ../../../images/instrumentview.qrc
  DEFS
    IN_MANTIDQT_INSTRUMENTVIEW
  INCLUDE_DIRS
    inc
  LINK_LIBS
    ${TCMALLOC_LIBRARIES_LINKTIME}
    ${CORE_MANTIDLIBS}
    PythonInterfaceCore
    ${POCO_LIBRARIES}
    ${Boost_LIBRARIES}
    ${PYTHON_LIBRARIES}
    ${OPENGL_gl_LIBRARY}
    ${OPENGL_glu_LIBRARY}
  QT5_LINK_LIBS
    Qt5::OpenGL
  MTD_QT_LINK_LIBS
    MantidQtWidgetsCommon
    MantidQtWidgetsMplCpp
  INSTALL_DIR
    ${LIB_DIR}
    ${WORKBENCH_LIB_DIR}
  OSX_INSTALL_RPATH
    @loader_path/../MacOS
    @loader_path/../Libraries
  LINUX_INSTALL_RPATH
<<<<<<< HEAD
    "\$ORIGIN/../${LIB_DIR}"
)

###########################################################################
# Testing
###########################################################################
set( TEST_FILES
  test/InstrumentWidgetDecoderTest.h
  test/InstrumentWidgetEncoderTest.h
)

mtd_add_qt_tests (TARGET_NAME MantidQtWidgetsInstrumentWidgetTest
  QT_VERSION 5
  SRC ${TEST_FILES}
  INCLUDE_DIRS
    ../../../Framework/DataObjects/inc
    ../../../Framework/TestHelpers/inc
  TEST_HELPER_SRCS
    ../../../Framework/TestHelpers/src/TearDownWorld.cpp
    ../../../Framework/TestHelpers/src/ComponentCreationHelper.cpp
    ../../../Framework/TestHelpers/src/InstrumentCreationHelper.cpp
    ../../../Framework/TestHelpers/src/WorkspaceCreationHelper.cpp
  LINK_LIBS
    ${CORE_MANTIDLIBS}
    PythonInterfaceCore
    DataObjects
    ${POCO_LIBRARIES}
    ${Boost_LIBRARIES}
    ${PYTHON_LIBRARIES}
    ${GMOCK_LIBRARIES}
    ${GTEST_LIBRARIES}
  QT5_LINK_LIBS
    Qt5::OpenGL
  MTD_QT_LINK_LIBS
    MantidQtWidgetsCommon
    MantidQtWidgetsInstrumentView
    MantidQtWidgetsMplCpp
  PARENT_DEPENDENCIES
    GUITests
=======
    "\$ORIGIN/../${WORKBENCH_LIB_DIR}"
>>>>>>> a325b6d1
)<|MERGE_RESOLUTION|>--- conflicted
+++ resolved
@@ -211,8 +211,7 @@
     @loader_path/../MacOS
     @loader_path/../Libraries
   LINUX_INSTALL_RPATH
-<<<<<<< HEAD
-    "\$ORIGIN/../${LIB_DIR}"
+    "\$ORIGIN/../${WORKBENCH_LIB_DIR}"
 )
 
 ###########################################################################
@@ -251,7 +250,4 @@
     MantidQtWidgetsMplCpp
   PARENT_DEPENDENCIES
     GUITests
-=======
-    "\$ORIGIN/../${WORKBENCH_LIB_DIR}"
->>>>>>> a325b6d1
 )