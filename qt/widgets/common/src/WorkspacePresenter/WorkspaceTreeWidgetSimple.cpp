// Mantid Repository : https://github.com/mantidproject/mantid
//
// Copyright &copy; 2018 ISIS Rutherford Appleton Laboratory UKRI,
//     NScD Oak Ridge National Laboratory, European Spallation Source
//     & Institut Laue - Langevin
// SPDX - License - Identifier: GPL - 3.0 +
#include "MantidQtWidgets/Common/WorkspacePresenter/WorkspaceTreeWidgetSimple.h"
#include "MantidQtWidgets/Common/MantidTreeModel.h"
#include "MantidQtWidgets/Common/MantidTreeWidget.h"
#include "MantidQtWidgets/Common/MantidTreeWidgetItem.h"

#include "MantidAPI/AlgorithmManager.h"
#include "MantidAPI/FileProperty.h"
#include "MantidAPI/ITableWorkspace.h"
#include "MantidAPI/MatrixWorkspace.h"
#include "MantidAPI/WorkspaceGroup.h"
#include "MantidGeometry/Instrument.h"

#include <QMenu>
#include <QSignalMapper>

using namespace Mantid::API;
using namespace Mantid::Kernel;

namespace MantidQt {
namespace MantidWidgets {

WorkspaceTreeWidgetSimple::WorkspaceTreeWidgetSimple(bool viewOnly,
                                                     QWidget *parent)
    : WorkspaceTreeWidget(new MantidTreeModel(), viewOnly, parent),
      m_plotSpectrum(new QAction("Spectrum...", this)),
      m_overplotSpectrum(new QAction("Overplot spectrum...", this)),
      m_plotSpectrumWithErrs(new QAction("Spectrum with errors...", this)),
      m_overplotSpectrumWithErrs(
<<<<<<< HEAD
          new QAction("overplot spectrum with errors...", this)),
      m_plotColorfill(new QAction("colorfill", this)),
=======
          new QAction("Overplot spectrum with errors...", this)),
      m_plotColorfill(new QAction("Colorfill", this)),
>>>>>>> 669cf056
      m_sampleLogs(new QAction("Show Sample Logs", this)),
      m_showInstrument(new QAction("Show Instrument", this)),
      m_showData(new QAction("Show Data", this)),
      m_showAlgorithmHistory(new QAction("Show History", this)) {

  // Replace the double click action on the MantidTreeWidget
  m_tree->m_doubleClickAction = [&](QString wsName) {
    emit workspaceDoubleClicked(wsName);
  };

  connect(m_plotSpectrum, SIGNAL(triggered()), this,
          SLOT(onPlotSpectrumClicked()));
  connect(m_overplotSpectrum, SIGNAL(triggered()), this,
          SLOT(onOverplotSpectrumClicked()));
  connect(m_plotSpectrumWithErrs, SIGNAL(triggered()), this,
          SLOT(onPlotSpectrumWithErrorsClicked()));
  connect(m_overplotSpectrumWithErrs, SIGNAL(triggered()), this,
          SLOT(onOverplotSpectrumWithErrorsClicked()));
  connect(m_plotColorfill, SIGNAL(triggered()), this,
          SLOT(onPlotColorfillClicked()));
  connect(m_sampleLogs, SIGNAL(triggered()), this, SLOT(onSampleLogsClicked()));
  connect(m_showInstrument, SIGNAL(triggered()), this,
          SLOT(onShowInstrumentClicked()));
  connect(m_showData, SIGNAL(triggered()), this, SLOT(onShowDataClicked()));
  connect(m_tree, SIGNAL(itemSelectionChanged()), this,
          SIGNAL(treeSelectionChanged()));
  connect(m_showAlgorithmHistory, SIGNAL(triggered()), this,
          SLOT(onShowAlgorithmHistoryClicked()));
}

WorkspaceTreeWidgetSimple::~WorkspaceTreeWidgetSimple() {}

void WorkspaceTreeWidgetSimple::popupContextMenu() {
  QTreeWidgetItem *treeItem = m_tree->itemAt(m_menuPosition);
  selectedWsName = "";
  if (treeItem)
    selectedWsName = treeItem->text(0);
  else
    m_tree->selectionModel()->clear();

  QMenu *menu(nullptr);

  // If no workspace is here then have load items
  if (selectedWsName.isEmpty())
    menu = m_loadMenu;
  else {
    menu = new QMenu(this);
    menu->setObjectName("WorkspaceContextMenu");

    // plot submenu first for MatrixWorkspace.
    // Check is defensive just in case the workspace has disappeared
    Workspace_sptr workspace;
    try {
      workspace = AnalysisDataService::Instance().retrieve(
          selectedWsName.toStdString());
    } catch (Exception::NotFoundError &) {
      return;
    }
    if (auto matrixWS =
            boost::dynamic_pointer_cast<MatrixWorkspace>(workspace)) {
      QMenu *plotSubMenu(new QMenu("Plot", menu));
      plotSubMenu->addAction(m_plotSpectrum);
      plotSubMenu->addAction(m_overplotSpectrum);
      plotSubMenu->addAction(m_plotSpectrumWithErrs);
      plotSubMenu->addAction(m_overplotSpectrumWithErrs);
      plotSubMenu->addSeparator();
      plotSubMenu->addAction(m_plotColorfill);
      menu->addMenu(plotSubMenu);
      menu->addSeparator();
      menu->addAction(m_showData);
      menu->addAction(m_showAlgorithmHistory);
      menu->addAction(m_showInstrument);
      menu->addAction(m_sampleLogs);
      m_showInstrument->setEnabled(
          matrixWS->getInstrument() &&
          !matrixWS->getInstrument()->getName().empty());
<<<<<<< HEAD
      menu->addSeparator();
    } else if (boost::dynamic_pointer_cast<ITableWorkspace>(workspace)) {
      menu->addAction(m_showData);
      menu->addAction(m_showAlgorithmHistory);
      menu->addSeparator();
=======
      menu->addAction(m_sampleLogs);
    } else if (boost::dynamic_pointer_cast<ITableWorkspace>(workspace)) {
      menu->addAction(m_showData);
      menu->addAction(m_showAlgorithmHistory);
    } else if (boost::dynamic_pointer_cast<IMDWorkspace>(workspace)) {
      menu->addAction(m_showAlgorithmHistory);
      menu->addAction(m_sampleLogs);
>>>>>>> 669cf056
    }

    menu->addSeparator();
    menu->addAction(m_rename);
    menu->addAction(m_saveNexus);

    menu->addSeparator();
    menu->addAction(m_delete);
  }

  // Show the menu at the cursor's current position
  menu->popup(QCursor::pos());
}

void WorkspaceTreeWidgetSimple::onPlotSpectrumClicked() {
  emit plotSpectrumClicked(getSelectedWorkspaceNamesAsQList());
}

void WorkspaceTreeWidgetSimple::onOverplotSpectrumClicked() {
  emit overplotSpectrumClicked(getSelectedWorkspaceNamesAsQList());
}

void WorkspaceTreeWidgetSimple::onPlotSpectrumWithErrorsClicked() {
  emit plotSpectrumWithErrorsClicked(getSelectedWorkspaceNamesAsQList());
}

void WorkspaceTreeWidgetSimple::onOverplotSpectrumWithErrorsClicked() {
  emit overplotSpectrumWithErrorsClicked(getSelectedWorkspaceNamesAsQList());
}

void WorkspaceTreeWidgetSimple::onPlotColorfillClicked() {
  emit plotColorfillClicked(getSelectedWorkspaceNamesAsQList());
}

void WorkspaceTreeWidgetSimple::onSampleLogsClicked() {
  emit sampleLogsClicked(getSelectedWorkspaceNamesAsQList());
}

void WorkspaceTreeWidgetSimple::onShowInstrumentClicked() {
  emit showInstrumentClicked(getSelectedWorkspaceNamesAsQList());
}

void WorkspaceTreeWidgetSimple::onShowDataClicked() {
  emit showDataClicked(getSelectedWorkspaceNamesAsQList());
}

void WorkspaceTreeWidgetSimple::onShowAlgorithmHistoryClicked() {
  emit showAlgorithmHistoryClicked(getSelectedWorkspaceNamesAsQList());
}

} // namespace MantidWidgets
} // namespace MantidQt<|MERGE_RESOLUTION|>--- conflicted
+++ resolved
@@ -32,13 +32,8 @@
       m_overplotSpectrum(new QAction("Overplot spectrum...", this)),
       m_plotSpectrumWithErrs(new QAction("Spectrum with errors...", this)),
       m_overplotSpectrumWithErrs(
-<<<<<<< HEAD
-          new QAction("overplot spectrum with errors...", this)),
-      m_plotColorfill(new QAction("colorfill", this)),
-=======
           new QAction("Overplot spectrum with errors...", this)),
       m_plotColorfill(new QAction("Colorfill", this)),
->>>>>>> 669cf056
       m_sampleLogs(new QAction("Show Sample Logs", this)),
       m_showInstrument(new QAction("Show Instrument", this)),
       m_showData(new QAction("Show Data", this)),
@@ -111,17 +106,9 @@
       menu->addAction(m_showData);
       menu->addAction(m_showAlgorithmHistory);
       menu->addAction(m_showInstrument);
-      menu->addAction(m_sampleLogs);
       m_showInstrument->setEnabled(
           matrixWS->getInstrument() &&
           !matrixWS->getInstrument()->getName().empty());
-<<<<<<< HEAD
-      menu->addSeparator();
-    } else if (boost::dynamic_pointer_cast<ITableWorkspace>(workspace)) {
-      menu->addAction(m_showData);
-      menu->addAction(m_showAlgorithmHistory);
-      menu->addSeparator();
-=======
       menu->addAction(m_sampleLogs);
     } else if (boost::dynamic_pointer_cast<ITableWorkspace>(workspace)) {
       menu->addAction(m_showData);
@@ -129,7 +116,6 @@
     } else if (boost::dynamic_pointer_cast<IMDWorkspace>(workspace)) {
       menu->addAction(m_showAlgorithmHistory);
       menu->addAction(m_sampleLogs);
->>>>>>> 669cf056
     }
 
     menu->addSeparator();
