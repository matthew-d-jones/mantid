--- conflicted
+++ resolved
@@ -17,10 +17,6 @@
 #include "MantidAPI/ParameterTie.h"
 
 #include "MantidKernel/Logger.h"
-<<<<<<< HEAD
-#include "MantidKernel/make_unique.h"
-=======
->>>>>>> f956ddac
 
 #include <QApplication>
 #include <QClipboard>
@@ -51,11 +47,7 @@
                                  const std::vector<std::string> &categories)
     : QWidget(parent) {
   auto view = new FunctionTreeView(this, multi, categories);
-<<<<<<< HEAD
-  m_presenter = make_unique<FunctionMultiDomainPresenter>(view);
-=======
   m_presenter = std::make_unique<FunctionMultiDomainPresenter>(view);
->>>>>>> f956ddac
   QHBoxLayout *layout = new QHBoxLayout(this);
   layout->setMargin(0);
   layout->addWidget(view);
@@ -64,41 +56,11 @@
   connect(m_presenter.get(),
           SIGNAL(parameterChanged(const QString &, const QString &)), this,
           SIGNAL(parameterChanged(const QString &, const QString &)));
-<<<<<<< HEAD
-=======
 }
 
 /**
  * Destructor
  */
-FunctionBrowser::~FunctionBrowser() {}
-
-/**
- * Clear the contents
- */
-void FunctionBrowser::clear() { m_presenter->clear(); }
-
-/**
- * Set the function in the browser
- * @param funStr :: FunctionFactory function creation string
- */
-void FunctionBrowser::setFunction(const QString &funStr) {
-  m_presenter->setFunctionString(funStr);
-}
-
-/**
- * Set the function in the browser
- * @param fun :: A function
- */
-void FunctionBrowser::setFunction(IFunction_sptr fun) {
-  m_presenter->setFunction(fun);
->>>>>>> f956ddac
-}
-
-/**
- * Destructor
- */
-<<<<<<< HEAD
 FunctionBrowser::~FunctionBrowser() {}
 
 /**
@@ -127,8 +89,6 @@
  * @param index :: Index of the function, or empty string for top-level function
  * @return Function at index, or null pointer if not found
  */
-=======
->>>>>>> f956ddac
 IFunction_sptr FunctionBrowser::getFunctionByIndex(const QString &index) {
   return m_presenter->getFunctionByIndex(index);
 }
@@ -147,13 +107,8 @@
  * @param paramName :: Fully qualified parameter name (includes function index)
  * @param error :: New error
  */
-<<<<<<< HEAD
 void FunctionBrowser::setParameterError(const QString &paramName, double error) {
   m_presenter->setParameterError(paramName, error);
-=======
-void FunctionBrowser::setParamError(const QString &paramName, double error) {
-  m_presenter->setParamError(paramName, error);
->>>>>>> f956ddac
 }
 
 /**
@@ -189,6 +144,11 @@
 /// Get the number of datasets
 int FunctionBrowser::getNumberOfDatasets() const {
   return m_presenter->getNumberOfDatasets();
+}
+
+/// Get the names of datasets
+QStringList FunctionBrowser::getDatasetNames() const {
+  return m_presenter->getDatasetNames();
 }
 
 /// Set new number of the datasets
@@ -243,7 +203,6 @@
   m_presenter->removeDatasets(indices);
 }
 
-<<<<<<< HEAD
 /// Add some datasets to those already set.
 /// @param names :: A list of names fr the new datasets.
 void FunctionBrowser::addDatasets(const QStringList &names) {
@@ -253,22 +212,6 @@
   m_presenter->setDatasetNames(allNames);
 }
 
-=======
-/// Get a list of dataset names.
-QStringList FunctionBrowser::getDatasetNames() const {
-  return m_presenter->getDatasetNames();
-}
-
-/// Add some datasets to those already set.
-/// @param names :: A list of names fr the new datasets.
-void FunctionBrowser::addDatasets(const QStringList &names) {
-  auto allNames = m_presenter->getDatasetNames();
-  allNames.append(names);
-  m_presenter->setNumberOfDatasets(allNames.size());
-  m_presenter->setDatasetNames(allNames);
-}
-
->>>>>>> f956ddac
 /// Return the multidomain function for multi-dataset fitting
 IFunction_sptr FunctionBrowser::getGlobalFunction() {
   return m_presenter->getFitFunction();
@@ -310,7 +253,6 @@
 
 /// Update the interface to have the same parameter values as in a function.
 /// @param fun :: A function to get parameter values from.
-<<<<<<< HEAD
 void FunctionBrowser::updateMultiDatasetParameters(const IFunction &fun) {
   m_presenter->updateMultiDatasetParameters(fun);
 }
@@ -341,16 +283,6 @@
       setLocalParameterValue(name, static_cast<int>(i), valueColumn->toDouble(0), errorColumn->toDouble(0));
     }
   }
-=======
-void FunctionBrowser::updateMultiDatasetParameters(
-    const Mantid::API::IFunction &fun) {
-  m_presenter->updateMultiDatasetParameters(fun);
-}
-
-/// Get the index of the current dataset.
-int FunctionBrowser::getCurrentDataset() const {
-  return m_presenter->getCurrentDataset();
->>>>>>> f956ddac
 }
 
 /// Get the index of the current dataset.
