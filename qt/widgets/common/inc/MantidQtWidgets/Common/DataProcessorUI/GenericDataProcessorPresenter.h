--- conflicted
+++ resolved
@@ -69,20 +69,12 @@
 Code Documentation is available at: <http://doxygen.mantidproject.org>
 */
 struct PreprocessingAttributes {
-<<<<<<< HEAD
-  PreprocessingAttributes(const OptionsMap &options) : m_options(options) {}
-  PreprocessingAttributes(const OptionsMap &options,
-                          std::map<QString, PreprocessingAlgorithm> map)
-      : m_options(options), m_map(map) {}
-  OptionsMap m_options;
-=======
   PreprocessingAttributes(const ColumnOptionsMap &options)
       : m_options(options) {}
   PreprocessingAttributes(const ColumnOptionsMap &options,
                           std::map<QString, PreprocessingAlgorithm> map)
       : m_options(options), m_map(map) {}
   ColumnOptionsMap m_options;
->>>>>>> 205266a3
   std::map<QString, PreprocessingAlgorithm> m_map;
 
   bool hasPreprocessing(const QString &columnName) const {
@@ -188,16 +180,6 @@
   QString m_loader;
   // The list of selected items to reduce
   TreeData m_selectedData;
-<<<<<<< HEAD
-  void setPreprocessingOptions(OptionsMap const &options) {
-    m_preprocessing.m_options = options;
-  }
-
-  void setPostprocessingOptions(QString const &options) {
-    m_postprocessing->m_options = options;
-  }
-=======
->>>>>>> 205266a3
 
   boost::optional<PostprocessingStep> m_postprocessing;
 
@@ -209,24 +191,6 @@
   // Post-process some rows
   void postProcessGroup(const GroupData &data);
   // Preprocess the given column value if applicable
-<<<<<<< HEAD
-  void preprocessColumnValue(const QString &columnName, QString &columnValue);
-  // Preprocess all option values where applicable
-  void preprocessOptionValues(OptionsMap &options);
-  // Update the model with results from the algorithm
-  void updateModelFromAlgorithm(Mantid::API::IAlgorithm_sptr alg,
-                                RowData *data);
-  // Get options from the individual columns
-  void addRowOptions(OptionsMap &options, RowData *data);
-  // Get options from the Options column
-  void addUserOptions(OptionsMap &options, RowData *data);
-  // Get options from the Hidden Options column
-  void addHiddenOptions(OptionsMap &options, RowData *data);
-  // Get global options
-  void addGlobalOptions(OptionsMap &options);
-  // Get output options
-  void addOutputOptions(OptionsMap &options, RowData *data);
-=======
   void preprocessColumnValue(const QString &columnName, QString &columnValue,
                              RowData *data);
   // Preprocess all option values where applicable
@@ -234,7 +198,6 @@
   // Update the model with results from the algorithm
   void updateModelFromAlgorithm(Mantid::API::IAlgorithm_sptr alg,
                                 RowData *data);
->>>>>>> 205266a3
   // Create and execute the algorithm with the given properties
   Mantid::API::IAlgorithm_sptr createAndRunAlgorithm(const OptionsMap &options);
   // Reduce a row
