#ifndef MANTIDQT_MANTIDWIDGETS_WORKSPACEDOCKMOCKOBJECTS_H
#define MANTIDQT_MANTIDWIDGETS_WORKSPACEDOCKMOCKOBJECTS_H

#include "MantidKernel/WarningSuppressions.h"
#include "MantidKernel/make_unique.h"
#include <MantidAPI/Workspace.h>
#include <MantidQtWidgets/Common/WorkspacePresenter/IWorkspaceDockView.h>
#include <MantidQtWidgets/Common/WorkspacePresenter/WorkspacePresenter.h>
#include <boost/enable_shared_from_this.hpp>
#include <boost/make_shared.hpp>
#include <gmock/gmock.h>

using namespace MantidQt::MantidWidgets;

GCC_DIAG_OFF_SUGGEST_OVERRIDE

class MockMantidDisplayBase;

class MockWorkspaceDockView : public IWorkspaceDockView {
public:
<<<<<<< HEAD
  MockWorkspaceDockView() {}
=======
  MockWorkspaceDockView() {
    auto presenter = boost::make_shared<WorkspacePresenter>(this);
    m_presenter = boost::dynamic_pointer_cast<ViewNotifiable>(presenter);
    presenter->init();
  }
>>>>>>> 976564c2
  ~MockWorkspaceDockView() override {}

  MOCK_CONST_METHOD2(askUserYesNo, bool(const std::string &caption,
                                        const std::string &message));
  MOCK_CONST_METHOD2(showCriticalUserMessage, void(const std::string &caption,
                                                   const std::string &message));

  MOCK_METHOD0(showLoadDialog, void());
  MOCK_METHOD0(showLiveDataDialog, void());
  MOCK_CONST_METHOD0(isPromptDelete, bool());
  MOCK_CONST_METHOD0(deleteConfirmation, bool());
  MOCK_METHOD1(deleteWorkspaces, void(const StringList &wsNames));
  MOCK_METHOD0(clearView, void());
  MOCK_METHOD2(recordWorkspaceRename,
               void(const std::string &oldName, const std::string &newName));
  MOCK_METHOD1(showRenameDialog, void(const StringList &wsNames));
  MOCK_CONST_METHOD0(getSortDirection, SortDirection());
  MOCK_CONST_METHOD0(getSortCriteria, SortCriteria());
  MOCK_METHOD2(sortWorkspaces,
               void(IWorkspaceDockView::SortCriteria criteria,
                    IWorkspaceDockView::SortDirection direction));
  MOCK_CONST_METHOD0(getSaveFileType, SaveFileType());
  MOCK_METHOD1(saveWorkspace, void(SaveFileType type));
  MOCK_METHOD1(saveWorkspaces, void(const StringList &wsNames));
  MOCK_METHOD1(
      updateTree,
      void(const std::map<std::string, Mantid::API::Workspace_sptr> &items));

  MOCK_CONST_METHOD0(getFilterText, std::string());
  MOCK_METHOD1(filterWorkspaces, void(const std::string &filterText));

  MOCK_CONST_METHOD0(getSelectedWorkspaceNames, StringList());
  MOCK_CONST_METHOD0(getSelectedWorkspace, Mantid::API::Workspace_sptr());

  // Context Menu Handlers
  MOCK_METHOD0(popupContextMenu, void());
  MOCK_METHOD0(showWorkspaceData, void());
  MOCK_METHOD0(showInstrumentView, void());
  MOCK_METHOD0(saveToProgram, void());
  MOCK_METHOD1(plotSpectrum, void(const std::string type));
  MOCK_METHOD0(showColourFillPlot, void());
  MOCK_METHOD0(showDetectorsTable, void());
  MOCK_METHOD0(showBoxDataTable, void());
  MOCK_METHOD0(showVatesGUI, void());
  MOCK_METHOD0(showMDPlot, void());
  MOCK_METHOD0(showListData, void());
  MOCK_METHOD0(showSpectrumViewer, void());
  MOCK_METHOD0(showSliceViewer, void());
  MOCK_METHOD0(showLogs, void());
  MOCK_METHOD0(showSampleMaterialWindow, void());
  MOCK_METHOD0(showAlgorithmHistory, void());
  MOCK_METHOD0(showTransposed, void());
  MOCK_METHOD0(convertToMatrixWorkspace, void());
  MOCK_METHOD0(convertMDHistoToMatrixWorkspace, void());
  MOCK_METHOD0(showSurfacePlot, void());
  MOCK_METHOD0(showContourPlot, void());

  MOCK_METHOD2(executeAlgorithmAsync,
               bool(Mantid::API::IAlgorithm_sptr alg, const bool wait));

  // Methods which are not to be mocked
  void enableDeletePrompt(bool) override {}
  WorkspacePresenterWN_wptr getPresenterWeakPtr() override {
    return boost::dynamic_pointer_cast<WorkspacePresenter>(m_presenter);
  }

  void refreshWorkspaces() override {}

  WorkspacePresenterVN_sptr getPresenterSharedPtr() { return m_presenter; }

private:
  WorkspacePresenterVN_sptr m_presenter;
};

class MockWorkspaceProviderNotifiable : public WorkspaceProviderNotifiable {
public:
  ~MockWorkspaceProviderNotifiable() override {}
  MOCK_METHOD1(notifyFromWorkspaceProvider, void(Flag flag));
};

GCC_DIAG_ON_SUGGEST_OVERRIDE

#endif // MANTIDQT_MANTIDWIDGETS_WORKSPACEDOCKMOCKOBJECTS_H<|MERGE_RESOLUTION|>--- conflicted
+++ resolved
@@ -18,15 +18,12 @@
 
 class MockWorkspaceDockView : public IWorkspaceDockView {
 public:
-<<<<<<< HEAD
-  MockWorkspaceDockView() {}
-=======
   MockWorkspaceDockView() {
     auto presenter = boost::make_shared<WorkspacePresenter>(this);
     m_presenter = boost::dynamic_pointer_cast<ViewNotifiable>(presenter);
     presenter->init();
   }
->>>>>>> 976564c2
+
   ~MockWorkspaceDockView() override {}
 
   MOCK_CONST_METHOD2(askUserYesNo, bool(const std::string &caption,
