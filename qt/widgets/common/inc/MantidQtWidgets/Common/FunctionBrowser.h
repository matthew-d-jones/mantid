// Mantid Repository : https://github.com/mantidproject/mantid
//
// Copyright &copy; 2018 ISIS Rutherford Appleton Laboratory UKRI,
//     NScD Oak Ridge National Laboratory, European Spallation Source
//     & Institut Laue - Langevin
// SPDX - License - Identifier: GPL - 3.0 +
#ifndef MANTIDWIDGETS_FUNCTIONBROWSER_H_
#define MANTIDWIDGETS_FUNCTIONBROWSER_H_

#include "DllOption.h"

#include "MantidAPI/IFunction.h"
#include "MantidAPI/ITableWorkspace_fwd.h"
#include "MantidQtWidgets/Common/IFunctionBrowser.h"

#include <QMap>
#include <QWidget>

#include <boost/optional.hpp>
#include <memory>

namespace Mantid {
namespace API {
class CompositeFunction;
class Workspace;
class ParameterTie;
} // namespace API
} // namespace Mantid

namespace MantidQt {
namespace MantidWidgets {

class FunctionTreeView;
class FunctionMultiDomainPresenter;

using namespace Mantid::API;

/**
 * Class FitPropertyBrowser implements QtPropertyBrowser to display
 * and control fitting function parameters and settings.
 */
class EXPORT_OPT_MANTIDQT_COMMON FunctionBrowser : public QWidget,
                                                   public IFunctionBrowser {
  Q_OBJECT
public:
  /// Constructor
  FunctionBrowser(
      QWidget *parent = nullptr, bool multi = false,
      const std::vector<std::string> &categories = std::vector<std::string>());
  /// Destructor
  virtual ~FunctionBrowser() override;
  /// Clear the contents
  void clear() override;
  /// Set the function in the browser
  void setFunction(const QString &funStr) override;
  /// Set the function in the browser
  void setFunction(IFunction_sptr fun);
  /// Return FunctionFactory function string
  QString getFunctionString() override;
  /// Return the function
  IFunction_sptr getFunction();
  /// Check if a function is set
  bool hasFunction() const;
  /// Return a function with specified index
  IFunction_sptr getFunctionByIndex(const QString &index);
  /// Return index of the current function, if one is selected
  boost::optional<QString> currentFunctionIndex();
  /// Update the function parameter value
  void setParameter(const QString &paramName, double value);
  /// Update the function parameter error
  void setParameterError(const QString &paramName, double error);
  /// Get a value of a parameter
  double getParameter(const QString &paramName) const;
  /// Update parameter values in the browser to match those of a function.
  void updateParameters(const IFunction &fun) override;
  /// Get a list of names of global parameters
  QStringList getGlobalParameters() const;
  void setGlobalParameters(const QStringList &globals);
  /// Get a list of names of local parameters
  QStringList getLocalParameters() const;
  /// Get the number of datasets
  int getNumberOfDatasets() const override;
  /// Get list of dataset names
  QStringList getDatasetNames() const override;
  /// Get value of a local parameter
  double getLocalParameterValue(const QString &parName, int i) const override;
  /// Set value of a local parameter
  void setLocalParameterValue(const QString &parName, int i,
                              double value) override;
  /// Set value and error of a local parameter
  void setLocalParameterValue(const QString &parName, int i, double value,
                              double error);
  /// Get error of a local parameter
  double getLocalParameterError(const QString &parName, int i) const;
  /// Check if a local parameter is fixed
  bool isLocalParameterFixed(const QString &parName, int i) const override;
  /// Fix/unfix local parameter
  void setLocalParameterFixed(const QString &parName, int i,
                              bool fixed) override;
  /// Get the tie for a local parameter.
  QString getLocalParameterTie(const QString &parName, int i) const override;
  /// Set a tie for a local parameter.
  void setLocalParameterTie(const QString &parName, int i,
                            QString tie) override;
  /// Return the multidomain function if number of datasets is greater than 1
  IFunction_sptr getGlobalFunction() override;
  /// Update parameter values in the browser to match those of a function.
  void updateMultiDatasetParameters(const IFunction &fun) override;
<<<<<<< HEAD
  /// Update parameter values in the browser to match those in a table workspace.
  void updateMultiDatasetParameters(const ITableWorkspace & paramTable) override;
=======
>>>>>>> f956ddac
  /// Get the index of the current dataset.
  int getCurrentDataset() const override;
  /// Resize the browser's columns
  void setColumnSizes(int s0, int s1, int s2 = -1);
  /// Set error display on/off
  void setErrorsEnabled(bool enabled) override;
  /// Clear all errors
  void clearErrors() override;

signals:
  void parameterChanged(const QString &funcIndex, const QString &paramName);
  void functionStructureChanged();
  /// User selects a different function (or one of it's sub-properties)
  void currentFunctionChanged();

  /// In multi-dataset context a button value editor was clicked
  void localParameterButtonClicked(const QString &parName);
  void globalsChanged();
  void constraintsChanged();
  void tiesChanged();

public slots:

  // Handling of multiple datasets
  void setNumberOfDatasets(int n) override;
  void setDatasetNames(const QStringList &names) override;
  void resetLocalParameters();
  void setCurrentDataset(int i) override;
  void removeDatasets(QList<int> indices);
  void addDatasets(const QStringList &names);

protected:
  std::unique_ptr<FunctionMultiDomainPresenter> m_presenter;

public:
  // Intended for testing only
  FunctionTreeView *view() const;
  QString getFitFunctionString() const;
};

} // namespace MantidWidgets
} // namespace MantidQt

#endif /*MANTIDWIDGETS_FUNCTIONBROWSER_H_*/<|MERGE_RESOLUTION|>--- conflicted
+++ resolved
@@ -80,7 +80,7 @@
   QStringList getLocalParameters() const;
   /// Get the number of datasets
   int getNumberOfDatasets() const override;
-  /// Get list of dataset names
+  /// Get the names of datasets
   QStringList getDatasetNames() const override;
   /// Get value of a local parameter
   double getLocalParameterValue(const QString &parName, int i) const override;
@@ -106,11 +106,8 @@
   IFunction_sptr getGlobalFunction() override;
   /// Update parameter values in the browser to match those of a function.
   void updateMultiDatasetParameters(const IFunction &fun) override;
-<<<<<<< HEAD
   /// Update parameter values in the browser to match those in a table workspace.
   void updateMultiDatasetParameters(const ITableWorkspace & paramTable) override;
-=======
->>>>>>> f956ddac
   /// Get the index of the current dataset.
   int getCurrentDataset() const override;
   /// Resize the browser's columns
