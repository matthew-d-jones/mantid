/****************************************************************************
**
** This file is part of a Qt Solutions component.
**
** Copyright (c) 2009 Nokia Corporation and/or its subsidiary(-ies).
**
** Contact:  Qt Software Information (qt-info@nokia.com)
**
** Commercial Usage
** Licensees holding valid Qt Commercial licenses may use this file in
** accordance with the Qt Solutions Commercial License Agreement provided
** with the Software or, alternatively, in accordance with the terms
** contained in a written agreement between you and Nokia.
**
** GNU Lesser General Public License Usage
** Alternatively, this file may be used under the terms of the GNU Lesser
** General Public License version 2.1 as published by the Free Software
** Foundation and appearing in the file LICENSE.LGPL included in the
** packaging of this file.  Please review the following information to
** ensure the GNU Lesser General Public License version 2.1 requirements
** will be met: http://www.gnu.org/licenses/old-licenses/lgpl-2.1.html.
**
** In addition, as a special exception, Nokia gives you certain
** additional rights. These rights are described in the Nokia Qt LGPL
** Exception version 1.0, included in the file LGPL_EXCEPTION.txt in this
** package.
**
** GNU General Public License Usage
** Alternatively, this file may be used under the terms of the GNU
** General Public License version 3.0 as published by the Free Software
** Foundation and appearing in the file LICENSE.GPL included in the
** packaging of this file.  Please review the following information to
** ensure the GNU General Public License version 3.0 requirements will be
** met: http://www.gnu.org/copyleft/gpl.html.
**
** Please note Third Party Software included with Qt Solutions may impose
** additional restrictions and it is the user's responsibility to ensure
** that they have met the licensing requirements of the GPL, LGPL, or Qt
** Solutions Commercial license and the relevant license of the Third
** Party Software they are using.
**
** If you are unsure which license is appropriate for your use, please
** contact the sales department at qt-sales@nokia.com.
**
****************************************************************************/

/****************************************************************************
**
** Copyright (C) 2009 Nokia Corporation and/or its subsidiary(-ies).
** Contact: Qt Software Information (qt-info@nokia.com)
**
** This file is part of the tools applications of the Qt Toolkit.
**
** $QT_BEGIN_LICENSE:LGPL$
** No Commercial Usage
** This file contains pre-release code and may not be distributed.
** You may use this file in accordance with the terms and conditions
** contained in the either Technology Preview License Agreement or the
** Beta Release License Agreement.
**
** GNU Lesser General Public License Usage
** Alternatively, this file may be used under the terms of the GNU Lesser
** General Public License version 2.1 as published by the Free Software
** Foundation and appearing in the file LICENSE.LGPL included in the
** packaging of this file.  Please review the following information to
** ensure the GNU Lesser General Public License version 2.1 requirements
** will be met: http://www.gnu.org/licenses/old-licenses/lgpl-2.1.html.
**
** In addition, as a special exception, Nokia gives you certain
** additional rights. These rights are described in the Nokia Qt LGPL
** Exception version 1.0, included in the file LGPL_EXCEPTION.txt in this
** package.
**
** GNU General Public License Usage
** Alternatively, this file may be used under the terms of the GNU
** General Public License version 3.0 as published by the Free Software
** Foundation and appearing in the file LICENSE.GPL included in the
** packaging of this file.  Please review the following information to
** ensure the GNU General Public License version 3.0 requirements will be
** met: http://www.gnu.org/copyleft/gpl.html.
**
** If you are unsure which license is appropriate for your use, please
** contact the sales department at qt-sales@nokia.com.
** $QT_END_LICENSE$
**
****************************************************************************/

#ifndef QTEDITORFACTORY_H
#define QTEDITORFACTORY_H

#include "qtpropertymanager.h"

#if QT_VERSION >= 0x040400
QT_BEGIN_NAMESPACE
#endif

class QtSpinBoxFactoryPrivate;

class EXPORT_OPT_MANTIDQT_COMMON QtSpinBoxFactory
    : public QtAbstractEditorFactory<QtIntPropertyManager> {
  Q_OBJECT
public:
<<<<<<< HEAD
  QtSpinBoxFactory(QObject *parent = 0);
=======
  QtSpinBoxFactory(QObject *parent = nullptr);
>>>>>>> 9519fe64
  ~QtSpinBoxFactory() override;

protected:
  void connectPropertyManager(QtIntPropertyManager *manager) override;
  QWidget *createEditorForManager(QtIntPropertyManager *manager,
                                  QtProperty *property,
                                  QWidget *parent) override;
  void disconnectPropertyManager(QtIntPropertyManager *manager) override;

private:
  QtSpinBoxFactoryPrivate *d_ptr;
  Q_DECLARE_PRIVATE(QtSpinBoxFactory)
  Q_DISABLE_COPY(QtSpinBoxFactory)
  Q_PRIVATE_SLOT(d_func(), void slotPropertyChanged(QtProperty *, int))
  Q_PRIVATE_SLOT(d_func(), void slotRangeChanged(QtProperty *, int, int))
  Q_PRIVATE_SLOT(d_func(), void slotSingleStepChanged(QtProperty *, int))
  Q_PRIVATE_SLOT(d_func(), void slotSetValue(int))
  Q_PRIVATE_SLOT(d_func(), void slotEditorDestroyed(QObject *))
};

class QtSliderFactoryPrivate;

class EXPORT_OPT_MANTIDQT_COMMON QtSliderFactory
    : public QtAbstractEditorFactory<QtIntPropertyManager> {
  Q_OBJECT
public:
<<<<<<< HEAD
  QtSliderFactory(QObject *parent = 0);
=======
  QtSliderFactory(QObject *parent = nullptr);
>>>>>>> 9519fe64
  ~QtSliderFactory() override;

protected:
  void connectPropertyManager(QtIntPropertyManager *manager) override;
  QWidget *createEditorForManager(QtIntPropertyManager *manager,
                                  QtProperty *property,
                                  QWidget *parent) override;
  void disconnectPropertyManager(QtIntPropertyManager *manager) override;

private:
  QtSliderFactoryPrivate *d_ptr;
  Q_DECLARE_PRIVATE(QtSliderFactory)
  Q_DISABLE_COPY(QtSliderFactory)
  Q_PRIVATE_SLOT(d_func(), void slotPropertyChanged(QtProperty *, int))
  Q_PRIVATE_SLOT(d_func(), void slotRangeChanged(QtProperty *, int, int))
  Q_PRIVATE_SLOT(d_func(), void slotSingleStepChanged(QtProperty *, int))
  Q_PRIVATE_SLOT(d_func(), void slotSetValue(int))
  Q_PRIVATE_SLOT(d_func(), void slotEditorDestroyed(QObject *))
};

class QtScrollBarFactoryPrivate;

class EXPORT_OPT_MANTIDQT_COMMON QtScrollBarFactory
    : public QtAbstractEditorFactory<QtIntPropertyManager> {
  Q_OBJECT
public:
<<<<<<< HEAD
  QtScrollBarFactory(QObject *parent = 0);
=======
  QtScrollBarFactory(QObject *parent = nullptr);
>>>>>>> 9519fe64
  ~QtScrollBarFactory() override;

protected:
  void connectPropertyManager(QtIntPropertyManager *manager) override;
  QWidget *createEditorForManager(QtIntPropertyManager *manager,
                                  QtProperty *property,
                                  QWidget *parent) override;
  void disconnectPropertyManager(QtIntPropertyManager *manager) override;

private:
  QtScrollBarFactoryPrivate *d_ptr;
  Q_DECLARE_PRIVATE(QtScrollBarFactory)
  Q_DISABLE_COPY(QtScrollBarFactory)
  Q_PRIVATE_SLOT(d_func(), void slotPropertyChanged(QtProperty *, int))
  Q_PRIVATE_SLOT(d_func(), void slotRangeChanged(QtProperty *, int, int))
  Q_PRIVATE_SLOT(d_func(), void slotSingleStepChanged(QtProperty *, int))
  Q_PRIVATE_SLOT(d_func(), void slotSetValue(int))
  Q_PRIVATE_SLOT(d_func(), void slotEditorDestroyed(QObject *))
};

class QtCheckBoxFactoryPrivate;

class EXPORT_OPT_MANTIDQT_COMMON QtCheckBoxFactory
    : public QtAbstractEditorFactory<QtBoolPropertyManager> {
  Q_OBJECT
public:
<<<<<<< HEAD
  QtCheckBoxFactory(QObject *parent = 0);
=======
  QtCheckBoxFactory(QObject *parent = nullptr);
>>>>>>> 9519fe64
  ~QtCheckBoxFactory() override;

protected:
  void connectPropertyManager(QtBoolPropertyManager *manager) override;
  QWidget *createEditorForManager(QtBoolPropertyManager *manager,
                                  QtProperty *property,
                                  QWidget *parent) override;
  void disconnectPropertyManager(QtBoolPropertyManager *manager) override;

private:
  QtCheckBoxFactoryPrivate *d_ptr;
  Q_DECLARE_PRIVATE(QtCheckBoxFactory)
  Q_DISABLE_COPY(QtCheckBoxFactory)
  Q_PRIVATE_SLOT(d_func(), void slotPropertyChanged(QtProperty *, bool))
  Q_PRIVATE_SLOT(d_func(), void slotSetValue(bool))
  Q_PRIVATE_SLOT(d_func(), void slotEditorDestroyed(QObject *))
};

class QtDoubleSpinBoxFactoryPrivate;

class EXPORT_OPT_MANTIDQT_COMMON QtDoubleSpinBoxFactory
    : public QtAbstractEditorFactory<QtDoublePropertyManager> {
  Q_OBJECT
public:
<<<<<<< HEAD
  QtDoubleSpinBoxFactory(QObject *parent = 0);
=======
  QtDoubleSpinBoxFactory(QObject *parent = nullptr);
>>>>>>> 9519fe64
  ~QtDoubleSpinBoxFactory() override;

protected:
  void connectPropertyManager(QtDoublePropertyManager *manager) override;
  QWidget *createEditorForManager(QtDoublePropertyManager *manager,
                                  QtProperty *property,
                                  QWidget *parent) override;
  void disconnectPropertyManager(QtDoublePropertyManager *manager) override;

private:
  QtDoubleSpinBoxFactoryPrivate *d_ptr;
  Q_DECLARE_PRIVATE(QtDoubleSpinBoxFactory)
  Q_DISABLE_COPY(QtDoubleSpinBoxFactory)
  Q_PRIVATE_SLOT(d_func(), void slotPropertyChanged(QtProperty *, double))
  Q_PRIVATE_SLOT(d_func(), void slotRangeChanged(QtProperty *, double, double))
  Q_PRIVATE_SLOT(d_func(), void slotSingleStepChanged(QtProperty *, double))
  Q_PRIVATE_SLOT(d_func(), void slotDecimalsChanged(QtProperty *, int))
  Q_PRIVATE_SLOT(d_func(), void slotSetValue(double))
  Q_PRIVATE_SLOT(d_func(), void slotEditorDestroyed(QObject *))
};

class QtLineEditFactoryPrivate;

class EXPORT_OPT_MANTIDQT_COMMON QtLineEditFactory
    : public QtAbstractEditorFactory<QtStringPropertyManager> {
  Q_OBJECT
public:
<<<<<<< HEAD
  QtLineEditFactory(QObject *parent = 0);
=======
  QtLineEditFactory(QObject *parent = nullptr);
>>>>>>> 9519fe64
  ~QtLineEditFactory() override;

protected:
  void connectPropertyManager(QtStringPropertyManager *manager) override;
  QWidget *createEditorForManager(QtStringPropertyManager *manager,
                                  QtProperty *property,
                                  QWidget *parent) override;
  void disconnectPropertyManager(QtStringPropertyManager *manager) override;

private:
  QtLineEditFactoryPrivate *d_ptr;
  Q_DECLARE_PRIVATE(QtLineEditFactory)
  Q_DISABLE_COPY(QtLineEditFactory)
  Q_PRIVATE_SLOT(d_func(),
                 void slotPropertyChanged(QtProperty *, const QString &))
  Q_PRIVATE_SLOT(d_func(),
                 void slotRegExpChanged(QtProperty *, const QRegExp &))
  Q_PRIVATE_SLOT(d_func(), void slotSetValue(const QString &))
  Q_PRIVATE_SLOT(d_func(), void slotEditorDestroyed(QObject *))
};

class QtDateEditFactoryPrivate;

class EXPORT_OPT_MANTIDQT_COMMON QtDateEditFactory
    : public QtAbstractEditorFactory<QtDatePropertyManager> {
  Q_OBJECT
public:
<<<<<<< HEAD
  QtDateEditFactory(QObject *parent = 0);
=======
  QtDateEditFactory(QObject *parent = nullptr);
>>>>>>> 9519fe64
  ~QtDateEditFactory() override;

protected:
  void connectPropertyManager(QtDatePropertyManager *manager) override;
  QWidget *createEditorForManager(QtDatePropertyManager *manager,
                                  QtProperty *property,
                                  QWidget *parent) override;
  void disconnectPropertyManager(QtDatePropertyManager *manager) override;

private:
  QtDateEditFactoryPrivate *d_ptr;
  Q_DECLARE_PRIVATE(QtDateEditFactory)
  Q_DISABLE_COPY(QtDateEditFactory)
  Q_PRIVATE_SLOT(d_func(),
                 void slotPropertyChanged(QtProperty *, const QDate &))
  Q_PRIVATE_SLOT(d_func(), void slotRangeChanged(QtProperty *, const QDate &,
                                                 const QDate &))
  Q_PRIVATE_SLOT(d_func(), void slotSetValue(const QDate &))
  Q_PRIVATE_SLOT(d_func(), void slotEditorDestroyed(QObject *))
};

class QtTimeEditFactoryPrivate;

class EXPORT_OPT_MANTIDQT_COMMON QtTimeEditFactory
    : public QtAbstractEditorFactory<QtTimePropertyManager> {
  Q_OBJECT
public:
<<<<<<< HEAD
  QtTimeEditFactory(QObject *parent = 0);
=======
  QtTimeEditFactory(QObject *parent = nullptr);
>>>>>>> 9519fe64
  ~QtTimeEditFactory() override;

protected:
  void connectPropertyManager(QtTimePropertyManager *manager) override;
  QWidget *createEditorForManager(QtTimePropertyManager *manager,
                                  QtProperty *property,
                                  QWidget *parent) override;
  void disconnectPropertyManager(QtTimePropertyManager *manager) override;

private:
  QtTimeEditFactoryPrivate *d_ptr;
  Q_DECLARE_PRIVATE(QtTimeEditFactory)
  Q_DISABLE_COPY(QtTimeEditFactory)
  Q_PRIVATE_SLOT(d_func(),
                 void slotPropertyChanged(QtProperty *, const QTime &))
  Q_PRIVATE_SLOT(d_func(), void slotSetValue(const QTime &))
  Q_PRIVATE_SLOT(d_func(), void slotEditorDestroyed(QObject *))
};

class QtDateTimeEditFactoryPrivate;

class EXPORT_OPT_MANTIDQT_COMMON QtDateTimeEditFactory
    : public QtAbstractEditorFactory<QtDateTimePropertyManager> {
  Q_OBJECT
public:
<<<<<<< HEAD
  QtDateTimeEditFactory(QObject *parent = 0);
=======
  QtDateTimeEditFactory(QObject *parent = nullptr);
>>>>>>> 9519fe64
  ~QtDateTimeEditFactory() override;

protected:
  void connectPropertyManager(QtDateTimePropertyManager *manager) override;
  QWidget *createEditorForManager(QtDateTimePropertyManager *manager,
                                  QtProperty *property,
                                  QWidget *parent) override;
  void disconnectPropertyManager(QtDateTimePropertyManager *manager) override;

private:
  QtDateTimeEditFactoryPrivate *d_ptr;
  Q_DECLARE_PRIVATE(QtDateTimeEditFactory)
  Q_DISABLE_COPY(QtDateTimeEditFactory)
  Q_PRIVATE_SLOT(d_func(),
                 void slotPropertyChanged(QtProperty *, const QDateTime &))
  Q_PRIVATE_SLOT(d_func(), void slotSetValue(const QDateTime &))
  Q_PRIVATE_SLOT(d_func(), void slotEditorDestroyed(QObject *))
};

class QtKeySequenceEditorFactoryPrivate;

class EXPORT_OPT_MANTIDQT_COMMON QtKeySequenceEditorFactory
    : public QtAbstractEditorFactory<QtKeySequencePropertyManager> {
  Q_OBJECT
public:
<<<<<<< HEAD
  QtKeySequenceEditorFactory(QObject *parent = 0);
=======
  QtKeySequenceEditorFactory(QObject *parent = nullptr);
>>>>>>> 9519fe64
  ~QtKeySequenceEditorFactory() override;

protected:
  void connectPropertyManager(QtKeySequencePropertyManager *manager) override;
  QWidget *createEditorForManager(QtKeySequencePropertyManager *manager,
                                  QtProperty *property,
                                  QWidget *parent) override;
  void
  disconnectPropertyManager(QtKeySequencePropertyManager *manager) override;

private:
  QtKeySequenceEditorFactoryPrivate *d_ptr;
  Q_DECLARE_PRIVATE(QtKeySequenceEditorFactory)
  Q_DISABLE_COPY(QtKeySequenceEditorFactory)
  Q_PRIVATE_SLOT(d_func(),
                 void slotPropertyChanged(QtProperty *, const QKeySequence &))
  Q_PRIVATE_SLOT(d_func(), void slotSetValue(const QKeySequence &))
  Q_PRIVATE_SLOT(d_func(), void slotEditorDestroyed(QObject *))
};

class QtCharEditorFactoryPrivate;

class EXPORT_OPT_MANTIDQT_COMMON QtCharEditorFactory
    : public QtAbstractEditorFactory<QtCharPropertyManager> {
  Q_OBJECT
public:
<<<<<<< HEAD
  QtCharEditorFactory(QObject *parent = 0);
=======
  QtCharEditorFactory(QObject *parent = nullptr);
>>>>>>> 9519fe64
  ~QtCharEditorFactory() override;

protected:
  void connectPropertyManager(QtCharPropertyManager *manager) override;
  QWidget *createEditorForManager(QtCharPropertyManager *manager,
                                  QtProperty *property,
                                  QWidget *parent) override;
  void disconnectPropertyManager(QtCharPropertyManager *manager) override;

private:
  QtCharEditorFactoryPrivate *d_ptr;
  Q_DECLARE_PRIVATE(QtCharEditorFactory)
  Q_DISABLE_COPY(QtCharEditorFactory)
  Q_PRIVATE_SLOT(d_func(),
                 void slotPropertyChanged(QtProperty *, const QChar &))
  Q_PRIVATE_SLOT(d_func(), void slotSetValue(const QChar &))
  Q_PRIVATE_SLOT(d_func(), void slotEditorDestroyed(QObject *))
};

class QtEnumEditorFactoryPrivate;

class EXPORT_OPT_MANTIDQT_COMMON QtEnumEditorFactory
    : public QtAbstractEditorFactory<QtEnumPropertyManager> {
  Q_OBJECT
public:
<<<<<<< HEAD
  QtEnumEditorFactory(QObject *parent = 0);
=======
  QtEnumEditorFactory(QObject *parent = nullptr);
>>>>>>> 9519fe64
  ~QtEnumEditorFactory() override;

protected:
  void connectPropertyManager(QtEnumPropertyManager *manager) override;
  QWidget *createEditorForManager(QtEnumPropertyManager *manager,
                                  QtProperty *property,
                                  QWidget *parent) override;
  void disconnectPropertyManager(QtEnumPropertyManager *manager) override;

private:
  QtEnumEditorFactoryPrivate *d_ptr;
  Q_DECLARE_PRIVATE(QtEnumEditorFactory)
  Q_DISABLE_COPY(QtEnumEditorFactory)
  Q_PRIVATE_SLOT(d_func(), void slotPropertyChanged(QtProperty *, int))
  Q_PRIVATE_SLOT(d_func(),
                 void slotEnumNamesChanged(QtProperty *, const QStringList &))
  Q_PRIVATE_SLOT(d_func(), void slotEnumIconsChanged(QtProperty *,
                                                     const QMap<int, QIcon> &))
  Q_PRIVATE_SLOT(d_func(), void slotSetValue(int))
  Q_PRIVATE_SLOT(d_func(), void slotEditorDestroyed(QObject *))
};

class QtCursorEditorFactoryPrivate;

class EXPORT_OPT_MANTIDQT_COMMON QtCursorEditorFactory
    : public QtAbstractEditorFactory<QtCursorPropertyManager> {
  Q_OBJECT
public:
<<<<<<< HEAD
  QtCursorEditorFactory(QObject *parent = 0);
=======
  QtCursorEditorFactory(QObject *parent = nullptr);
>>>>>>> 9519fe64
  ~QtCursorEditorFactory() override;

protected:
  void connectPropertyManager(QtCursorPropertyManager *manager) override;
  QWidget *createEditorForManager(QtCursorPropertyManager *manager,
                                  QtProperty *property,
                                  QWidget *parent) override;
  void disconnectPropertyManager(QtCursorPropertyManager *manager) override;

private:
  QtCursorEditorFactoryPrivate *d_ptr;
  Q_DECLARE_PRIVATE(QtCursorEditorFactory)
  Q_DISABLE_COPY(QtCursorEditorFactory)
  Q_PRIVATE_SLOT(d_func(),
                 void slotPropertyChanged(QtProperty *, const QCursor &))
  Q_PRIVATE_SLOT(d_func(), void slotEnumChanged(QtProperty *, int))
  Q_PRIVATE_SLOT(d_func(), void slotEditorDestroyed(QObject *))
};

class QtColorEditorFactoryPrivate;

class EXPORT_OPT_MANTIDQT_COMMON QtColorEditorFactory
    : public QtAbstractEditorFactory<QtColorPropertyManager> {
  Q_OBJECT
public:
<<<<<<< HEAD
  QtColorEditorFactory(QObject *parent = 0);
=======
  QtColorEditorFactory(QObject *parent = nullptr);
>>>>>>> 9519fe64
  ~QtColorEditorFactory() override;

protected:
  void connectPropertyManager(QtColorPropertyManager *manager) override;
  QWidget *createEditorForManager(QtColorPropertyManager *manager,
                                  QtProperty *property,
                                  QWidget *parent) override;
  void disconnectPropertyManager(QtColorPropertyManager *manager) override;

private:
  QtColorEditorFactoryPrivate *d_ptr;
  Q_DECLARE_PRIVATE(QtColorEditorFactory)
  Q_DISABLE_COPY(QtColorEditorFactory)
  Q_PRIVATE_SLOT(d_func(),
                 void slotPropertyChanged(QtProperty *, const QColor &))
  Q_PRIVATE_SLOT(d_func(), void slotEditorDestroyed(QObject *))
  Q_PRIVATE_SLOT(d_func(), void slotSetValue(const QColor &))
};

class QtFontEditorFactoryPrivate;

class EXPORT_OPT_MANTIDQT_COMMON QtFontEditorFactory
    : public QtAbstractEditorFactory<QtFontPropertyManager> {
  Q_OBJECT
public:
<<<<<<< HEAD
  QtFontEditorFactory(QObject *parent = 0);
=======
  QtFontEditorFactory(QObject *parent = nullptr);
>>>>>>> 9519fe64
  ~QtFontEditorFactory() override;

protected:
  void connectPropertyManager(QtFontPropertyManager *manager) override;
  QWidget *createEditorForManager(QtFontPropertyManager *manager,
                                  QtProperty *property,
                                  QWidget *parent) override;
  void disconnectPropertyManager(QtFontPropertyManager *manager) override;

private:
  QtFontEditorFactoryPrivate *d_ptr;
  Q_DECLARE_PRIVATE(QtFontEditorFactory)
  Q_DISABLE_COPY(QtFontEditorFactory)
  Q_PRIVATE_SLOT(d_func(),
                 void slotPropertyChanged(QtProperty *, const QFont &))
  Q_PRIVATE_SLOT(d_func(), void slotEditorDestroyed(QObject *))
  Q_PRIVATE_SLOT(d_func(), void slotSetValue(const QFont &))
};

#if QT_VERSION >= 0x040400
QT_END_NAMESPACE
#endif

#endif<|MERGE_RESOLUTION|>--- conflicted
+++ resolved
@@ -100,11 +100,7 @@
     : public QtAbstractEditorFactory<QtIntPropertyManager> {
   Q_OBJECT
 public:
-<<<<<<< HEAD
-  QtSpinBoxFactory(QObject *parent = 0);
-=======
   QtSpinBoxFactory(QObject *parent = nullptr);
->>>>>>> 9519fe64
   ~QtSpinBoxFactory() override;
 
 protected:
@@ -131,11 +127,7 @@
     : public QtAbstractEditorFactory<QtIntPropertyManager> {
   Q_OBJECT
 public:
-<<<<<<< HEAD
-  QtSliderFactory(QObject *parent = 0);
-=======
   QtSliderFactory(QObject *parent = nullptr);
->>>>>>> 9519fe64
   ~QtSliderFactory() override;
 
 protected:
@@ -162,11 +154,7 @@
     : public QtAbstractEditorFactory<QtIntPropertyManager> {
   Q_OBJECT
 public:
-<<<<<<< HEAD
-  QtScrollBarFactory(QObject *parent = 0);
-=======
   QtScrollBarFactory(QObject *parent = nullptr);
->>>>>>> 9519fe64
   ~QtScrollBarFactory() override;
 
 protected:
@@ -193,11 +181,7 @@
     : public QtAbstractEditorFactory<QtBoolPropertyManager> {
   Q_OBJECT
 public:
-<<<<<<< HEAD
-  QtCheckBoxFactory(QObject *parent = 0);
-=======
   QtCheckBoxFactory(QObject *parent = nullptr);
->>>>>>> 9519fe64
   ~QtCheckBoxFactory() override;
 
 protected:
@@ -222,11 +206,7 @@
     : public QtAbstractEditorFactory<QtDoublePropertyManager> {
   Q_OBJECT
 public:
-<<<<<<< HEAD
-  QtDoubleSpinBoxFactory(QObject *parent = 0);
-=======
   QtDoubleSpinBoxFactory(QObject *parent = nullptr);
->>>>>>> 9519fe64
   ~QtDoubleSpinBoxFactory() override;
 
 protected:
@@ -254,11 +234,7 @@
     : public QtAbstractEditorFactory<QtStringPropertyManager> {
   Q_OBJECT
 public:
-<<<<<<< HEAD
-  QtLineEditFactory(QObject *parent = 0);
-=======
   QtLineEditFactory(QObject *parent = nullptr);
->>>>>>> 9519fe64
   ~QtLineEditFactory() override;
 
 protected:
@@ -286,11 +262,7 @@
     : public QtAbstractEditorFactory<QtDatePropertyManager> {
   Q_OBJECT
 public:
-<<<<<<< HEAD
-  QtDateEditFactory(QObject *parent = 0);
-=======
   QtDateEditFactory(QObject *parent = nullptr);
->>>>>>> 9519fe64
   ~QtDateEditFactory() override;
 
 protected:
@@ -318,11 +290,7 @@
     : public QtAbstractEditorFactory<QtTimePropertyManager> {
   Q_OBJECT
 public:
-<<<<<<< HEAD
-  QtTimeEditFactory(QObject *parent = 0);
-=======
   QtTimeEditFactory(QObject *parent = nullptr);
->>>>>>> 9519fe64
   ~QtTimeEditFactory() override;
 
 protected:
@@ -348,11 +316,7 @@
     : public QtAbstractEditorFactory<QtDateTimePropertyManager> {
   Q_OBJECT
 public:
-<<<<<<< HEAD
-  QtDateTimeEditFactory(QObject *parent = 0);
-=======
   QtDateTimeEditFactory(QObject *parent = nullptr);
->>>>>>> 9519fe64
   ~QtDateTimeEditFactory() override;
 
 protected:
@@ -378,11 +342,7 @@
     : public QtAbstractEditorFactory<QtKeySequencePropertyManager> {
   Q_OBJECT
 public:
-<<<<<<< HEAD
-  QtKeySequenceEditorFactory(QObject *parent = 0);
-=======
   QtKeySequenceEditorFactory(QObject *parent = nullptr);
->>>>>>> 9519fe64
   ~QtKeySequenceEditorFactory() override;
 
 protected:
@@ -409,11 +369,7 @@
     : public QtAbstractEditorFactory<QtCharPropertyManager> {
   Q_OBJECT
 public:
-<<<<<<< HEAD
-  QtCharEditorFactory(QObject *parent = 0);
-=======
   QtCharEditorFactory(QObject *parent = nullptr);
->>>>>>> 9519fe64
   ~QtCharEditorFactory() override;
 
 protected:
@@ -439,11 +395,7 @@
     : public QtAbstractEditorFactory<QtEnumPropertyManager> {
   Q_OBJECT
 public:
-<<<<<<< HEAD
-  QtEnumEditorFactory(QObject *parent = 0);
-=======
   QtEnumEditorFactory(QObject *parent = nullptr);
->>>>>>> 9519fe64
   ~QtEnumEditorFactory() override;
 
 protected:
@@ -472,11 +424,7 @@
     : public QtAbstractEditorFactory<QtCursorPropertyManager> {
   Q_OBJECT
 public:
-<<<<<<< HEAD
-  QtCursorEditorFactory(QObject *parent = 0);
-=======
   QtCursorEditorFactory(QObject *parent = nullptr);
->>>>>>> 9519fe64
   ~QtCursorEditorFactory() override;
 
 protected:
@@ -502,11 +450,7 @@
     : public QtAbstractEditorFactory<QtColorPropertyManager> {
   Q_OBJECT
 public:
-<<<<<<< HEAD
-  QtColorEditorFactory(QObject *parent = 0);
-=======
   QtColorEditorFactory(QObject *parent = nullptr);
->>>>>>> 9519fe64
   ~QtColorEditorFactory() override;
 
 protected:
@@ -532,11 +476,7 @@
     : public QtAbstractEditorFactory<QtFontPropertyManager> {
   Q_OBJECT
 public:
-<<<<<<< HEAD
-  QtFontEditorFactory(QObject *parent = 0);
-=======
   QtFontEditorFactory(QObject *parent = nullptr);
->>>>>>> 9519fe64
   ~QtFontEditorFactory() override;
 
 protected:
