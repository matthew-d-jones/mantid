--- conflicted
+++ resolved
@@ -1338,18 +1338,11 @@
 
     // Check output and tidy up
     auto firstGroupWorkspaces = m_defaultWorkspaces;
-<<<<<<< HEAD
-    auto secondGroupWorkspaces = std::vector<std::string>{
-        "TestWorkspace", "TOF_24681", "TOF_24682", "IvsQ_binned_TOF_24681",
-        "IvsQ_TOF_24681", "IvsLam_TOF_24681", "IvsQ_binned_TOF_24682",
-        "IvsQ_TOF_24682", "IvsLam_TOF_24682", "IvsQ_TOF_24681_TOF_24682"};
-=======
     auto secondGroupWorkspaces =
         std::vector<std::string>{"TestWorkspace",  "TOF_24681",
                                  "TOF_24682",      "IvsQ_binned_TOF_24681",
                                  "IvsQ_TOF_24681", "IvsQ_binned_TOF_24682",
                                  "IvsQ_TOF_24682", "IvsQ_TOF_24681_TOF_24682"};
->>>>>>> 46dc4bf3
 
     checkWorkspacesExistInADS(firstGroupWorkspaces);
     checkWorkspacesExistInADS(secondGroupWorkspaces);
