#ifndef MANTID_MANTIDWIDGETS_GENERICDATAPROCESSORPRESENTERTEST_H
#define MANTID_MANTIDWIDGETS_GENERICDATAPROCESSORPRESENTERTEST_H

#include <cxxtest/TestSuite.h>
#include <gmock/gmock.h>
#include <gtest/gtest.h>

#include "MantidAPI/FrameworkManager.h"
#include "MantidAPI/TableRow.h"
#include "MantidAPI/WorkspaceGroup.h"
#include "MantidGeometry/Instrument.h"
#include "MantidQtWidgets/Common/DataProcessorUI/GenericDataProcessorPresenter.h"
#include "MantidQtWidgets/Common/DataProcessorUI/MockObjects.h"
#include "MantidQtWidgets/Common/DataProcessorUI/ProgressableViewMockObject.h"
#include "MantidQtWidgets/Common/WidgetDllOption.h"
#include "MantidTestHelpers/WorkspaceCreationHelper.h"

using namespace MantidQt::MantidWidgets;
using namespace MantidQt::MantidWidgets::DataProcessor;
using namespace Mantid::API;
using namespace Mantid::Kernel;
using namespace testing;

//=====================================================================================
// Functional tests
//=====================================================================================

// Use this mocked presenter for tests that will start the reducing row/group
// workers/threads. This overrides the async methods to be non-async, allowing
// them to be tested.
class GenericDataProcessorPresenterNoThread
    : public GenericDataProcessorPresenter {
public:
  // Standard constructor
  GenericDataProcessorPresenterNoThread(
      const WhiteList &whitelist,
<<<<<<< HEAD
      const std::map<QString, PreprocessingAlgorithm> &preprocessingStep,
=======
      const std::map<QString, PreprocessingAlgorithm> &preprocessMap,
>>>>>>> c64594f3
      const ProcessingAlgorithm &processor,
      const PostprocessingAlgorithm &postprocessor,
      const std::map<QString, QString> &postprocessMap =
          std::map<QString, QString>(),
      const QString &loader = "Load")
      : GenericDataProcessorPresenter(whitelist, std::move(preprocessingStep),
                                      processor, postprocessor, postprocessMap,
                                      loader) {}

  // Delegating constructor (no pre-processing required)
  GenericDataProcessorPresenterNoThread(
      const WhiteList &whitelist, const ProcessingAlgorithm &processor,
      const PostprocessingAlgorithm &postprocessor)
<<<<<<< HEAD
      : GenericDataProcessorPresenter(whitelist, processor, postprocessor) {}
=======
      : GenericDataProcessorPresenter(
            whitelist, std::map<QString, PreprocessingAlgorithm>(), processor,
            postprocessor) {}
>>>>>>> c64594f3

  // Destructor
  ~GenericDataProcessorPresenterNoThread() override {}

private:
  // non-async row reduce
  void startAsyncRowReduceThread(RowItem *rowItem, int groupIndex) override {
    try {
      reduceRow(&rowItem->second);
      m_manager->update(groupIndex, rowItem->first, rowItem->second);
      m_manager->setProcessed(true, rowItem->first, groupIndex);
    } catch (std::exception &ex) {
      reductionError(QString(ex.what()));
      threadFinished(1);
    }
    threadFinished(0);
  }

  // non-async group reduce
  void startAsyncGroupReduceThread(GroupData &groupData,
                                   int groupIndex) override {
    try {
      postProcessGroup(groupData);
      if (m_manager->rowCount(groupIndex) == static_cast<int>(groupData.size()))
        m_manager->setProcessed(true, groupIndex);
    } catch (std::exception &ex) {
      reductionError(QString(ex.what()));
      threadFinished(1);
    }
    threadFinished(0);
  }

  // Overriden non-async methods have same implementation as parent class
  void process() override { GenericDataProcessorPresenter::process(); }
  void plotRow() override { GenericDataProcessorPresenter::plotRow(); }
  void plotGroup() override { GenericDataProcessorPresenter::process(); }
};

class GenericDataProcessorPresenterTest : public CxxTest::TestSuite {

private:
  WhiteList createReflectometryWhiteList() {

    WhiteList whitelist;
    whitelist.addElement("Run(s)", "InputWorkspace", "", true, "TOF_");
    whitelist.addElement("Angle", "ThetaIn", "");
    whitelist.addElement("Transmission Run(s)", "FirstTransmissionRun", "",
                         true, "TRANS_");
    whitelist.addElement("Q min", "MomentumTransferMin", "");
    whitelist.addElement("Q max", "MomentumTransferMax", "");
    whitelist.addElement("dQ/Q", "MomentumTransferStep", "");
    whitelist.addElement("Scale", "ScaleFactor", "");
    return whitelist;
  }

<<<<<<< HEAD
  const std::map<QString, PreprocessingAlgorithm>
  createReflectometryPreprocessingStep() {
    return {{"Run(s)", PreprocessingAlgorithm(
                           "Plus", "TOF_",
                           std::set<QString>{"LHSWorkspace", "RHSWorkspace",
                                             "OutputWorkspace"})},
            {"Transmission Run(s)",
             PreprocessingAlgorithm("CreateTransmissionWorkspaceAuto", "TRANS_",
                                    std::set<QString>{"FirstTransmissionRun",
                                                      "SecondTransmissionRun",
                                                      "OutputWorkspace"})}};
=======
  std::map<QString, PreprocessingAlgorithm> createReflectometryPreprocessMap() {

    return std::map<QString, PreprocessingAlgorithm>{
        {"Run(s)",
         PreprocessingAlgorithm(
             "Plus", "TOF_", std::set<QString>{"LHSWorkspace", "RHSWorkspace",
                                               "OutputWorkspace"})},
        {"Transmission Run(s)",
         PreprocessingAlgorithm("CreateTransmissionWorkspaceAuto", "TRANS_",
                                std::set<QString>{"FirstTransmissionRun",
                                                  "SecondTransmissionRun",
                                                  "OutputWorkspace"})}};
>>>>>>> c64594f3
  }

  ProcessingAlgorithm createReflectometryProcessor() {

    return ProcessingAlgorithm(
        "ReflectometryReductionOneAuto",
        std::vector<QString>{"IvsQ_binned_", "IvsQ_", "IvsLam_"},
        std::set<QString>{"ThetaIn", "ThetaOut", "InputWorkspace",
                          "OutputWorkspace", "OutputWorkspaceWavelength",
                          "FirstTransmissionRun", "SecondTransmissionRun"});
  }

  PostprocessingAlgorithm createReflectometryPostprocessor() {

    return PostprocessingAlgorithm(
        "Stitch1DMany", "IvsQ_",
        std::set<QString>{"InputWorkspaces", "OutputWorkspace"});
  }

  ITableWorkspace_sptr createWorkspace(const QString &wsName,
                                       const WhiteList &whitelist) {
    ITableWorkspace_sptr ws = WorkspaceFactory::Instance().createTable();

    const int ncols = static_cast<int>(whitelist.size());

    auto colGroup = ws->addColumn("str", "Group");
    colGroup->setPlotType(0);

    for (int col = 0; col < ncols; col++) {
      auto column = ws->addColumn("str", whitelist.name(col).toStdString());
      column->setPlotType(0);
    }

    if (wsName.length() > 0)
      AnalysisDataService::Instance().addOrReplace(wsName.toStdString(), ws);

    return ws;
  }

  void createTOFWorkspace(const QString &wsName,
                          const QString &runNumber = "") {
    auto tinyWS =
        WorkspaceCreationHelper::create2DWorkspaceWithReflectometryInstrument();
    auto inst = tinyWS->getInstrument();

    inst->getParameterMap()->addDouble(inst.get(), "I0MonitorIndex", 1.0);
    inst->getParameterMap()->addDouble(inst.get(), "PointDetectorStart", 1.0);
    inst->getParameterMap()->addDouble(inst.get(), "PointDetectorStop", 1.0);
    inst->getParameterMap()->addDouble(inst.get(), "LambdaMin", 0.0);
    inst->getParameterMap()->addDouble(inst.get(), "LambdaMax", 10.0);
    inst->getParameterMap()->addDouble(inst.get(), "MonitorBackgroundMin", 0.0);
    inst->getParameterMap()->addDouble(inst.get(), "MonitorBackgroundMax",
                                       10.0);
    inst->getParameterMap()->addDouble(inst.get(), "MonitorIntegralMin", 0.0);
    inst->getParameterMap()->addDouble(inst.get(), "MonitorIntegralMax", 10.0);

    tinyWS->mutableRun().addLogData(
        new PropertyWithValue<double>("Theta", 0.12345));
    if (!runNumber.isEmpty())
      tinyWS->mutableRun().addLogData(new PropertyWithValue<std::string>(
          "run_number", runNumber.toStdString()));

    AnalysisDataService::Instance().addOrReplace(wsName.toStdString(), tinyWS);
  }

  void createMultiPeriodTOFWorkspace(const QString &wsName,
                                     const QString &runNumber = "") {

    createTOFWorkspace(wsName + "_1", runNumber);
    createTOFWorkspace(wsName + "_2", runNumber);

    auto stdWorkspaceName = wsName.toStdString();

    WorkspaceGroup_sptr group = boost::make_shared<WorkspaceGroup>();
    group->addWorkspace(
        AnalysisDataService::Instance().retrieve(stdWorkspaceName + "_1"));
    group->addWorkspace(
        AnalysisDataService::Instance().retrieve(stdWorkspaceName + "_2"));

    AnalysisDataService::Instance().addOrReplace(stdWorkspaceName, group);
  }

  ITableWorkspace_sptr createPrefilledWorkspace(const QString &wsName,
                                                const WhiteList &whitelist) {
    auto ws = createWorkspace(wsName, whitelist);
    TableRow row = ws->appendRow();
    row << "0"
        << "12345"
        << "0.5"
        << ""
        << "0.1"
        << "1.6"
        << "0.04"
        << "1"
        << "ProcessingInstructions='0'";
    row = ws->appendRow();
    row << "0"
        << "12346"
        << "1.5"
        << ""
        << "1.4"
        << "2.9"
        << "0.04"
        << "1"
        << "ProcessingInstructions='0'";
    row = ws->appendRow();
    row << "1"
        << "24681"
        << "0.5"
        << ""
        << "0.1"
        << "1.6"
        << "0.04"
        << "1"

        << "";
    row = ws->appendRow();
    row << "1"
        << "24682"
        << "1.5"
        << ""
        << "1.4"
        << "2.9"
        << "0.04"
        << "1"

        << "";
    return ws;
  }

  ITableWorkspace_sptr
  createPrefilledWorkspaceThreeGroups(const QString &wsName,
                                      const WhiteList &whitelist) {
    auto ws = createWorkspace(wsName, whitelist);
    TableRow row = ws->appendRow();
    row << "0"
        << "12345"
        << "0.5"
        << ""
        << "0.1"
        << "1.6"
        << "0.04"
        << "1"
        << "";
    row = ws->appendRow();
    row << "0"
        << "12346"
        << "1.5"
        << ""
        << "1.4"
        << "2.9"
        << "0.04"
        << "1"
        << "";
    row = ws->appendRow();
    row << "1"
        << "24681"
        << "0.5"
        << ""
        << "0.1"
        << "1.6"
        << "0.04"
        << "1"
        << "";
    row = ws->appendRow();
    row << "1"
        << "24682"
        << "1.5"
        << ""
        << "1.4"
        << "2.9"
        << "0.04"
        << "1"
        << "";
    row = ws->appendRow();
    row << "2"
        << "30000"
        << "0.5"
        << ""
        << "0.1"
        << "1.6"
        << "0.04"
        << "1"
        << "";
    row = ws->appendRow();
    row << "2"
        << "30001"
        << "1.5"
        << ""
        << "1.4"
        << "2.9"
        << "0.04"
        << "1"
        << "";
    return ws;
  }

  ITableWorkspace_sptr
  createPrefilledWorkspaceWithTrans(const QString &wsName,
                                    const WhiteList &whitelist) {
    auto ws = createWorkspace(wsName, whitelist);
    TableRow row = ws->appendRow();
    row << "0"
        << "12345"
        << "0.5"
        << "11115"
        << "0.1"
        << "1.6"
        << "0.04"
        << "1"

        << "";
    row = ws->appendRow();
    row << "0"
        << "12346"
        << "1.5"
        << "11116"
        << "1.4"
        << "2.9"
        << "0.04"
        << "1"

        << "";
    row = ws->appendRow();
    row << "1"
        << "24681"
        << "0.5"
        << "22221"
        << "0.1"
        << "1.6"
        << "0.04"
        << "1"

        << "";
    row = ws->appendRow();
    row << "1"
        << "24682"
        << "1.5"
        << "22222"
        << "1.4"
        << "2.9"
        << "0.04"
        << "1"

        << "";
    return ws;
  }

public:
  // This pair of boilerplate methods prevent the suite being created
  // statically
  // This means the constructor isn't called when running other tests
  static GenericDataProcessorPresenterTest *createSuite() {
    return new GenericDataProcessorPresenterTest();
  }
  static void destroySuite(GenericDataProcessorPresenterTest *suite) {
    delete suite;
  }

  void setUp() override { DefaultValue<QString>::Set(QString()); }

  void tearDown() override { DefaultValue<QString>::Clear(); }

  GenericDataProcessorPresenterTest() { FrameworkManager::Instance(); }

  void testConstructor() {
    NiceMock<MockDataProcessorView> mockDataProcessorView;
    MockProgressableView mockProgress;

    // We don't the view we will handle yet, so none of the methods below should
    // be
    // called
    EXPECT_CALL(mockDataProcessorView, setTableList(_)).Times(0);
    EXPECT_CALL(mockDataProcessorView, setOptionsHintStrategy(_, _)).Times(0);
    EXPECT_CALL(mockDataProcessorView, addActionsProxy()).Times(0);
    // Constructor
    GenericDataProcessorPresenter presenter(
        createReflectometryWhiteList(), createReflectometryPreprocessingStep(),
        createReflectometryProcessor(), createReflectometryPostprocessor());

    // Verify expectations
    TS_ASSERT(Mock::VerifyAndClearExpectations(&mockDataProcessorView));

    // Check that the presenter updates the whitelist adding columns 'Group' and
    // 'Options'
    auto whitelist = presenter.getWhiteList();
    TS_ASSERT_EQUALS(whitelist.size(), 9);
    TS_ASSERT_EQUALS(whitelist.name(0), "Run(s)");
    TS_ASSERT_EQUALS(whitelist.name(7), "Options");
    TS_ASSERT_EQUALS(whitelist.name(8), "HiddenOptions");
  }

  void testPresenterAcceptsViews() {
    NiceMock<MockDataProcessorView> mockDataProcessorView;
    MockProgressableView mockProgress;

    auto presenter = makeDefaultPresenter();

    // When the presenter accepts the views, expect the following:
    // Expect that the list of actions is published
    EXPECT_CALL(mockDataProcessorView, addActionsProxy()).Times(Exactly(1));
    // Expect that the list of settings is populated
    EXPECT_CALL(mockDataProcessorView, loadSettings(_)).Times(Exactly(1));
    // Expect that the list of tables is populated
    EXPECT_CALL(mockDataProcessorView, setTableList(_)).Times(Exactly(1));
    // Expect that the layout containing pre-processing, processing and
    // post-processing options is created
    std::vector<QString> stages = {"Pre-process", "Pre-process", "Process",
                                   "Post-process"};
    std::vector<QString> algorithms = {
        "Plus", "CreateTransmissionWorkspaceAuto",
        "ReflectometryReductionOneAuto", "Stitch1DMany"};

    // Expect that the autocompletion hints are populated
    EXPECT_CALL(mockDataProcessorView, setOptionsHintStrategy(_, 7))
        .Times(Exactly(1));
    // Now accept the views
    presenter->acceptViews(&mockDataProcessorView, &mockProgress);

    // Verify expectations
    TS_ASSERT(Mock::VerifyAndClearExpectations(&mockDataProcessorView));
  }

  void testSaveNew() {
    NiceMock<MockDataProcessorView> mockDataProcessorView;
    NiceMock<MockProgressableView> mockProgress;

    auto presenter = makeDefaultPresenter();
    presenter->acceptViews(&mockDataProcessorView, &mockProgress);

    presenter->notify(DataProcessorPresenter::NewTableFlag);

    EXPECT_CALL(mockDataProcessorView,
                askUserString(_, _, QString("Workspace")))
        .Times(1)
        .WillOnce(Return("TestWorkspace"));
    presenter->notify(DataProcessorPresenter::SaveFlag);

    TS_ASSERT(AnalysisDataService::Instance().doesExist("TestWorkspace"));
    AnalysisDataService::Instance().remove("TestWorkspace");

    TS_ASSERT(Mock::VerifyAndClearExpectations(&mockDataProcessorView));
  }

  void testSaveExisting() {
    NiceMock<MockDataProcessorView> mockDataProcessorView;
    NiceMock<MockProgressableView> mockProgress;

    auto presenter = makeDefaultPresenter();

    presenter->acceptViews(&mockDataProcessorView, &mockProgress);

    createPrefilledWorkspace("TestWorkspace", presenter->getWhiteList());
    EXPECT_CALL(mockDataProcessorView, getWorkspaceToOpen())
        .Times(1)
        .WillRepeatedly(Return("TestWorkspace"));
    presenter->notify(DataProcessorPresenter::OpenTableFlag);

    EXPECT_CALL(mockDataProcessorView,
                askUserString(_, _, QString("Workspace")))
        .Times(0);
    presenter->notify(DataProcessorPresenter::SaveFlag);

    AnalysisDataService::Instance().remove("TestWorkspace");

    TS_ASSERT(Mock::VerifyAndClearExpectations(&mockDataProcessorView));
  }

  void testSaveAs() {
    NiceMock<MockDataProcessorView> mockDataProcessorView;
    NiceMock<MockProgressableView> mockProgress;
    auto presenter = makeDefaultPresenter();
    presenter->acceptViews(&mockDataProcessorView, &mockProgress);

    createPrefilledWorkspace("TestWorkspace", presenter->getWhiteList());
    EXPECT_CALL(mockDataProcessorView, getWorkspaceToOpen())
        .Times(1)
        .WillRepeatedly(Return("TestWorkspace"));
    presenter->notify(DataProcessorPresenter::OpenTableFlag);

    // The user hits "save as" but cancels when choosing a name
    EXPECT_CALL(mockDataProcessorView,
                askUserString(_, _, QString("Workspace")))
        .Times(1)
        .WillOnce(Return(""));
    presenter->notify(DataProcessorPresenter::SaveAsFlag);

    // The user hits "save as" and and enters "Workspace" for a name
    EXPECT_CALL(mockDataProcessorView,
                askUserString(_, _, QString("Workspace")))
        .Times(1)
        .WillOnce(Return("Workspace"));
    presenter->notify(DataProcessorPresenter::SaveAsFlag);

    TS_ASSERT(AnalysisDataService::Instance().doesExist("Workspace"));
    ITableWorkspace_sptr ws =
        AnalysisDataService::Instance().retrieveWS<ITableWorkspace>(
            "Workspace");
    TS_ASSERT_EQUALS(ws->rowCount(), 4);
    TS_ASSERT_EQUALS(ws->columnCount(), 10);

    AnalysisDataService::Instance().remove("TestWorkspace");
    AnalysisDataService::Instance().remove("Workspace");

    TS_ASSERT(Mock::VerifyAndClearExpectations(&mockDataProcessorView));
  }

  void testAppendRow() {
    NiceMock<MockDataProcessorView> mockDataProcessorView;
    NiceMock<MockProgressableView> mockProgress;

    auto presenter = makeDefaultPresenter();
    presenter->acceptViews(&mockDataProcessorView, &mockProgress);

    createPrefilledWorkspace("TestWorkspace", presenter->getWhiteList());
    EXPECT_CALL(mockDataProcessorView, getWorkspaceToOpen())
        .Times(1)
        .WillRepeatedly(Return("TestWorkspace"));
    presenter->notify(DataProcessorPresenter::OpenTableFlag);

    // We should not receive any errors
    EXPECT_CALL(mockDataProcessorView, giveUserCritical(_, _)).Times(0);

    // The user hits "append row" twice with no rows selected
    EXPECT_CALL(mockDataProcessorView, getSelectedChildren())
        .Times(2)
        .WillRepeatedly(Return(std::map<int, std::set<int>>()));
    EXPECT_CALL(mockDataProcessorView, getSelectedParents())
        .Times(2)
        .WillRepeatedly(Return(std::set<int>()));
    presenter->notify(DataProcessorPresenter::AppendRowFlag);
    presenter->notify(DataProcessorPresenter::AppendRowFlag);

    // The user hits "save"
    presenter->notify(DataProcessorPresenter::SaveFlag);

    // Check that the table has been modified correctly
    auto ws = AnalysisDataService::Instance().retrieveWS<ITableWorkspace>(
        "TestWorkspace");
    TS_ASSERT_EQUALS(ws->rowCount(), 6);
    TS_ASSERT_EQUALS(ws->String(4, RunCol), "");
    TS_ASSERT_EQUALS(ws->String(5, RunCol), "");
    TS_ASSERT_EQUALS(ws->String(0, GroupCol), "0");
    TS_ASSERT_EQUALS(ws->String(1, GroupCol), "0");
    TS_ASSERT_EQUALS(ws->String(2, GroupCol), "1");
    TS_ASSERT_EQUALS(ws->String(3, GroupCol), "1");
    TS_ASSERT_EQUALS(ws->String(4, GroupCol), "1");
    TS_ASSERT_EQUALS(ws->String(5, GroupCol), "1");

    // Tidy up
    AnalysisDataService::Instance().remove("TestWorkspace");

    TS_ASSERT(Mock::VerifyAndClearExpectations(&mockDataProcessorView));
  }

  void testAppendRowSpecify() {
    NiceMock<MockDataProcessorView> mockDataProcessorView;
    NiceMock<MockProgressableView> mockProgress;

    auto presenter = makeDefaultPresenter();
    presenter->acceptViews(&mockDataProcessorView, &mockProgress);

    createPrefilledWorkspace("TestWorkspace", presenter->getWhiteList());
    EXPECT_CALL(mockDataProcessorView, getWorkspaceToOpen())
        .Times(1)
        .WillRepeatedly(Return("TestWorkspace"));
    presenter->notify(DataProcessorPresenter::OpenTableFlag);

    std::map<int, std::set<int>> rowlist;
    rowlist[0].insert(1);

    // We should not receive any errors
    EXPECT_CALL(mockDataProcessorView, giveUserCritical(_, _)).Times(0);

    // The user hits "append row" twice, with the second row selected
    EXPECT_CALL(mockDataProcessorView, getSelectedChildren())
        .Times(2)
        .WillRepeatedly(Return(rowlist));
    EXPECT_CALL(mockDataProcessorView, getSelectedParents())
        .Times(2)
        .WillRepeatedly(Return(std::set<int>()));
    presenter->notify(DataProcessorPresenter::AppendRowFlag);
    presenter->notify(DataProcessorPresenter::AppendRowFlag);

    // The user hits "save"
    presenter->notify(DataProcessorPresenter::SaveFlag);

    // Check that the table has been modified correctly
    auto ws = AnalysisDataService::Instance().retrieveWS<ITableWorkspace>(
        "TestWorkspace");
    TS_ASSERT_EQUALS(ws->rowCount(), 6);
    TS_ASSERT_EQUALS(ws->String(2, RunCol), "");
    TS_ASSERT_EQUALS(ws->String(3, RunCol), "");
    TS_ASSERT_EQUALS(ws->String(0, GroupCol), "0");
    TS_ASSERT_EQUALS(ws->String(1, GroupCol), "0");
    TS_ASSERT_EQUALS(ws->String(2, GroupCol), "0");
    TS_ASSERT_EQUALS(ws->String(3, GroupCol), "0");
    TS_ASSERT_EQUALS(ws->String(4, GroupCol), "1");
    TS_ASSERT_EQUALS(ws->String(5, GroupCol), "1");

    // Tidy up
    AnalysisDataService::Instance().remove("TestWorkspace");

    TS_ASSERT(Mock::VerifyAndClearExpectations(&mockDataProcessorView));
  }

  void testAppendRowSpecifyPlural() {
    NiceMock<MockDataProcessorView> mockDataProcessorView;
    NiceMock<MockProgressableView> mockProgress;

    auto presenter = makeDefaultPresenter();
    presenter->acceptViews(&mockDataProcessorView, &mockProgress);

    createPrefilledWorkspace("TestWorkspace", presenter->getWhiteList());
    EXPECT_CALL(mockDataProcessorView, getWorkspaceToOpen())
        .Times(1)
        .WillRepeatedly(Return("TestWorkspace"));
    presenter->notify(DataProcessorPresenter::OpenTableFlag);

    std::map<int, std::set<int>> rowlist;
    rowlist[0].insert(0);
    rowlist[0].insert(1);
    rowlist[1].insert(0);

    // We should not receive any errors
    EXPECT_CALL(mockDataProcessorView, giveUserCritical(_, _)).Times(0);

    // The user hits "append row" once, with the second, third, and fourth row
    // selected.
    EXPECT_CALL(mockDataProcessorView, getSelectedChildren())
        .Times(1)
        .WillRepeatedly(Return(rowlist));
    EXPECT_CALL(mockDataProcessorView, getSelectedParents())
        .Times(1)
        .WillRepeatedly(Return(std::set<int>()));
    presenter->notify(DataProcessorPresenter::AppendRowFlag);

    // The user hits "save"
    presenter->notify(DataProcessorPresenter::SaveFlag);

    // Check that the table was modified correctly
    auto ws = AnalysisDataService::Instance().retrieveWS<ITableWorkspace>(
        "TestWorkspace");
    TS_ASSERT_EQUALS(ws->rowCount(), 5);
    TS_ASSERT_EQUALS(ws->String(3, RunCol), "");
    TS_ASSERT_EQUALS(ws->String(0, GroupCol), "0");
    TS_ASSERT_EQUALS(ws->String(1, GroupCol), "0");
    TS_ASSERT_EQUALS(ws->String(2, GroupCol), "1");
    TS_ASSERT_EQUALS(ws->String(3, GroupCol), "1");
    TS_ASSERT_EQUALS(ws->String(4, GroupCol), "1");

    // Tidy up
    AnalysisDataService::Instance().remove("TestWorkspace");

    TS_ASSERT(Mock::VerifyAndClearExpectations(&mockDataProcessorView));
  }

  void testAppendRowSpecifyGroup() {
    NiceMock<MockDataProcessorView> mockDataProcessorView;
    NiceMock<MockProgressableView> mockProgress;

    auto presenter = makeDefaultPresenter();
    presenter->acceptViews(&mockDataProcessorView, &mockProgress);

    createPrefilledWorkspace("TestWorkspace", presenter->getWhiteList());
    EXPECT_CALL(mockDataProcessorView, getWorkspaceToOpen())
        .Times(1)
        .WillRepeatedly(Return("TestWorkspace"));
    presenter->notify(DataProcessorPresenter::OpenTableFlag);

    std::set<int> grouplist;
    grouplist.insert(0);

    // We should not receive any errors
    EXPECT_CALL(mockDataProcessorView, giveUserCritical(_, _)).Times(0);

    // The user hits "append row" once, with the first group selected.
    EXPECT_CALL(mockDataProcessorView, getSelectedChildren())
        .Times(1)
        .WillRepeatedly(Return(std::map<int, std::set<int>>()));
    EXPECT_CALL(mockDataProcessorView, getSelectedParents())
        .Times(1)
        .WillRepeatedly(Return(grouplist));
    presenter->notify(DataProcessorPresenter::AppendRowFlag);

    // The user hits "save"
    presenter->notify(DataProcessorPresenter::SaveFlag);

    // Check that the table was modified correctly
    auto ws = AnalysisDataService::Instance().retrieveWS<ITableWorkspace>(
        "TestWorkspace");
    TS_ASSERT_EQUALS(ws->rowCount(), 5);
    TS_ASSERT_EQUALS(ws->String(2, RunCol), "");
    TS_ASSERT_EQUALS(ws->String(0, GroupCol), "0");
    TS_ASSERT_EQUALS(ws->String(1, GroupCol), "0");
    TS_ASSERT_EQUALS(ws->String(2, GroupCol), "0");
    TS_ASSERT_EQUALS(ws->String(3, GroupCol), "1");
    TS_ASSERT_EQUALS(ws->String(4, GroupCol), "1");

    // Tidy up
    AnalysisDataService::Instance().remove("TestWorkspace");

    TS_ASSERT(Mock::VerifyAndClearExpectations(&mockDataProcessorView));
  }

  void testAppendGroup() {
    NiceMock<MockDataProcessorView> mockDataProcessorView;
    NiceMock<MockProgressableView> mockProgress;

    auto presenter = makeDefaultPresenter();
    presenter->acceptViews(&mockDataProcessorView, &mockProgress);

    createPrefilledWorkspace("TestWorkspace", presenter->getWhiteList());
    EXPECT_CALL(mockDataProcessorView, getWorkspaceToOpen())
        .Times(1)
        .WillRepeatedly(Return("TestWorkspace"));
    presenter->notify(DataProcessorPresenter::OpenTableFlag);

    // We should not receive any errors
    EXPECT_CALL(mockDataProcessorView, giveUserCritical(_, _)).Times(0);

    // The user hits "append row" once, with the first group selected.
    EXPECT_CALL(mockDataProcessorView, getSelectedChildren()).Times(0);
    EXPECT_CALL(mockDataProcessorView, getSelectedParents())
        .Times(1)
        .WillRepeatedly(Return(std::set<int>()));
    presenter->notify(DataProcessorPresenter::AppendGroupFlag);

    // The user hits "save"
    presenter->notify(DataProcessorPresenter::SaveFlag);

    // Check that the table was modified correctly
    auto ws = AnalysisDataService::Instance().retrieveWS<ITableWorkspace>(
        "TestWorkspace");
    TS_ASSERT_EQUALS(ws->rowCount(), 5);
    TS_ASSERT_EQUALS(ws->String(4, RunCol), "");
    TS_ASSERT_EQUALS(ws->String(0, GroupCol), "0");
    TS_ASSERT_EQUALS(ws->String(1, GroupCol), "0");
    TS_ASSERT_EQUALS(ws->String(2, GroupCol), "1");
    TS_ASSERT_EQUALS(ws->String(3, GroupCol), "1");
    TS_ASSERT_EQUALS(ws->String(4, GroupCol), "");

    // Tidy up
    AnalysisDataService::Instance().remove("TestWorkspace");

    TS_ASSERT(Mock::VerifyAndClearExpectations(&mockDataProcessorView));
  }

  void testAppendGroupSpecifyPlural() {
    NiceMock<MockDataProcessorView> mockDataProcessorView;
    NiceMock<MockProgressableView> mockProgress;

    auto presenter = makeDefaultPresenter();
    presenter->acceptViews(&mockDataProcessorView, &mockProgress);

    createPrefilledWorkspaceThreeGroups("TestWorkspace",
                                        presenter->getWhiteList());
    EXPECT_CALL(mockDataProcessorView, getWorkspaceToOpen())
        .Times(1)
        .WillRepeatedly(Return("TestWorkspace"));
    presenter->notify(DataProcessorPresenter::OpenTableFlag);

    // We should not receive any errors
    EXPECT_CALL(mockDataProcessorView, giveUserCritical(_, _)).Times(0);

    std::set<int> grouplist;
    grouplist.insert(0);
    grouplist.insert(1);

    // The user hits "append group" once, with the first and second groups
    // selected.
    EXPECT_CALL(mockDataProcessorView, getSelectedChildren()).Times(0);
    EXPECT_CALL(mockDataProcessorView, getSelectedParents())
        .Times(1)
        .WillRepeatedly(Return(grouplist));
    presenter->notify(DataProcessorPresenter::AppendGroupFlag);

    // The user hits "save"
    presenter->notify(DataProcessorPresenter::SaveFlag);

    // Check that the table was modified correctly
    auto ws = AnalysisDataService::Instance().retrieveWS<ITableWorkspace>(
        "TestWorkspace");
    TS_ASSERT_EQUALS(ws->rowCount(), 7);
    TS_ASSERT_EQUALS(ws->String(4, RunCol), "");
    TS_ASSERT_EQUALS(ws->String(0, GroupCol), "0");
    TS_ASSERT_EQUALS(ws->String(1, GroupCol), "0");
    TS_ASSERT_EQUALS(ws->String(2, GroupCol), "1");
    TS_ASSERT_EQUALS(ws->String(3, GroupCol), "1");
    TS_ASSERT_EQUALS(ws->String(4, GroupCol), "");
    TS_ASSERT_EQUALS(ws->String(5, GroupCol), "2");
    TS_ASSERT_EQUALS(ws->String(6, GroupCol), "2");

    // Tidy up
    AnalysisDataService::Instance().remove("TestWorkspace");

    TS_ASSERT(Mock::VerifyAndClearExpectations(&mockDataProcessorView));
  }

  void testDeleteRowNone() {
    NiceMock<MockDataProcessorView> mockDataProcessorView;
    NiceMock<MockProgressableView> mockProgress;

    auto presenter = makeDefaultPresenter();
    presenter->acceptViews(&mockDataProcessorView, &mockProgress);

    createPrefilledWorkspace("TestWorkspace", presenter->getWhiteList());
    EXPECT_CALL(mockDataProcessorView, getWorkspaceToOpen())
        .Times(1)
        .WillRepeatedly(Return("TestWorkspace"));
    presenter->notify(DataProcessorPresenter::OpenTableFlag);

    // We should not receive any errors
    EXPECT_CALL(mockDataProcessorView, giveUserCritical(_, _)).Times(0);

    // The user hits "delete row" with no rows selected
    EXPECT_CALL(mockDataProcessorView, getSelectedChildren())
        .Times(1)
        .WillRepeatedly(Return(std::map<int, std::set<int>>()));
    EXPECT_CALL(mockDataProcessorView, getSelectedParents()).Times(0);
    presenter->notify(DataProcessorPresenter::DeleteRowFlag);

    // The user hits save
    presenter->notify(DataProcessorPresenter::SaveFlag);

    // Check that the table has not lost any rows
    auto ws = AnalysisDataService::Instance().retrieveWS<ITableWorkspace>(
        "TestWorkspace");
    TS_ASSERT_EQUALS(ws->rowCount(), 4);

    // Tidy up
    AnalysisDataService::Instance().remove("TestWorkspace");

    TS_ASSERT(Mock::VerifyAndClearExpectations(&mockDataProcessorView));
  }

  void testDeleteRowSingle() {
    NiceMock<MockDataProcessorView> mockDataProcessorView;
    NiceMock<MockProgressableView> mockProgress;

    auto presenter = makeDefaultPresenter();
    presenter->acceptViews(&mockDataProcessorView, &mockProgress);

    createPrefilledWorkspace("TestWorkspace", presenter->getWhiteList());
    EXPECT_CALL(mockDataProcessorView, getWorkspaceToOpen())
        .Times(1)
        .WillRepeatedly(Return("TestWorkspace"));
    presenter->notify(DataProcessorPresenter::OpenTableFlag);

    std::map<int, std::set<int>> rowlist;
    rowlist[0].insert(1);

    // We should not receive any errors
    EXPECT_CALL(mockDataProcessorView, giveUserCritical(_, _)).Times(0);

    // The user hits "delete row" with the second row selected
    EXPECT_CALL(mockDataProcessorView, getSelectedChildren())
        .Times(1)
        .WillRepeatedly(Return(rowlist));
    EXPECT_CALL(mockDataProcessorView, getSelectedParents()).Times(0);
    presenter->notify(DataProcessorPresenter::DeleteRowFlag);

    // The user hits "save"
    presenter->notify(DataProcessorPresenter::SaveFlag);

    auto ws = AnalysisDataService::Instance().retrieveWS<ITableWorkspace>(
        "TestWorkspace");
    TS_ASSERT_EQUALS(ws->rowCount(), 3);
    TS_ASSERT_EQUALS(ws->String(0, RunCol), "12345");
    TS_ASSERT_EQUALS(ws->String(1, RunCol), "24681");
    TS_ASSERT_EQUALS(ws->String(2, RunCol), "24682");
    TS_ASSERT_EQUALS(ws->String(1, GroupCol), "1");

    // Tidy up
    AnalysisDataService::Instance().remove("TestWorkspace");

    TS_ASSERT(Mock::VerifyAndClearExpectations(&mockDataProcessorView));
  }

  void testDeleteRowPlural() {
    NiceMock<MockDataProcessorView> mockDataProcessorView;
    NiceMock<MockProgressableView> mockProgress;

    auto presenter = makeDefaultPresenter();
    presenter->acceptViews(&mockDataProcessorView, &mockProgress);

    createPrefilledWorkspace("TestWorkspace", presenter->getWhiteList());
    EXPECT_CALL(mockDataProcessorView, getWorkspaceToOpen())
        .Times(1)
        .WillRepeatedly(Return("TestWorkspace"));
    presenter->notify(DataProcessorPresenter::OpenTableFlag);

    std::map<int, std::set<int>> rowlist;
    rowlist[0].insert(0);
    rowlist[0].insert(1);
    rowlist[1].insert(0);

    // We should not receive any errors
    EXPECT_CALL(mockDataProcessorView, giveUserCritical(_, _)).Times(0);

    // The user hits "delete row" with the first three rows selected
    EXPECT_CALL(mockDataProcessorView, getSelectedChildren())
        .Times(1)
        .WillRepeatedly(Return(rowlist));
    presenter->notify(DataProcessorPresenter::DeleteRowFlag);

    // The user hits save
    presenter->notify(DataProcessorPresenter::SaveFlag);

    // Check the rows were deleted as expected
    auto ws = AnalysisDataService::Instance().retrieveWS<ITableWorkspace>(
        "TestWorkspace");
    TS_ASSERT_EQUALS(ws->rowCount(), 1);
    TS_ASSERT_EQUALS(ws->String(0, RunCol), "24682");
    TS_ASSERT_EQUALS(ws->String(0, GroupCol), "1");

    // Tidy up
    AnalysisDataService::Instance().remove("TestWorkspace");

    TS_ASSERT(Mock::VerifyAndClearExpectations(&mockDataProcessorView));
  }

  void testDeleteGroup() {
    NiceMock<MockDataProcessorView> mockDataProcessorView;
    NiceMock<MockProgressableView> mockProgress;

    auto presenter = makeDefaultPresenter();
    presenter->acceptViews(&mockDataProcessorView, &mockProgress);

    createPrefilledWorkspace("TestWorkspace", presenter->getWhiteList());
    EXPECT_CALL(mockDataProcessorView, getWorkspaceToOpen())
        .Times(1)
        .WillRepeatedly(Return("TestWorkspace"));
    presenter->notify(DataProcessorPresenter::OpenTableFlag);

    // We should not receive any errors
    EXPECT_CALL(mockDataProcessorView, giveUserCritical(_, _)).Times(0);

    // The user hits "delete group" with no groups selected
    EXPECT_CALL(mockDataProcessorView, getSelectedChildren()).Times(0);
    EXPECT_CALL(mockDataProcessorView, getSelectedParents())
        .Times(1)
        .WillRepeatedly(Return(std::set<int>()));
    presenter->notify(DataProcessorPresenter::DeleteGroupFlag);

    // The user hits "save"
    presenter->notify(DataProcessorPresenter::SaveFlag);

    auto ws = AnalysisDataService::Instance().retrieveWS<ITableWorkspace>(
        "TestWorkspace");
    TS_ASSERT_EQUALS(ws->rowCount(), 4);
    TS_ASSERT_EQUALS(ws->String(0, RunCol), "12345");
    TS_ASSERT_EQUALS(ws->String(1, RunCol), "12346");
    TS_ASSERT_EQUALS(ws->String(2, RunCol), "24681");
    TS_ASSERT_EQUALS(ws->String(3, RunCol), "24682");

    // Tidy up
    AnalysisDataService::Instance().remove("TestWorkspace");

    TS_ASSERT(Mock::VerifyAndClearExpectations(&mockDataProcessorView));
  }

  void testDeleteGroupPlural() {
    NiceMock<MockDataProcessorView> mockDataProcessorView;
    NiceMock<MockProgressableView> mockProgress;

    auto presenter = makeDefaultPresenter();
    presenter->acceptViews(&mockDataProcessorView, &mockProgress);

    createPrefilledWorkspaceThreeGroups("TestWorkspace",
                                        presenter->getWhiteList());
    EXPECT_CALL(mockDataProcessorView, getWorkspaceToOpen())
        .Times(1)
        .WillRepeatedly(Return("TestWorkspace"));
    presenter->notify(DataProcessorPresenter::OpenTableFlag);

    std::set<int> grouplist;
    grouplist.insert(0);
    grouplist.insert(1);

    // We should not receive any errors
    EXPECT_CALL(mockDataProcessorView, giveUserCritical(_, _)).Times(0);

    // The user hits "delete row" with the second row selected
    EXPECT_CALL(mockDataProcessorView, getSelectedChildren()).Times(0);
    EXPECT_CALL(mockDataProcessorView, getSelectedParents())
        .Times(1)
        .WillRepeatedly(Return(grouplist));
    presenter->notify(DataProcessorPresenter::DeleteGroupFlag);

    // The user hits "save"
    presenter->notify(DataProcessorPresenter::SaveFlag);

    auto ws = AnalysisDataService::Instance().retrieveWS<ITableWorkspace>(
        "TestWorkspace");
    TS_ASSERT_EQUALS(ws->rowCount(), 2);
    TS_ASSERT_EQUALS(ws->String(0, RunCol), "30000");
    TS_ASSERT_EQUALS(ws->String(1, RunCol), "30001");
    TS_ASSERT_EQUALS(ws->String(1, GroupCol), "2");
    TS_ASSERT_EQUALS(ws->String(1, GroupCol), "2");

    // Tidy up
    AnalysisDataService::Instance().remove("TestWorkspace");

    TS_ASSERT(Mock::VerifyAndClearExpectations(&mockDataProcessorView));
  }

  void testProcess() {
    NiceMock<MockDataProcessorView> mockDataProcessorView;
    NiceMock<MockProgressableView> mockProgress;
    NiceMock<MockMainPresenter> mockMainPresenter;

    GenericDataProcessorPresenterNoThread presenter(
        createReflectometryWhiteList(), createReflectometryPreprocessingStep(),
        createReflectometryProcessor(), createReflectometryPostprocessor());
    presenter.acceptViews(&mockDataProcessorView, &mockProgress);
    presenter.accept(&mockMainPresenter);

    createPrefilledWorkspace("TestWorkspace", presenter.getWhiteList());
    EXPECT_CALL(mockDataProcessorView, getWorkspaceToOpen())
        .Times(1)
        .WillRepeatedly(Return("TestWorkspace"));
    presenter.notify(DataProcessorPresenter::OpenTableFlag);

    std::set<int> grouplist;
    grouplist.insert(0);

    createTOFWorkspace("TOF_12345", "12345");
    createTOFWorkspace("TOF_12346", "12346");

    // We should not receive any errors
    EXPECT_CALL(mockDataProcessorView, giveUserCritical(_, _)).Times(0);

    // The user hits the "process" button with the first group selected
    EXPECT_CALL(mockDataProcessorView, getSelectedChildren())
        .Times(1)
        .WillRepeatedly(Return(std::map<int, std::set<int>>()));
    EXPECT_CALL(mockDataProcessorView, getSelectedParents())
        .Times(1)
        .WillRepeatedly(Return(grouplist));
    EXPECT_CALL(mockMainPresenter, getPreprocessingOptionsAsString())
        .Times(1)
        .WillOnce(Return(QString()));
    EXPECT_CALL(mockMainPresenter, getPreprocessingProperties())
        .Times(2)
        .WillRepeatedly(Return(QString()));
    EXPECT_CALL(mockMainPresenter, getProcessingOptions())
        .Times(1)
        .WillOnce(Return(QString()));
    EXPECT_CALL(mockMainPresenter, getPostprocessingOptions())
        .Times(1)
        .WillOnce(Return(QString("Params = \"0.1\"")));
    EXPECT_CALL(mockDataProcessorView, resume()).Times(1);
    EXPECT_CALL(mockMainPresenter, resume()).Times(1);
    EXPECT_CALL(mockDataProcessorView, getEnableNotebook())
        .Times(1)
        .WillRepeatedly(Return(false));
    EXPECT_CALL(mockDataProcessorView, requestNotebookPath()).Times(0);

    presenter.notify(DataProcessorPresenter::ProcessFlag);

    // Check output workspaces were created as expected
    TS_ASSERT(
        AnalysisDataService::Instance().doesExist("IvsQ_binned_TOF_12345"));
    TS_ASSERT(AnalysisDataService::Instance().doesExist("IvsQ_TOF_12345"));
    TS_ASSERT(AnalysisDataService::Instance().doesExist("IvsLam_TOF_12345"));
    TS_ASSERT(AnalysisDataService::Instance().doesExist("TOF_12345"));
    TS_ASSERT(
        AnalysisDataService::Instance().doesExist("IvsQ_binned_TOF_12346"));
    TS_ASSERT(AnalysisDataService::Instance().doesExist("IvsQ_TOF_12346"));
    TS_ASSERT(AnalysisDataService::Instance().doesExist("IvsLam_TOF_12346"));
    TS_ASSERT(AnalysisDataService::Instance().doesExist("TOF_12346"));
    TS_ASSERT(
        AnalysisDataService::Instance().doesExist("IvsQ_TOF_12345_TOF_12346"));

    // Tidy up
    AnalysisDataService::Instance().remove("TestWorkspace");
    AnalysisDataService::Instance().remove("IvsQ_binned_TOF_12345");
    AnalysisDataService::Instance().remove("IvsQ_TOF_12345");
    AnalysisDataService::Instance().remove("IvsLam_TOF_12345");
    AnalysisDataService::Instance().remove("TOF_12345");
    AnalysisDataService::Instance().remove("IvsQ_binned_TOF_12346");
    AnalysisDataService::Instance().remove("IvsQ_TOF_12346");
    AnalysisDataService::Instance().remove("IvsLam_TOF_12346");
    AnalysisDataService::Instance().remove("TOF_12346");
    AnalysisDataService::Instance().remove("IvsQ_TOF_12345_TOF_12346");

    TS_ASSERT(Mock::VerifyAndClearExpectations(&mockDataProcessorView));
    TS_ASSERT(Mock::VerifyAndClearExpectations(&mockMainPresenter));
  }

  void testProcessExitsIfSkipProcessingIsTrue() {
<<<<<<< HEAD
	  NiceMock<MockDataProcessorView> mockDataProcessorView;
	  NiceMock<MockProgressableView> mockProgress;
	  NiceMock<MockMainPresenter> mockMainPresenter;
	  GenericDataProcessorPresenterNoThread presenter(
		  createReflectometryWhiteList(), createReflectometryPreprocessingStep(),
		  createReflectometryProcessor(), createReflectometryPostprocessor());
	  presenter.acceptViews(&mockDataProcessorView, &mockProgress);
	  presenter.accept(&mockMainPresenter);

	  presenter.skipProcessing();

	  createPrefilledWorkspace("TestWorkspace", presenter.getWhiteList());
	  EXPECT_CALL(mockDataProcessorView, getWorkspaceToOpen())
		  .Times(1)
		  .WillRepeatedly(Return("TestWorkspace"));
	  presenter.notify(DataProcessorPresenter::OpenTableFlag);

	  std::set<int> grouplist;
	  grouplist.insert(0);

	  createTOFWorkspace("TOF_12345", "12345");
	  createTOFWorkspace("TOF_12346", "12346");

	  // We should not receive any errors
	  EXPECT_CALL(mockDataProcessorView, giveUserCritical(_, _)).Times(0);

	  // The user hits the "process" button with the first group selected
	  EXPECT_CALL(mockDataProcessorView, getSelectedChildren())
		  .Times(0);
	  EXPECT_CALL(mockDataProcessorView, getSelectedParents())
		  .Times(0);
	  EXPECT_CALL(mockMainPresenter, getPreprocessingOptionsAsString())
		  .Times(0);
	  EXPECT_CALL(mockMainPresenter, getPreprocessingProperties())
		  .Times(0);
	  EXPECT_CALL(mockMainPresenter, getProcessingOptions())
		  .Times(0);
	  EXPECT_CALL(mockMainPresenter, getPostprocessingOptions())
		  .Times(0);
	  EXPECT_CALL(mockDataProcessorView, resume()).Times(0);
	  EXPECT_CALL(mockMainPresenter, resume()).Times(0);
	  EXPECT_CALL(mockDataProcessorView, getEnableNotebook())
		  .Times(0);
	  EXPECT_CALL(mockDataProcessorView, requestNotebookPath()).Times(0);

	  presenter.notify(DataProcessorPresenter::ProcessFlag);

	  // Tidy up
	  AnalysisDataService::Instance().remove("TestWorkspace");
	  AnalysisDataService::Instance().remove("IvsQ_binned_TOF_12345");
	  AnalysisDataService::Instance().remove("IvsQ_TOF_12345");
	  AnalysisDataService::Instance().remove("IvsLam_TOF_12345");
	  AnalysisDataService::Instance().remove("TOF_12345");
	  AnalysisDataService::Instance().remove("IvsQ_binned_TOF_12346");
	  AnalysisDataService::Instance().remove("IvsQ_TOF_12346");
	  AnalysisDataService::Instance().remove("IvsLam_TOF_12346");
	  AnalysisDataService::Instance().remove("TOF_12346");
	  AnalysisDataService::Instance().remove("IvsQ_TOF_12345_TOF_12346");

	  TS_ASSERT(Mock::VerifyAndClearExpectations(&mockDataProcessorView));
	  TS_ASSERT(Mock::VerifyAndClearExpectations(&mockMainPresenter));
=======
    NiceMock<MockDataProcessorView> mockDataProcessorView;
    NiceMock<MockProgressableView> mockProgress;
    NiceMock<MockMainPresenter> mockMainPresenter;
    GenericDataProcessorPresenterNoThread presenter(
        createReflectometryWhiteList(), createReflectometryPreprocessMap(),
        createReflectometryProcessor(), createReflectometryPostprocessor());
    presenter.acceptViews(&mockDataProcessorView, &mockProgress);
    presenter.accept(&mockMainPresenter);

    presenter.skipProcessing();

    createPrefilledWorkspace("TestWorkspace", presenter.getWhiteList());
    EXPECT_CALL(mockDataProcessorView, getWorkspaceToOpen())
        .Times(1)
        .WillRepeatedly(Return("TestWorkspace"));
    presenter.notify(DataProcessorPresenter::OpenTableFlag);

    std::set<int> grouplist;
    grouplist.insert(0);

    createTOFWorkspace("TOF_12345", "12345");
    createTOFWorkspace("TOF_12346", "12346");

    // We should not receive any errors
    EXPECT_CALL(mockDataProcessorView, giveUserCritical(_, _)).Times(0);

    // The user hits the "process" button with the first group selected
    EXPECT_CALL(mockDataProcessorView, getSelectedChildren()).Times(0);
    EXPECT_CALL(mockDataProcessorView, getSelectedParents()).Times(0);
    EXPECT_CALL(mockMainPresenter, getPreprocessingOptionsAsString()).Times(0);
    EXPECT_CALL(mockMainPresenter, getPreprocessingProperties()).Times(0);
    EXPECT_CALL(mockMainPresenter, getProcessingOptions()).Times(0);
    EXPECT_CALL(mockMainPresenter, getPostprocessingOptions()).Times(0);
    EXPECT_CALL(mockDataProcessorView, resume()).Times(0);
    EXPECT_CALL(mockMainPresenter, resume()).Times(0);
    EXPECT_CALL(mockDataProcessorView, getEnableNotebook()).Times(0);
    EXPECT_CALL(mockDataProcessorView, requestNotebookPath()).Times(0);

    presenter.notify(DataProcessorPresenter::ProcessFlag);

    // Tidy up
    AnalysisDataService::Instance().remove("TestWorkspace");
    AnalysisDataService::Instance().remove("IvsQ_binned_TOF_12345");
    AnalysisDataService::Instance().remove("IvsQ_TOF_12345");
    AnalysisDataService::Instance().remove("IvsLam_TOF_12345");
    AnalysisDataService::Instance().remove("TOF_12345");
    AnalysisDataService::Instance().remove("IvsQ_binned_TOF_12346");
    AnalysisDataService::Instance().remove("IvsQ_TOF_12346");
    AnalysisDataService::Instance().remove("IvsLam_TOF_12346");
    AnalysisDataService::Instance().remove("TOF_12346");
    AnalysisDataService::Instance().remove("IvsQ_TOF_12345_TOF_12346");

    TS_ASSERT(Mock::VerifyAndClearExpectations(&mockDataProcessorView));
    TS_ASSERT(Mock::VerifyAndClearExpectations(&mockMainPresenter));
>>>>>>> c64594f3
  }

  void testTreeUpdatedAfterProcess() {
    NiceMock<MockDataProcessorView> mockDataProcessorView;
    NiceMock<MockProgressableView> mockProgress;
    NiceMock<MockMainPresenter> mockMainPresenter;
    GenericDataProcessorPresenterNoThread presenter(
        createReflectometryWhiteList(), createReflectometryPreprocessingStep(),
        createReflectometryProcessor(), createReflectometryPostprocessor());
    presenter.acceptViews(&mockDataProcessorView, &mockProgress);
    presenter.accept(&mockMainPresenter);

    auto ws =
        createPrefilledWorkspace("TestWorkspace", presenter.getWhiteList());
    ws->String(0, ThetaCol) = "";
    ws->String(1, ScaleCol) = "";
    EXPECT_CALL(mockDataProcessorView, getWorkspaceToOpen())
        .Times(1)
        .WillRepeatedly(Return("TestWorkspace"));
    presenter.notify(DataProcessorPresenter::OpenTableFlag);

    std::set<int> grouplist;
    grouplist.insert(0);

    createTOFWorkspace("TOF_12345", "12345");
    createTOFWorkspace("TOF_12346", "12346");

    // We should not receive any errors
    EXPECT_CALL(mockDataProcessorView, giveUserCritical(_, _)).Times(0);

    // The user hits the "process" button with the first group selected
    EXPECT_CALL(mockDataProcessorView, getSelectedChildren())
        .Times(1)
        .WillRepeatedly(Return(std::map<int, std::set<int>>()));
    EXPECT_CALL(mockDataProcessorView, getSelectedParents())
        .Times(1)
        .WillRepeatedly(Return(grouplist));
    EXPECT_CALL(mockMainPresenter, getPreprocessingOptionsAsString())
        .Times(1)
        .WillOnce(Return(QString()));
    EXPECT_CALL(mockMainPresenter, getPreprocessingProperties())
        .Times(2)
        .WillRepeatedly(Return(QString()));
    EXPECT_CALL(mockMainPresenter, getProcessingOptions())
        .Times(1)
        .WillOnce(Return(""));
    EXPECT_CALL(mockMainPresenter, getPostprocessingOptions())
        .Times(1)
        .WillOnce(Return("Params = \"0.1\""));
    EXPECT_CALL(mockDataProcessorView, resume()).Times(1);
    EXPECT_CALL(mockMainPresenter, resume()).Times(1);
    EXPECT_CALL(mockDataProcessorView, getEnableNotebook())
        .Times(1)
        .WillRepeatedly(Return(false));
    EXPECT_CALL(mockDataProcessorView, requestNotebookPath()).Times(0);

    presenter.notify(DataProcessorPresenter::ProcessFlag);
    presenter.notify(DataProcessorPresenter::SaveFlag);

    ws = AnalysisDataService::Instance().retrieveWS<ITableWorkspace>(
        "TestWorkspace");
    TS_ASSERT_EQUALS(ws->rowCount(), 4);
    TS_ASSERT_EQUALS(ws->String(0, RunCol), "12345");
    TS_ASSERT_EQUALS(ws->String(1, RunCol), "12346");
    TS_ASSERT(ws->String(0, ThetaCol) != "");
    TS_ASSERT(ws->String(1, ScaleCol) != "");

    // Check output workspaces were created as expected
    TS_ASSERT(
        AnalysisDataService::Instance().doesExist("IvsQ_binned_TOF_12345"));
    TS_ASSERT(AnalysisDataService::Instance().doesExist("IvsQ_TOF_12345"));
    TS_ASSERT(AnalysisDataService::Instance().doesExist("IvsLam_TOF_12345"));
    TS_ASSERT(AnalysisDataService::Instance().doesExist("TOF_12345"));
    TS_ASSERT(
        AnalysisDataService::Instance().doesExist("IvsQ_binned_TOF_12346"));
    TS_ASSERT(AnalysisDataService::Instance().doesExist("IvsQ_TOF_12346"));
    TS_ASSERT(AnalysisDataService::Instance().doesExist("IvsLam_TOF_12346"));
    TS_ASSERT(AnalysisDataService::Instance().doesExist("TOF_12346"));
    TS_ASSERT(
        AnalysisDataService::Instance().doesExist("IvsQ_TOF_12345_TOF_12346"));

    // Tidy up
    AnalysisDataService::Instance().remove("TestWorkspace");
    AnalysisDataService::Instance().remove("IvsQ_binned_TOF_12345");
    AnalysisDataService::Instance().remove("IvsQ_TOF_12345");
    AnalysisDataService::Instance().remove("IvsLam_TOF_12345");
    AnalysisDataService::Instance().remove("TOF_12345");
    AnalysisDataService::Instance().remove("IvsQ_binned_TOF_12346");
    AnalysisDataService::Instance().remove("IvsQ_TOF_12346");
    AnalysisDataService::Instance().remove("IvsLam_TOF_12346");
    AnalysisDataService::Instance().remove("TOF_12346");
    AnalysisDataService::Instance().remove("IvsQ_TOF_12345_TOF_12346");

    TS_ASSERT(Mock::VerifyAndClearExpectations(&mockDataProcessorView));
    TS_ASSERT(Mock::VerifyAndClearExpectations(&mockMainPresenter));
  }

  void testTreeUpdatedAfterProcessMultiPeriod() {
    NiceMock<MockDataProcessorView> mockDataProcessorView;
    NiceMock<MockProgressableView> mockProgress;
    NiceMock<MockMainPresenter> mockMainPresenter;
    GenericDataProcessorPresenterNoThread presenter(
        createReflectometryWhiteList(), createReflectometryPreprocessingStep(),
        createReflectometryProcessor(), createReflectometryPostprocessor());
    presenter.acceptViews(&mockDataProcessorView, &mockProgress);
    presenter.accept(&mockMainPresenter);

    auto ws =
        createPrefilledWorkspace("TestWorkspace", presenter.getWhiteList());
    ws->String(0, ThetaCol) = "";
    ws->String(0, ScaleCol) = "";
    ws->String(1, ThetaCol) = "";
    ws->String(1, ScaleCol) = "";
    EXPECT_CALL(mockDataProcessorView, getWorkspaceToOpen())
        .Times(1)
        .WillRepeatedly(Return("TestWorkspace"));
    presenter.notify(DataProcessorPresenter::OpenTableFlag);

    std::set<int> grouplist;
    grouplist.insert(0);

    createMultiPeriodTOFWorkspace("TOF_12345", "12345");
    createMultiPeriodTOFWorkspace("TOF_12346", "12346");

    // We should not receive any errors
    EXPECT_CALL(mockDataProcessorView, giveUserCritical(_, _)).Times(0);

    // The user hits the "process" button with the first group selected
    EXPECT_CALL(mockDataProcessorView, getSelectedChildren())
        .Times(1)
        .WillRepeatedly(Return(std::map<int, std::set<int>>()));
    EXPECT_CALL(mockDataProcessorView, getSelectedParents())
        .Times(1)
        .WillRepeatedly(Return(grouplist));
    EXPECT_CALL(mockMainPresenter, getPreprocessingOptionsAsString())
        .Times(1)
        .WillOnce(Return(QString()));
    EXPECT_CALL(mockMainPresenter, getPreprocessingProperties())
        .Times(2)
        .WillRepeatedly(Return(QString()));
    EXPECT_CALL(mockMainPresenter, getProcessingOptions())
        .Times(1)
        .WillOnce(Return(""));
    EXPECT_CALL(mockMainPresenter, getPostprocessingOptions())
        .Times(1)
        .WillOnce(Return("Params = \"0.1\""));
    EXPECT_CALL(mockDataProcessorView, resume()).Times(1);
    EXPECT_CALL(mockMainPresenter, resume()).Times(1);
    EXPECT_CALL(mockDataProcessorView, getEnableNotebook())
        .Times(1)
        .WillRepeatedly(Return(false));
    EXPECT_CALL(mockDataProcessorView, requestNotebookPath()).Times(0);

    presenter.notify(DataProcessorPresenter::ProcessFlag);
    presenter.notify(DataProcessorPresenter::SaveFlag);

    ws = AnalysisDataService::Instance().retrieveWS<ITableWorkspace>(
        "TestWorkspace");
    TS_ASSERT_EQUALS(ws->rowCount(), 4);
    TS_ASSERT_EQUALS(ws->String(0, RunCol), "12345");
    TS_ASSERT_EQUALS(ws->String(0, ThetaCol), "22.5");
    TS_ASSERT_EQUALS(ws->String(0, ScaleCol), "1");
    TS_ASSERT_EQUALS(ws->String(1, RunCol), "12346");
    TS_ASSERT_EQUALS(ws->String(1, ThetaCol), "22.5");
    TS_ASSERT_EQUALS(ws->String(1, ScaleCol), "1");

    // Check output workspaces were created as expected
    // Check output workspaces were created as expected
    TS_ASSERT(
        AnalysisDataService::Instance().doesExist("IvsQ_binned_TOF_12345"));
    TS_ASSERT(AnalysisDataService::Instance().doesExist("IvsQ_TOF_12345"));
    TS_ASSERT(AnalysisDataService::Instance().doesExist("IvsLam_TOF_12345"));
    TS_ASSERT(AnalysisDataService::Instance().doesExist("TOF_12345"));
    TS_ASSERT(
        AnalysisDataService::Instance().doesExist("IvsQ_binned_TOF_12346"));
    TS_ASSERT(AnalysisDataService::Instance().doesExist("IvsQ_TOF_12346"));
    TS_ASSERT(AnalysisDataService::Instance().doesExist("IvsLam_TOF_12346"));
    TS_ASSERT(AnalysisDataService::Instance().doesExist("TOF_12346"));
    TS_ASSERT(
        AnalysisDataService::Instance().doesExist("IvsQ_TOF_12345_TOF_12346"));

    // Tidy up
    AnalysisDataService::Instance().clear();

    TS_ASSERT(Mock::VerifyAndClearExpectations(&mockDataProcessorView));
    TS_ASSERT(Mock::VerifyAndClearExpectations(&mockMainPresenter));
  }

  void testProcessOnlyRowsSelected() {
    NiceMock<MockDataProcessorView> mockDataProcessorView;
    NiceMock<MockProgressableView> mockProgress;
    NiceMock<MockMainPresenter> mockMainPresenter;
    GenericDataProcessorPresenterNoThread presenter(
        createReflectometryWhiteList(), createReflectometryPreprocessingStep(),
        createReflectometryProcessor(), createReflectometryPostprocessor());
    presenter.acceptViews(&mockDataProcessorView, &mockProgress);
    presenter.accept(&mockMainPresenter);

    createPrefilledWorkspace("TestWorkspace", presenter.getWhiteList());
    EXPECT_CALL(mockDataProcessorView, getWorkspaceToOpen())
        .Times(1)
        .WillRepeatedly(Return("TestWorkspace"));
    presenter.notify(DataProcessorPresenter::OpenTableFlag);

    std::map<int, std::set<int>> rowlist;
    rowlist[0].insert(0);
    rowlist[0].insert(1);

    createTOFWorkspace("TOF_12345", "12345");
    createTOFWorkspace("TOF_12346", "12346");

    // We should not receive any errors
    EXPECT_CALL(mockDataProcessorView, giveUserCritical(_, _)).Times(0);

    // The user hits the "process" button with the first two rows
    // selected
    // This means we will process the selected rows but we will not
    // post-process them
    EXPECT_CALL(mockDataProcessorView, getSelectedChildren())
        .Times(1)
        .WillRepeatedly(Return(rowlist));
    EXPECT_CALL(mockDataProcessorView, getSelectedParents())
        .Times(1)
        .WillRepeatedly(Return(std::set<int>()));
    EXPECT_CALL(mockDataProcessorView, askUserYesNo(_, _)).Times(0);
    EXPECT_CALL(mockMainPresenter, getPreprocessingOptionsAsString())
        .Times(1)
        .WillOnce(Return(QString()));
    EXPECT_CALL(mockMainPresenter, getPreprocessingProperties())
        .Times(2)
        .WillRepeatedly(Return(QString()));
    EXPECT_CALL(mockMainPresenter, getProcessingOptions())
        .Times(1)
        .WillOnce(Return(""));
    EXPECT_CALL(mockMainPresenter, getPostprocessingOptions())
        .Times(1)
        .WillOnce(Return("Params = \"0.1\""));
    EXPECT_CALL(mockDataProcessorView, resume()).Times(1);
    EXPECT_CALL(mockMainPresenter, resume()).Times(1);
    EXPECT_CALL(mockDataProcessorView, getEnableNotebook())
        .Times(1)
        .WillRepeatedly(Return(false));
    EXPECT_CALL(mockDataProcessorView, requestNotebookPath()).Times(0);

    presenter.notify(DataProcessorPresenter::ProcessFlag);

    // Check output workspaces were created as expected
    TS_ASSERT(
        AnalysisDataService::Instance().doesExist("IvsQ_binned_TOF_12345"));
    TS_ASSERT(AnalysisDataService::Instance().doesExist("IvsQ_TOF_12345"));
    TS_ASSERT(AnalysisDataService::Instance().doesExist("IvsLam_TOF_12345"));
    TS_ASSERT(AnalysisDataService::Instance().doesExist("TOF_12345"));
    TS_ASSERT(
        AnalysisDataService::Instance().doesExist("IvsQ_binned_TOF_12346"));
    TS_ASSERT(AnalysisDataService::Instance().doesExist("IvsQ_TOF_12346"));
    TS_ASSERT(AnalysisDataService::Instance().doesExist("IvsLam_TOF_12346"));
    TS_ASSERT(AnalysisDataService::Instance().doesExist("TOF_12346"));
    TS_ASSERT(
        AnalysisDataService::Instance().doesExist("IvsQ_TOF_12345_TOF_12346"));

    // Tidy up
    AnalysisDataService::Instance().remove("TestWorkspace");
    AnalysisDataService::Instance().remove("IvsQ_binned_TOF_12345");
    AnalysisDataService::Instance().remove("IvsQ_TOF_12345");
    AnalysisDataService::Instance().remove("IvsLam_TOF_12345");
    AnalysisDataService::Instance().remove("TOF_12345");
    AnalysisDataService::Instance().remove("IvsQ_binned_TOF_12346");
    AnalysisDataService::Instance().remove("IvsQ_TOF_12346");
    AnalysisDataService::Instance().remove("IvsLam_TOF_12346");
    AnalysisDataService::Instance().remove("TOF_12346");
    AnalysisDataService::Instance().remove("IvsQ_TOF_12345_TOF_12346");

    TS_ASSERT(Mock::VerifyAndClearExpectations(&mockDataProcessorView));
    TS_ASSERT(Mock::VerifyAndClearExpectations(&mockMainPresenter));
  }

  void testProcessWithNotebook() {

    NiceMock<MockDataProcessorView> mockDataProcessorView;
    NiceMock<MockProgressableView> mockProgress;
    NiceMock<MockMainPresenter> mockMainPresenter;
    GenericDataProcessorPresenterNoThread presenter(
        createReflectometryWhiteList(), createReflectometryPreprocessingStep(),
        createReflectometryProcessor(), createReflectometryPostprocessor());
    presenter.acceptViews(&mockDataProcessorView, &mockProgress);
    presenter.accept(&mockMainPresenter);

    createPrefilledWorkspace("TestWorkspace", presenter.getWhiteList());
    EXPECT_CALL(mockDataProcessorView, getWorkspaceToOpen())
        .Times(1)
        .WillRepeatedly(Return("TestWorkspace"));
    presenter.notify(DataProcessorPresenter::OpenTableFlag);

    std::set<int> grouplist;
    grouplist.insert(0);

    createTOFWorkspace("TOF_12345", "12345");
    createTOFWorkspace("TOF_12346", "12346");

    // We should not receive any errors
    EXPECT_CALL(mockDataProcessorView, giveUserCritical(_, _)).Times(0);

    // The user hits the "process" button with the first group selected
    EXPECT_CALL(mockDataProcessorView, getSelectedChildren())
        .Times(1)
        .WillRepeatedly(Return(std::map<int, std::set<int>>()));
    EXPECT_CALL(mockDataProcessorView, getSelectedParents())
        .Times(1)
        .WillRepeatedly(Return(grouplist));
    EXPECT_CALL(mockMainPresenter, getPreprocessingOptionsAsString())
        .Times(1)
        .WillOnce(Return(QString()));
    EXPECT_CALL(mockMainPresenter, getPreprocessingProperties())
        .Times(2)
        .WillRepeatedly(Return(QString()));
    EXPECT_CALL(mockMainPresenter, getProcessingOptions())
        .Times(1)
        .WillOnce(Return(""));
    EXPECT_CALL(mockMainPresenter, getPostprocessingOptions())
        .Times(1)
        .WillRepeatedly(Return("Params = \"0.1\""));
    EXPECT_CALL(mockDataProcessorView, resume()).Times(1);
    EXPECT_CALL(mockMainPresenter, resume()).Times(1);
    EXPECT_CALL(mockDataProcessorView, getEnableNotebook())
        .Times(1)
        .WillRepeatedly(Return(true));
    EXPECT_CALL(mockDataProcessorView, requestNotebookPath()).Times(1);
    presenter.notify(DataProcessorPresenter::ProcessFlag);

    // Tidy up
    AnalysisDataService::Instance().remove("TestWorkspace");
    AnalysisDataService::Instance().remove("IvsQ_binned_TOF_12345");
    AnalysisDataService::Instance().remove("IvsQ_TOF_12345");
    AnalysisDataService::Instance().remove("IvsLam_TOF_12345");
    AnalysisDataService::Instance().remove("TOF_12345");
    AnalysisDataService::Instance().remove("IvsQ_binned_TOF_12346");
    AnalysisDataService::Instance().remove("IvsQ_TOF_12346");
    AnalysisDataService::Instance().remove("IvsLam_TOF_12346");
    AnalysisDataService::Instance().remove("TOF_12346");
    AnalysisDataService::Instance().remove("IvsQ_TOF_12345_TOF_12346");

    TS_ASSERT(Mock::VerifyAndClearExpectations(&mockDataProcessorView));
    TS_ASSERT(Mock::VerifyAndClearExpectations(&mockMainPresenter));
  }

  void testExpandAllGroups() {
    NiceMock<MockDataProcessorView> mockDataProcessorView;
    NiceMock<MockProgressableView> mockProgress;
    NiceMock<MockMainPresenter> mockMainPresenter;

    auto presenter = makeDefaultPresenter();
    presenter->acceptViews(&mockDataProcessorView, &mockProgress);
    presenter->accept(&mockMainPresenter);

    createPrefilledWorkspace("TestWorkspace", presenter->getWhiteList());
    EXPECT_CALL(mockDataProcessorView, getWorkspaceToOpen())
        .Times(1)
        .WillRepeatedly(Return("TestWorkspace"));
    presenter->notify(DataProcessorPresenter::OpenTableFlag);

    // We should not receive any errors
    EXPECT_CALL(mockMainPresenter, giveUserCritical(_, _)).Times(0);

    // The user hits the 'Expand All' button
    EXPECT_CALL(mockDataProcessorView, expandAll()).Times(1);

    presenter->notify(DataProcessorPresenter::ExpandAllGroupsFlag);

    TS_ASSERT(Mock::VerifyAndClearExpectations(&mockDataProcessorView));
    TS_ASSERT(Mock::VerifyAndClearExpectations(&mockMainPresenter));
  }

  void testCollapseAllGroups() {
    NiceMock<MockDataProcessorView> mockDataProcessorView;
    NiceMock<MockProgressableView> mockProgress;
    NiceMock<MockMainPresenter> mockMainPresenter;

    auto presenter = makeDefaultPresenter();
    presenter->acceptViews(&mockDataProcessorView, &mockProgress);
    presenter->accept(&mockMainPresenter);

    createPrefilledWorkspace("TestWorkspace", presenter->getWhiteList());
    EXPECT_CALL(mockDataProcessorView, getWorkspaceToOpen())
        .Times(1)
        .WillRepeatedly(Return("TestWorkspace"));
    presenter->notify(DataProcessorPresenter::OpenTableFlag);

    // We should not receive any errors
    EXPECT_CALL(mockMainPresenter, giveUserCritical(_, _)).Times(0);

    // The user hits the 'Expand All' button
    EXPECT_CALL(mockDataProcessorView, collapseAll()).Times(1);

    presenter->notify(DataProcessorPresenter::CollapseAllGroupsFlag);

    TS_ASSERT(Mock::VerifyAndClearExpectations(&mockDataProcessorView));
    TS_ASSERT(Mock::VerifyAndClearExpectations(&mockMainPresenter));
  }

  void testSelectAll() {
    NiceMock<MockDataProcessorView> mockDataProcessorView;
    NiceMock<MockProgressableView> mockProgress;
    NiceMock<MockMainPresenter> mockMainPresenter;

    auto presenter = makeDefaultPresenter();
    presenter->acceptViews(&mockDataProcessorView, &mockProgress);
    presenter->accept(&mockMainPresenter);

    createPrefilledWorkspace("TestWorkspace", presenter->getWhiteList());
    EXPECT_CALL(mockDataProcessorView, getWorkspaceToOpen())
        .Times(1)
        .WillRepeatedly(Return("TestWorkspace"));
    presenter->notify(DataProcessorPresenter::OpenTableFlag);

    // We should not receive any errors
    EXPECT_CALL(mockMainPresenter, giveUserCritical(_, _)).Times(0);

    // Select all rows / groups
    EXPECT_CALL(mockDataProcessorView, selectAll()).Times(1);

    presenter->notify(DataProcessorPresenter::SelectAllFlag);

    TS_ASSERT(Mock::VerifyAndClearExpectations(&mockDataProcessorView));
    TS_ASSERT(Mock::VerifyAndClearExpectations(&mockMainPresenter));
  }

  /*
  * Test processing workspaces with non-standard names, with
  * and without run_number information in the sample log.
  */
  void testProcessCustomNames() {

    NiceMock<MockDataProcessorView> mockDataProcessorView;
    NiceMock<MockProgressableView> mockProgress;
    NiceMock<MockMainPresenter> mockMainPresenter;
    GenericDataProcessorPresenterNoThread presenter(
        createReflectometryWhiteList(), createReflectometryPreprocessingStep(),
        createReflectometryProcessor(), createReflectometryPostprocessor());
    presenter.acceptViews(&mockDataProcessorView, &mockProgress);
    presenter.accept(&mockMainPresenter);

    auto ws = createWorkspace("TestWorkspace", presenter.getWhiteList());
    TableRow row = ws->appendRow();
    row << "1"
        << "dataA"
        << "0.7"
        << ""
        << "0.1"
        << "1.6"
        << "0.04"
        << "1"
        << "ProcessingInstructions='0'";
    row = ws->appendRow();
    row << "1"
        << "dataB"
        << "2.3"
        << ""
        << "1.4"
        << "2.9"
        << "0.04"
        << "1"
        << "ProcessingInstructions='0'";

    createTOFWorkspace("dataA");
    createTOFWorkspace("dataB");

    EXPECT_CALL(mockDataProcessorView, getWorkspaceToOpen())
        .Times(1)
        .WillRepeatedly(Return("TestWorkspace"));
    presenter.notify(DataProcessorPresenter::OpenTableFlag);

    std::set<int> grouplist;
    grouplist.insert(0);

    // We should not receive any errors
    EXPECT_CALL(mockDataProcessorView, giveUserCritical(_, _)).Times(0);

    // The user hits the "process" button with the first group selected
    EXPECT_CALL(mockDataProcessorView, getSelectedChildren())
        .Times(1)
        .WillRepeatedly(Return(std::map<int, std::set<int>>()));
    EXPECT_CALL(mockDataProcessorView, getSelectedParents())
        .Times(1)
        .WillRepeatedly(Return(grouplist));
    EXPECT_CALL(mockMainPresenter, getPreprocessingOptionsAsString())
        .Times(1)
        .WillOnce(Return(QString()));
    EXPECT_CALL(mockMainPresenter, getPreprocessingProperties())
        .Times(2)
        .WillRepeatedly(Return(QString()));
    EXPECT_CALL(mockMainPresenter, getProcessingOptions())
        .Times(1)
        .WillOnce(Return(""));
    EXPECT_CALL(mockMainPresenter, getPostprocessingOptions())
        .Times(1)
        .WillOnce(Return("Params = \"0.1\""));
    EXPECT_CALL(mockDataProcessorView, resume()).Times(1);
    EXPECT_CALL(mockMainPresenter, resume()).Times(1);

    presenter.notify(DataProcessorPresenter::ProcessFlag);

    // Check output workspaces were created as expected
    TS_ASSERT(
        AnalysisDataService::Instance().doesExist("IvsQ_binned_TOF_dataA"));
    TS_ASSERT(
        AnalysisDataService::Instance().doesExist("IvsQ_binned_TOF_dataB"));
    TS_ASSERT(AnalysisDataService::Instance().doesExist("IvsQ_TOF_dataA"));
    TS_ASSERT(AnalysisDataService::Instance().doesExist("IvsQ_TOF_dataB"));
    TS_ASSERT(AnalysisDataService::Instance().doesExist("IvsLam_TOF_dataA"));
    TS_ASSERT(AnalysisDataService::Instance().doesExist("IvsLam_TOF_dataB"));
    TS_ASSERT(
        AnalysisDataService::Instance().doesExist("IvsQ_TOF_dataA_TOF_dataB"));

    // Tidy up
    AnalysisDataService::Instance().remove("TestWorkspace");
    AnalysisDataService::Instance().remove("dataA");
    AnalysisDataService::Instance().remove("dataB");
    AnalysisDataService::Instance().remove("IvsQ_binned_TOF_dataA");
    AnalysisDataService::Instance().remove("IvsQ_binned_TOF_dataB");
    AnalysisDataService::Instance().remove("IvsQ_TOF_dataA");
    AnalysisDataService::Instance().remove("IvsQ_TOF_dataB");
    AnalysisDataService::Instance().remove("IvsLam_TOF_dataA");
    AnalysisDataService::Instance().remove("IvsLam_TOF_dataB");
    AnalysisDataService::Instance().remove("IvsQ_TOF_dataA_TOF_dataB");

    TS_ASSERT(Mock::VerifyAndClearExpectations(&mockDataProcessorView));
    TS_ASSERT(Mock::VerifyAndClearExpectations(&mockMainPresenter));
  }

  std::unique_ptr<GenericDataProcessorPresenter> makeDefaultPresenter() {
    return std::make_unique<GenericDataProcessorPresenter>(
        createReflectometryWhiteList(), createReflectometryPreprocessingStep(),
        createReflectometryProcessor(), createReflectometryPostprocessor());
  }

  void testBadWorkspaceType() {
    ITableWorkspace_sptr ws = WorkspaceFactory::Instance().createTable();

    // Wrong types
    ws->addColumn("int", "StitchGroup");
    ws->addColumn("str", "Run(s)");
    ws->addColumn("str", "ThetaIn");
    ws->addColumn("str", "TransRun(s)");
    ws->addColumn("str", "Qmin");
    ws->addColumn("str", "Qmax");
    ws->addColumn("str", "dq/q");
    ws->addColumn("str", "Scale");
    ws->addColumn("str", "Options");

    AnalysisDataService::Instance().addOrReplace("TestWorkspace", ws);

    NiceMock<MockDataProcessorView> mockDataProcessorView;
    NiceMock<MockProgressableView> mockProgress;
    auto presenter = makeDefaultPresenter();
    presenter->acceptViews(&mockDataProcessorView, &mockProgress);

    // We should receive an error
    EXPECT_CALL(mockDataProcessorView, giveUserCritical(_, _)).Times(1);

    EXPECT_CALL(mockDataProcessorView, getWorkspaceToOpen())
        .Times(1)
        .WillRepeatedly(Return("TestWorkspace"));
    presenter->notify(DataProcessorPresenter::OpenTableFlag);

    AnalysisDataService::Instance().remove("TestWorkspace");

    TS_ASSERT(Mock::VerifyAndClearExpectations(&mockDataProcessorView));
  }

  void testBadWorkspaceLength() {
    NiceMock<MockDataProcessorView> mockDataProcessorView;
    NiceMock<MockProgressableView> mockProgress;

    auto presenter = makeDefaultPresenter();
    presenter->acceptViews(&mockDataProcessorView, &mockProgress);

    // Because we to open twice, get an error twice
    EXPECT_CALL(mockDataProcessorView, giveUserCritical(_, _)).Times(2);
    EXPECT_CALL(mockDataProcessorView, getWorkspaceToOpen())
        .Times(2)
        .WillRepeatedly(Return("TestWorkspace"));

    ITableWorkspace_sptr ws = WorkspaceFactory::Instance().createTable();
    ws->addColumn("str", "StitchGroup");
    ws->addColumn("str", "Run(s)");
    ws->addColumn("str", "ThetaIn");
    ws->addColumn("str", "TransRun(s)");
    ws->addColumn("str", "Qmin");
    ws->addColumn("str", "Qmax");
    ws->addColumn("str", "dq/q");
    ws->addColumn("str", "Scale");
    AnalysisDataService::Instance().addOrReplace("TestWorkspace", ws);

    // Try to open with too few columns
    presenter->notify(DataProcessorPresenter::OpenTableFlag);

    ws->addColumn("str", "OptionsA");
    ws->addColumn("str", "OptionsB");
    AnalysisDataService::Instance().addOrReplace("TestWorkspace", ws);

    // Try to open with too many columns
    presenter->notify(DataProcessorPresenter::OpenTableFlag);

    AnalysisDataService::Instance().remove("TestWorkspace");

    TS_ASSERT(Mock::VerifyAndClearExpectations(&mockDataProcessorView));
  }

  void testPromptSaveAfterAppendRow() {
    NiceMock<MockDataProcessorView> mockDataProcessorView;
    NiceMock<MockProgressableView> mockProgress;

    auto presenter = makeDefaultPresenter();

    presenter->acceptViews(&mockDataProcessorView, &mockProgress);

    // User hits "append row"
    EXPECT_CALL(mockDataProcessorView, getSelectedChildren())
        .Times(1)
        .WillRepeatedly(Return(std::map<int, std::set<int>>()));
    EXPECT_CALL(mockDataProcessorView, getSelectedParents())
        .Times(1)
        .WillRepeatedly(Return(std::set<int>()));
    presenter->notify(DataProcessorPresenter::TableUpdatedFlag);
    presenter->notify(DataProcessorPresenter::AppendRowFlag);

    // The user will decide not to discard their changes
    EXPECT_CALL(mockDataProcessorView, askUserYesNo(_, _))
        .Times(1)
        .WillOnce(Return(false));

    // Then hits "new table" without having saved
    presenter->notify(DataProcessorPresenter::NewTableFlag);

    // The user saves
    EXPECT_CALL(mockDataProcessorView,
                askUserString(_, _, QString("Workspace")))
        .Times(1)
        .WillOnce(Return("Workspace"));
    presenter->notify(DataProcessorPresenter::SaveFlag);

    // The user tries to create a new table again, and does not get bothered
    EXPECT_CALL(mockDataProcessorView, askUserYesNo(_, _)).Times(0);
    presenter->notify(DataProcessorPresenter::NewTableFlag);

    AnalysisDataService::Instance().remove("Workspace");

    TS_ASSERT(Mock::VerifyAndClearExpectations(&mockDataProcessorView));
  }

  void testPromptSaveAfterAppendGroup() {
    NiceMock<MockDataProcessorView> mockDataProcessorView;
    NiceMock<MockProgressableView> mockProgress;

    auto presenter = makeDefaultPresenter();

    presenter->acceptViews(&mockDataProcessorView, &mockProgress);

    // User hits "append group"
    EXPECT_CALL(mockDataProcessorView, getSelectedParents())
        .Times(1)
        .WillRepeatedly(Return(std::set<int>()));
    presenter->notify(DataProcessorPresenter::TableUpdatedFlag);
    presenter->notify(DataProcessorPresenter::AppendGroupFlag);

    // The user will decide not to discard their changes
    EXPECT_CALL(mockDataProcessorView, askUserYesNo(_, _))
        .Times(1)
        .WillOnce(Return(false));

    // Then hits "new table" without having saved
    presenter->notify(DataProcessorPresenter::NewTableFlag);

    // The user saves
    EXPECT_CALL(mockDataProcessorView,
                askUserString(_, _, QString("Workspace")))
        .Times(1)
        .WillOnce(Return("Workspace"));
    presenter->notify(DataProcessorPresenter::SaveFlag);

    // The user tries to create a new table again, and does not get bothered
    EXPECT_CALL(mockDataProcessorView, askUserYesNo(_, _)).Times(0);
    presenter->notify(DataProcessorPresenter::NewTableFlag);

    AnalysisDataService::Instance().remove("Workspace");

    TS_ASSERT(Mock::VerifyAndClearExpectations(&mockDataProcessorView));
  }

  void testPromptSaveAfterDeleteRow() {
    NiceMock<MockDataProcessorView> mockDataProcessorView;
    NiceMock<MockProgressableView> mockProgress;
    auto presenter = makeDefaultPresenter();
    presenter->acceptViews(&mockDataProcessorView, &mockProgress);

    // User hits "append row" a couple of times
    EXPECT_CALL(mockDataProcessorView, getSelectedChildren())
        .Times(2)
        .WillRepeatedly(Return(std::map<int, std::set<int>>()));
    EXPECT_CALL(mockDataProcessorView, getSelectedParents())
        .Times(2)
        .WillRepeatedly(Return(std::set<int>()));
    presenter->notify(DataProcessorPresenter::TableUpdatedFlag);
    presenter->notify(DataProcessorPresenter::AppendRowFlag);
    presenter->notify(DataProcessorPresenter::AppendRowFlag);

    // The user saves
    EXPECT_CALL(mockDataProcessorView,
                askUserString(_, _, QString("Workspace")))
        .Times(1)
        .WillOnce(Return("Workspace"));
    presenter->notify(DataProcessorPresenter::SaveFlag);

    //...then deletes the 2nd row
    std::map<int, std::set<int>> rowlist;
    rowlist[0].insert(1);
    EXPECT_CALL(mockDataProcessorView, getSelectedChildren())
        .Times(1)
        .WillRepeatedly(Return(rowlist));
    presenter->notify(DataProcessorPresenter::TableUpdatedFlag);
    presenter->notify(DataProcessorPresenter::DeleteRowFlag);

    // The user will decide not to discard their changes when asked
    EXPECT_CALL(mockDataProcessorView, askUserYesNo(_, _))
        .Times(1)
        .WillOnce(Return(false));

    // Then hits "new table" without having saved
    presenter->notify(DataProcessorPresenter::NewTableFlag);

    // The user saves
    presenter->notify(DataProcessorPresenter::SaveFlag);

    // The user tries to create a new table again, and does not get bothered
    EXPECT_CALL(mockDataProcessorView, askUserYesNo(_, _)).Times(0);
    presenter->notify(DataProcessorPresenter::NewTableFlag);

    AnalysisDataService::Instance().remove("Workspace");

    TS_ASSERT(Mock::VerifyAndClearExpectations(&mockDataProcessorView));
  }

  void testPromptSaveAfterDeleteGroup() {
    NiceMock<MockDataProcessorView> mockDataProcessorView;
    NiceMock<MockProgressableView> mockProgress;

    auto presenter = makeDefaultPresenter();

    presenter->acceptViews(&mockDataProcessorView, &mockProgress);

    // User hits "append group" a couple of times
    EXPECT_CALL(mockDataProcessorView, getSelectedChildren()).Times(0);
    EXPECT_CALL(mockDataProcessorView, getSelectedParents())
        .Times(2)
        .WillRepeatedly(Return(std::set<int>()));
    presenter->notify(DataProcessorPresenter::TableUpdatedFlag);
    presenter->notify(DataProcessorPresenter::AppendGroupFlag);
    presenter->notify(DataProcessorPresenter::AppendGroupFlag);

    // The user saves
    EXPECT_CALL(mockDataProcessorView,
                askUserString(_, _, QString("Workspace")))
        .Times(1)
        .WillOnce(Return("Workspace"));
    presenter->notify(DataProcessorPresenter::SaveFlag);

    //...then deletes the 2nd row
    std::set<int> grouplist;
    grouplist.insert(1);
    EXPECT_CALL(mockDataProcessorView, getSelectedParents())
        .Times(1)
        .WillRepeatedly(Return(grouplist));
    presenter->notify(DataProcessorPresenter::TableUpdatedFlag);
    presenter->notify(DataProcessorPresenter::DeleteGroupFlag);

    // The user will decide not to discard their changes when asked
    EXPECT_CALL(mockDataProcessorView, askUserYesNo(_, _))
        .Times(1)
        .WillOnce(Return(false));

    // Then hits "new table" without having saved
    presenter->notify(DataProcessorPresenter::NewTableFlag);

    // The user saves
    presenter->notify(DataProcessorPresenter::SaveFlag);

    // The user tries to create a new table again, and does not get bothered
    EXPECT_CALL(mockDataProcessorView, askUserYesNo(_, _)).Times(0);
    presenter->notify(DataProcessorPresenter::NewTableFlag);

    AnalysisDataService::Instance().remove("Workspace");

    TS_ASSERT(Mock::VerifyAndClearExpectations(&mockDataProcessorView));
  }

  void testPromptSaveAndDiscard() {
    NiceMock<MockDataProcessorView> mockDataProcessorView;
    NiceMock<MockProgressableView> mockProgress;
    auto presenter = makeDefaultPresenter();
    presenter->acceptViews(&mockDataProcessorView, &mockProgress);

    // User hits "append row" a couple of times
    EXPECT_CALL(mockDataProcessorView, getSelectedChildren())
        .Times(2)
        .WillRepeatedly(Return(std::map<int, std::set<int>>()));
    EXPECT_CALL(mockDataProcessorView, getSelectedParents())
        .Times(2)
        .WillRepeatedly(Return(std::set<int>()));
    presenter->notify(DataProcessorPresenter::TableUpdatedFlag);
    presenter->notify(DataProcessorPresenter::AppendRowFlag);
    presenter->notify(DataProcessorPresenter::AppendRowFlag);

    // Then hits "new table", and decides to discard
    EXPECT_CALL(mockDataProcessorView, askUserYesNo(_, _))
        .Times(1)
        .WillOnce(Return(true));
    presenter->notify(DataProcessorPresenter::NewTableFlag);

    // These next two times they don't get prompted - they have a new table
    presenter->notify(DataProcessorPresenter::NewTableFlag);
    presenter->notify(DataProcessorPresenter::NewTableFlag);

    TS_ASSERT(Mock::VerifyAndClearExpectations(&mockDataProcessorView));
  }

  void testPromptSaveOnOpen() {
    NiceMock<MockDataProcessorView> mockDataProcessorView;
    NiceMock<MockProgressableView> mockProgress;
    auto presenter = makeDefaultPresenter();

    presenter->acceptViews(&mockDataProcessorView, &mockProgress);

    createPrefilledWorkspace("TestWorkspace", presenter->getWhiteList());

    // User hits "append row"
    EXPECT_CALL(mockDataProcessorView, getSelectedChildren())
        .Times(1)
        .WillRepeatedly(Return(std::map<int, std::set<int>>()));
    EXPECT_CALL(mockDataProcessorView, getSelectedParents())
        .Times(1)
        .WillRepeatedly(Return(std::set<int>()));
    presenter->notify(DataProcessorPresenter::TableUpdatedFlag);
    presenter->notify(DataProcessorPresenter::AppendRowFlag);

    // and tries to open a workspace, but gets prompted and decides not to
    // discard
    EXPECT_CALL(mockDataProcessorView, askUserYesNo(_, _))
        .Times(1)
        .WillOnce(Return(false));
    presenter->notify(DataProcessorPresenter::OpenTableFlag);

    // the user does it again, but discards
    EXPECT_CALL(mockDataProcessorView, askUserYesNo(_, _))
        .Times(1)
        .WillOnce(Return(true));
    EXPECT_CALL(mockDataProcessorView, getWorkspaceToOpen())
        .Times(1)
        .WillRepeatedly(Return("TestWorkspace"));
    presenter->notify(DataProcessorPresenter::OpenTableFlag);

    // the user does it one more time, and is not prompted
    EXPECT_CALL(mockDataProcessorView, getWorkspaceToOpen())
        .Times(1)
        .WillRepeatedly(Return("TestWorkspace"));
    EXPECT_CALL(mockDataProcessorView, askUserYesNo(_, _)).Times(0);
    presenter->notify(DataProcessorPresenter::OpenTableFlag);

    TS_ASSERT(Mock::VerifyAndClearExpectations(&mockDataProcessorView));
  }

  void testExpandSelection() {
    NiceMock<MockDataProcessorView> mockDataProcessorView;
    NiceMock<MockProgressableView> mockProgress;
    auto presenter = makeDefaultPresenter();

    presenter->acceptViews(&mockDataProcessorView, &mockProgress);

    auto ws = createWorkspace("TestWorkspace", presenter->getWhiteList());
    TableRow row = ws->appendRow();
    row << "0"
        << ""
        << ""
        << ""
        << ""
        << ""
        << ""
        << "1"

        << ""; // Row 0
    row = ws->appendRow();
    row << "1"
        << ""
        << ""
        << ""
        << ""
        << ""
        << ""
        << "1"

        << ""; // Row 1
    row = ws->appendRow();
    row << "1"
        << ""
        << ""
        << ""
        << ""
        << ""
        << ""
        << "1"

        << ""; // Row 2
    row = ws->appendRow();
    row << "2"
        << ""
        << ""
        << ""
        << ""
        << ""
        << ""
        << "1"

        << ""; // Row 3
    row = ws->appendRow();
    row << "2"
        << ""
        << ""
        << ""
        << ""
        << ""
        << ""
        << "1"

        << ""; // Row 4
    row = ws->appendRow();
    row << "2"
        << ""
        << ""
        << ""
        << ""
        << ""
        << ""
        << "1"

        << ""; // Row 5
    row = ws->appendRow();
    row << "3"
        << ""
        << ""
        << ""
        << ""
        << ""
        << ""
        << "1"

        << ""; // Row 6
    row = ws->appendRow();
    row << "4"
        << ""
        << ""
        << ""
        << ""
        << ""
        << ""
        << "1"

        << ""; // Row 7
    row = ws->appendRow();
    row << "4"
        << ""
        << ""
        << ""
        << ""
        << ""
        << ""
        << "1"

        << ""; // Row 8
    row = ws->appendRow();
    row << "5"
        << ""
        << ""
        << ""
        << ""
        << ""
        << ""
        << "1"

        << ""; // Row 9

    EXPECT_CALL(mockDataProcessorView, getWorkspaceToOpen())
        .Times(1)
        .WillRepeatedly(Return("TestWorkspace"));
    presenter->notify(DataProcessorPresenter::OpenTableFlag);

    // We should not receive any errors
    EXPECT_CALL(mockDataProcessorView, giveUserCritical(_, _)).Times(0);

    std::map<int, std::set<int>> selection;
    std::set<int> expected;

    selection[0].insert(0);
    expected.insert(0);

    // With row 0 selected, we shouldn't expand at all
    EXPECT_CALL(mockDataProcessorView, getSelectedChildren())
        .Times(1)
        .WillRepeatedly(Return(selection));
    EXPECT_CALL(mockDataProcessorView, setSelection(ContainerEq(expected)))
        .Times(1);
    presenter->notify(DataProcessorPresenter::ExpandSelectionFlag);

    // With 0,1 selected, we should finish with groups 0,1 selected
    selection.clear();
    selection[0].insert(0);
    selection[1].insert(0);

    expected.clear();
    expected.insert(0);
    expected.insert(1);

    EXPECT_CALL(mockDataProcessorView, getSelectedChildren())
        .Times(1)
        .WillRepeatedly(Return(selection));
    EXPECT_CALL(mockDataProcessorView, setSelection(ContainerEq(expected)))
        .Times(1);
    presenter->notify(DataProcessorPresenter::ExpandSelectionFlag);

    // With 1,6 selected, we should finish with groups 1,3 selected
    selection.clear();
    selection[1].insert(0);
    selection[3].insert(0);

    expected.clear();
    expected.insert(1);
    expected.insert(3);

    EXPECT_CALL(mockDataProcessorView, getSelectedChildren())
        .Times(1)
        .WillRepeatedly(Return(selection));
    EXPECT_CALL(mockDataProcessorView, setSelection(ContainerEq(expected)))
        .Times(1);
    presenter->notify(DataProcessorPresenter::ExpandSelectionFlag);

    // With 4,8 selected, we should finish with groups 2,4 selected
    selection.clear();
    selection[2].insert(1);
    selection[4].insert(2);

    expected.clear();
    expected.insert(2);
    expected.insert(4);

    EXPECT_CALL(mockDataProcessorView, getSelectedChildren())
        .Times(1)
        .WillRepeatedly(Return(selection));
    EXPECT_CALL(mockDataProcessorView, setSelection(ContainerEq(expected)))
        .Times(1);
    presenter->notify(DataProcessorPresenter::ExpandSelectionFlag);

    // With nothing selected, we should finish with nothing selected
    selection.clear();
    expected.clear();

    EXPECT_CALL(mockDataProcessorView, getSelectedChildren())
        .Times(1)
        .WillRepeatedly(Return(selection));
    EXPECT_CALL(mockDataProcessorView, setSelection(_)).Times(0);
    presenter->notify(DataProcessorPresenter::ExpandSelectionFlag);

    // Tidy up
    AnalysisDataService::Instance().remove("TestWorkspace");

    TS_ASSERT(Mock::VerifyAndClearExpectations(&mockDataProcessorView));
  }

  void testGroupRows() {
    NiceMock<MockDataProcessorView> mockDataProcessorView;
    NiceMock<MockProgressableView> mockProgress;

    auto presenter = makeDefaultPresenter();
    presenter->acceptViews(&mockDataProcessorView, &mockProgress);

    auto ws = createWorkspace("TestWorkspace", presenter->getWhiteList());
    TableRow row = ws->appendRow();
    row << "0"
        << "0"
        << ""
        << ""
        << ""
        << ""
        << ""
        << "1"
        << ""; // Row 0
    row = ws->appendRow();
    row << "0"
        << "1"
        << ""
        << ""
        << ""
        << ""
        << ""
        << "1"
        << ""; // Row 1
    row = ws->appendRow();
    row << "0"
        << "2"
        << ""
        << ""
        << ""
        << ""
        << ""
        << "1"
        << ""; // Row 2
    row = ws->appendRow();
    row << "0"
        << "3"
        << ""
        << ""
        << ""
        << ""
        << ""
        << "1"
        << ""; // Row 3

    EXPECT_CALL(mockDataProcessorView, getWorkspaceToOpen())
        .Times(1)
        .WillRepeatedly(Return("TestWorkspace"));
    presenter->notify(DataProcessorPresenter::OpenTableFlag);

    std::map<int, std::set<int>> selection;
    selection[0].insert(0);
    selection[0].insert(1);

    EXPECT_CALL(mockDataProcessorView, giveUserCritical(_, _)).Times(0);
    EXPECT_CALL(mockDataProcessorView, getSelectedChildren())
        .Times(2)
        .WillRepeatedly(Return(selection));
    EXPECT_CALL(mockDataProcessorView, getSelectedParents())
        .Times(1)
        .WillRepeatedly(Return(std::set<int>()));
    presenter->notify(DataProcessorPresenter::GroupRowsFlag);
    presenter->notify(DataProcessorPresenter::SaveFlag);

    // Check that the table has been modified correctly
    ws = AnalysisDataService::Instance().retrieveWS<ITableWorkspace>(
        "TestWorkspace");
    TS_ASSERT_EQUALS(ws->rowCount(), 4);
    TS_ASSERT_EQUALS(ws->String(0, GroupCol), "0");
    TS_ASSERT_EQUALS(ws->String(1, GroupCol), "0");
    TS_ASSERT_EQUALS(ws->String(2, GroupCol), "");
    TS_ASSERT_EQUALS(ws->String(3, GroupCol), "");
    TS_ASSERT_EQUALS(ws->String(0, RunCol), "2");
    TS_ASSERT_EQUALS(ws->String(1, RunCol), "3");
    TS_ASSERT_EQUALS(ws->String(2, RunCol), "0");
    TS_ASSERT_EQUALS(ws->String(3, RunCol), "1");

    // Tidy up
    AnalysisDataService::Instance().remove("TestWorkspace");

    TS_ASSERT(Mock::VerifyAndClearExpectations(&mockDataProcessorView));
  }

  void testGroupRowsNothingSelected() {
    NiceMock<MockDataProcessorView> mockDataProcessorView;
    NiceMock<MockProgressableView> mockProgress;

    auto presenter = makeDefaultPresenter();

    presenter->acceptViews(&mockDataProcessorView, &mockProgress);

    auto ws = createWorkspace("TestWorkspace", presenter->getWhiteList());
    TableRow row = ws->appendRow();
    row << "0"
        << "0"
        << ""
        << ""
        << ""
        << ""
        << ""
        << "1"
        << ""; // Row 0
    row = ws->appendRow();
    row << "0"
        << "1"
        << ""
        << ""
        << ""
        << ""
        << ""
        << "1"
        << ""; // Row 1
    row = ws->appendRow();
    row << "0"
        << "2"
        << ""
        << ""
        << ""
        << ""
        << ""
        << "1"
        << ""; // Row 2
    row = ws->appendRow();
    row << "0"
        << "3"
        << ""
        << ""
        << ""
        << ""
        << ""
        << "1"
        << ""; // Row 3

    EXPECT_CALL(mockDataProcessorView, getWorkspaceToOpen())
        .Times(1)
        .WillRepeatedly(Return("TestWorkspace"));
    presenter->notify(DataProcessorPresenter::OpenTableFlag);

    EXPECT_CALL(mockDataProcessorView, giveUserCritical(_, _)).Times(0);
    EXPECT_CALL(mockDataProcessorView, getSelectedChildren())
        .Times(1)
        .WillRepeatedly(Return(std::map<int, std::set<int>>()));
    EXPECT_CALL(mockDataProcessorView, getSelectedParents()).Times(0);
    presenter->notify(DataProcessorPresenter::GroupRowsFlag);

    // Tidy up
    AnalysisDataService::Instance().remove("TestWorkspace");

    TS_ASSERT(Mock::VerifyAndClearExpectations(&mockDataProcessorView));
  }

  void testClearRows() {
    NiceMock<MockDataProcessorView> mockDataProcessorView;
    NiceMock<MockProgressableView> mockProgress;

    auto presenter = makeDefaultPresenter();

    presenter->acceptViews(&mockDataProcessorView, &mockProgress);

    createPrefilledWorkspace("TestWorkspace", presenter->getWhiteList());
    EXPECT_CALL(mockDataProcessorView, getWorkspaceToOpen())
        .Times(1)
        .WillRepeatedly(Return("TestWorkspace"));
    presenter->notify(DataProcessorPresenter::OpenTableFlag);

    std::map<int, std::set<int>> rowlist;
    rowlist[0].insert(1);
    rowlist[1].insert(0);

    // We should not receive any errors
    EXPECT_CALL(mockDataProcessorView, giveUserCritical(_, _)).Times(0);

    // The user hits "clear selected" with the second and third rows selected
    EXPECT_CALL(mockDataProcessorView, getSelectedChildren())
        .Times(1)
        .WillRepeatedly(Return(rowlist));
    presenter->notify(DataProcessorPresenter::ClearSelectedFlag);

    // The user hits "save"
    presenter->notify(DataProcessorPresenter::SaveFlag);

    auto ws = AnalysisDataService::Instance().retrieveWS<ITableWorkspace>(
        "TestWorkspace");
    TS_ASSERT_EQUALS(ws->rowCount(), 4);
    // Check the unselected rows were unaffected
    TS_ASSERT_EQUALS(ws->String(0, RunCol), "12345");
    TS_ASSERT_EQUALS(ws->String(3, RunCol), "24682");

    // Check the group ids have been set correctly
    TS_ASSERT_EQUALS(ws->String(0, GroupCol), "0");
    TS_ASSERT_EQUALS(ws->String(1, GroupCol), "0");
    TS_ASSERT_EQUALS(ws->String(2, GroupCol), "1");
    TS_ASSERT_EQUALS(ws->String(3, GroupCol), "1");

    // Make sure the selected rows are clear
    TS_ASSERT_EQUALS(ws->String(1, RunCol), "");
    TS_ASSERT_EQUALS(ws->String(2, RunCol), "");
    TS_ASSERT_EQUALS(ws->String(1, ThetaCol), "");
    TS_ASSERT_EQUALS(ws->String(2, ThetaCol), "");
    TS_ASSERT_EQUALS(ws->String(1, TransCol), "");
    TS_ASSERT_EQUALS(ws->String(2, TransCol), "");
    TS_ASSERT_EQUALS(ws->String(1, QMinCol), "");
    TS_ASSERT_EQUALS(ws->String(2, QMinCol), "");
    TS_ASSERT_EQUALS(ws->String(1, QMaxCol), "");
    TS_ASSERT_EQUALS(ws->String(2, QMaxCol), "");
    TS_ASSERT_EQUALS(ws->String(1, DQQCol), "");
    TS_ASSERT_EQUALS(ws->String(2, DQQCol), "");
    TS_ASSERT_EQUALS(ws->String(1, ScaleCol), "");
    TS_ASSERT_EQUALS(ws->String(2, ScaleCol), "");

    // Tidy up
    AnalysisDataService::Instance().remove("TestWorkspace");

    TS_ASSERT(Mock::VerifyAndClearExpectations(&mockDataProcessorView));
  }

  void testCopyRow() {
    NiceMock<MockDataProcessorView> mockDataProcessorView;
    NiceMock<MockProgressableView> mockProgress;

    auto presenter = makeDefaultPresenter();
    presenter->acceptViews(&mockDataProcessorView, &mockProgress);

    createPrefilledWorkspace("TestWorkspace", presenter->getWhiteList());
    EXPECT_CALL(mockDataProcessorView, getWorkspaceToOpen())
        .Times(1)
        .WillRepeatedly(Return("TestWorkspace"));
    presenter->notify(DataProcessorPresenter::OpenTableFlag);

    std::map<int, std::set<int>> rowlist;
    rowlist[0].insert(1);

    const auto expected = QString(
        "0\t12346\t1.5\t\t1.4\t2.9\t0.04\t1\tProcessingInstructions='0'\t");

    // The user hits "copy selected" with the second and third rows selected
    EXPECT_CALL(mockDataProcessorView, setClipboard(expected));
    EXPECT_CALL(mockDataProcessorView, getSelectedChildren())
        .Times(1)
        .WillRepeatedly(Return(rowlist));
    presenter->notify(DataProcessorPresenter::CopySelectedFlag);

    TS_ASSERT(Mock::VerifyAndClearExpectations(&mockDataProcessorView));
  }

  void testCopyEmptySelection() {
    NiceMock<MockDataProcessorView> mockDataProcessorView;
    NiceMock<MockProgressableView> mockProgress;

    auto presenter = makeDefaultPresenter();

    presenter->acceptViews(&mockDataProcessorView, &mockProgress);

    // The user hits "copy selected" with the second and third rows selected
    EXPECT_CALL(mockDataProcessorView, setClipboard(QString())).Times(1);
    EXPECT_CALL(mockDataProcessorView, getSelectedChildren())
        .Times(1)
        .WillRepeatedly(Return(std::map<int, std::set<int>>()));
    presenter->notify(DataProcessorPresenter::CopySelectedFlag);

    TS_ASSERT(Mock::VerifyAndClearExpectations(&mockDataProcessorView));
  }

  void testCopyRows() {
    NiceMock<MockDataProcessorView> mockDataProcessorView;
    NiceMock<MockProgressableView> mockProgress;

    auto presenter = makeDefaultPresenter();

    presenter->acceptViews(&mockDataProcessorView, &mockProgress);

    createPrefilledWorkspace("TestWorkspace", presenter->getWhiteList());
    EXPECT_CALL(mockDataProcessorView, getWorkspaceToOpen())
        .Times(1)
        .WillRepeatedly(Return("TestWorkspace"));
    presenter->notify(DataProcessorPresenter::OpenTableFlag);

    std::map<int, std::set<int>> rowlist;
    rowlist[0].insert(0);
    rowlist[0].insert(1);
    rowlist[1].insert(0);
    rowlist[1].insert(1);

    const auto expected = QString(
        "0\t12345\t0.5\t\t0.1\t1.6\t0.04\t1\tProcessingInstructions='0'\t\n"
        "0\t12346\t1.5\t\t1.4\t2.9\t0.04\t1\tProcessingInstructions='0'\t\n"
        "1\t24681\t0.5\t\t0.1\t1.6\t0.04\t1\t\t\n"
        "1\t24682\t1.5\t\t1.4\t2.9\t0.04\t1\t\t");

    // The user hits "copy selected" with the second and third rows selected
    EXPECT_CALL(mockDataProcessorView, setClipboard(expected));
    EXPECT_CALL(mockDataProcessorView, getSelectedChildren())
        .Times(1)
        .WillRepeatedly(Return(rowlist));
    presenter->notify(DataProcessorPresenter::CopySelectedFlag);

    TS_ASSERT(Mock::VerifyAndClearExpectations(&mockDataProcessorView));
  }

  void testCutRow() {
    NiceMock<MockDataProcessorView> mockDataProcessorView;
    NiceMock<MockProgressableView> mockProgress;

    auto presenter = makeDefaultPresenter();

    presenter->acceptViews(&mockDataProcessorView, &mockProgress);

    createPrefilledWorkspace("TestWorkspace", presenter->getWhiteList());
    EXPECT_CALL(mockDataProcessorView, getWorkspaceToOpen())
        .Times(1)
        .WillRepeatedly(Return("TestWorkspace"));
    presenter->notify(DataProcessorPresenter::OpenTableFlag);

    std::map<int, std::set<int>> rowlist;
    rowlist[0].insert(1);

    const auto expected = QString(
        "0\t12346\t1.5\t\t1.4\t2.9\t0.04\t1\tProcessingInstructions='0'\t");

    // The user hits "copy selected" with the second and third rows selected
    EXPECT_CALL(mockDataProcessorView, setClipboard(expected));
    EXPECT_CALL(mockDataProcessorView, getSelectedChildren())
        .Times(2)
        .WillRepeatedly(Return(rowlist));
    presenter->notify(DataProcessorPresenter::CutSelectedFlag);

    // The user hits "save"
    presenter->notify(DataProcessorPresenter::SaveFlag);

    auto ws = AnalysisDataService::Instance().retrieveWS<ITableWorkspace>(
        "TestWorkspace");
    TS_ASSERT_EQUALS(ws->rowCount(), 3);
    // Check the unselected rows were unaffected
    TS_ASSERT_EQUALS(ws->String(0, RunCol), "12345");
    TS_ASSERT_EQUALS(ws->String(1, RunCol), "24681");
    TS_ASSERT_EQUALS(ws->String(2, RunCol), "24682");

    TS_ASSERT(Mock::VerifyAndClearExpectations(&mockDataProcessorView));
  }

  void testCutRows() {
    NiceMock<MockDataProcessorView> mockDataProcessorView;
    NiceMock<MockProgressableView> mockProgress;

    auto presenter = makeDefaultPresenter();

    presenter->acceptViews(&mockDataProcessorView, &mockProgress);

    createPrefilledWorkspace("TestWorkspace", presenter->getWhiteList());
    EXPECT_CALL(mockDataProcessorView, getWorkspaceToOpen())
        .Times(1)
        .WillRepeatedly(Return("TestWorkspace"));
    presenter->notify(DataProcessorPresenter::OpenTableFlag);

    std::map<int, std::set<int>> rowlist;
    rowlist[0].insert(0);
    rowlist[0].insert(1);
    rowlist[1].insert(0);

    const auto expected = QString(
        "0\t12345\t0.5\t\t0.1\t1.6\t0.04\t1\tProcessingInstructions='0'\t\n"
        "0\t12346\t1.5\t\t1.4\t2.9\t0.04\t1\tProcessingInstructions='0'\t\n"
        "1\t24681\t0.5\t\t0.1\t1.6\t0.04\t1\t\t");

    // The user hits "copy selected" with the second and third rows selected
    EXPECT_CALL(mockDataProcessorView, setClipboard(expected));
    EXPECT_CALL(mockDataProcessorView, getSelectedChildren())
        .Times(2)
        .WillRepeatedly(Return(rowlist));
    presenter->notify(DataProcessorPresenter::CutSelectedFlag);

    // The user hits "save"
    presenter->notify(DataProcessorPresenter::SaveFlag);

    auto ws = AnalysisDataService::Instance().retrieveWS<ITableWorkspace>(
        "TestWorkspace");
    TS_ASSERT_EQUALS(ws->rowCount(), 1);
    // Check the only unselected row is left behind
    TS_ASSERT_EQUALS(ws->String(0, RunCol), "24682");

    TS_ASSERT(Mock::VerifyAndClearExpectations(&mockDataProcessorView));
  }

  void testPasteRow() {
    NiceMock<MockDataProcessorView> mockDataProcessorView;
    NiceMock<MockProgressableView> mockProgress;

    auto presenter = makeDefaultPresenter();

    presenter->acceptViews(&mockDataProcessorView, &mockProgress);

    createPrefilledWorkspace("TestWorkspace", presenter->getWhiteList());
    EXPECT_CALL(mockDataProcessorView, getWorkspaceToOpen())
        .Times(1)
        .WillRepeatedly(Return("TestWorkspace"));
    presenter->notify(DataProcessorPresenter::OpenTableFlag);

    std::map<int, std::set<int>> rowlist;
    rowlist[0].insert(1);

    const auto clipboard =
        QString("6\t123\t0.5\t456\t1.2\t3.4\t3.14\t5\tabc\tdef");

    // The user hits "copy selected" with the second and third rows selected
    EXPECT_CALL(mockDataProcessorView, getClipboard())
        .Times(1)
        .WillRepeatedly(Return(clipboard));
    EXPECT_CALL(mockDataProcessorView, getSelectedChildren())
        .Times(1)
        .WillRepeatedly(Return(rowlist));
    presenter->notify(DataProcessorPresenter::PasteSelectedFlag);

    // The user hits "save"
    presenter->notify(DataProcessorPresenter::SaveFlag);

    auto ws = AnalysisDataService::Instance().retrieveWS<ITableWorkspace>(
        "TestWorkspace");
    TS_ASSERT_EQUALS(ws->rowCount(), 4);
    // Check the unselected rows were unaffected
    TS_ASSERT_EQUALS(ws->String(0, RunCol), "12345");
    TS_ASSERT_EQUALS(ws->String(2, RunCol), "24681");
    TS_ASSERT_EQUALS(ws->String(3, RunCol), "24682");

    // Check the values were pasted correctly
    TS_ASSERT_EQUALS(ws->String(1, RunCol), "123");
    TS_ASSERT_EQUALS(ws->String(1, ThetaCol), "0.5");
    TS_ASSERT_EQUALS(ws->String(1, TransCol), "456");
    TS_ASSERT_EQUALS(ws->String(1, QMinCol), "1.2");
    TS_ASSERT_EQUALS(ws->String(1, QMaxCol), "3.4");
    TS_ASSERT_EQUALS(ws->String(1, DQQCol), "3.14");
    TS_ASSERT_EQUALS(ws->String(1, ScaleCol), "5");
    TS_ASSERT_EQUALS(ws->String(1, OptionsCol), "abc");
    TS_ASSERT_EQUALS(ws->String(1, HiddenOptionsCol), "def");

    // Row is going to be pasted into the group where row in clipboard
    // belongs, i.e. group 0
    TS_ASSERT_EQUALS(ws->String(1, GroupCol), "0");

    TS_ASSERT(Mock::VerifyAndClearExpectations(&mockDataProcessorView));
  }

  void testPasteNewRow() {
    NiceMock<MockDataProcessorView> mockDataProcessorView;
    NiceMock<MockProgressableView> mockProgress;

    auto presenter = makeDefaultPresenter();

    presenter->acceptViews(&mockDataProcessorView, &mockProgress);

    createPrefilledWorkspace("TestWorkspace", presenter->getWhiteList());
    EXPECT_CALL(mockDataProcessorView, getWorkspaceToOpen())
        .Times(1)
        .WillRepeatedly(Return("TestWorkspace"));
    presenter->notify(DataProcessorPresenter::OpenTableFlag);

    const auto clipboard =
        QString("1\t123\t0.5\t456\t1.2\t3.4\t3.14\t5\tabc\tdef");

    // The user hits "copy selected" with the second and third rows selected
    EXPECT_CALL(mockDataProcessorView, getClipboard())
        .Times(1)
        .WillRepeatedly(Return(clipboard));
    EXPECT_CALL(mockDataProcessorView, getSelectedChildren())
        .Times(1)
        .WillRepeatedly(Return(std::map<int, std::set<int>>()));
    presenter->notify(DataProcessorPresenter::PasteSelectedFlag);

    // The user hits "save"
    presenter->notify(DataProcessorPresenter::SaveFlag);

    auto ws = AnalysisDataService::Instance().retrieveWS<ITableWorkspace>(
        "TestWorkspace");
    TS_ASSERT_EQUALS(ws->rowCount(), 5);
    // Check the unselected rows were unaffected
    TS_ASSERT_EQUALS(ws->String(0, RunCol), "12345");
    TS_ASSERT_EQUALS(ws->String(1, RunCol), "12346");
    TS_ASSERT_EQUALS(ws->String(2, RunCol), "24681");
    TS_ASSERT_EQUALS(ws->String(3, RunCol), "24682");

    // Check the values were pasted correctly
    TS_ASSERT_EQUALS(ws->String(4, RunCol), "123");
    TS_ASSERT_EQUALS(ws->String(4, ThetaCol), "0.5");
    TS_ASSERT_EQUALS(ws->String(4, TransCol), "456");
    TS_ASSERT_EQUALS(ws->String(4, QMinCol), "1.2");
    TS_ASSERT_EQUALS(ws->String(4, QMaxCol), "3.4");
    TS_ASSERT_EQUALS(ws->String(4, DQQCol), "3.14");
    TS_ASSERT_EQUALS(ws->String(4, ScaleCol), "5");
    TS_ASSERT_EQUALS(ws->String(4, GroupCol), "1");
    TS_ASSERT_EQUALS(ws->String(4, OptionsCol), "abc");
    TS_ASSERT_EQUALS(ws->String(4, HiddenOptionsCol), "def");

    TS_ASSERT(Mock::VerifyAndClearExpectations(&mockDataProcessorView));
  }

  void testPasteRows() {
    NiceMock<MockDataProcessorView> mockDataProcessorView;
    NiceMock<MockProgressableView> mockProgress;

    auto presenter = makeDefaultPresenter();

    presenter->acceptViews(&mockDataProcessorView, &mockProgress);

    createPrefilledWorkspace("TestWorkspace", presenter->getWhiteList());
    EXPECT_CALL(mockDataProcessorView, getWorkspaceToOpen())
        .Times(1)
        .WillRepeatedly(Return("TestWorkspace"));
    presenter->notify(DataProcessorPresenter::OpenTableFlag);

    std::map<int, std::set<int>> rowlist;
    rowlist[0].insert(1);
    rowlist[1].insert(0);

    const auto clipboard =
        QString("6\t123\t0.5\t456\t1.2\t3.4\t3.14\t5\tabc\tdef\n"
                "2\t345\t2.7\t123\t2.1\t4.3\t2.17\t3\tdef\tabc");

    // The user hits "copy selected" with the second and third rows selected
    EXPECT_CALL(mockDataProcessorView, getClipboard())
        .Times(1)
        .WillRepeatedly(Return(clipboard));
    EXPECT_CALL(mockDataProcessorView, getSelectedChildren())
        .Times(1)
        .WillRepeatedly(Return(rowlist));
    presenter->notify(DataProcessorPresenter::PasteSelectedFlag);

    // The user hits "save"
    presenter->notify(DataProcessorPresenter::SaveFlag);

    auto ws = AnalysisDataService::Instance().retrieveWS<ITableWorkspace>(
        "TestWorkspace");
    TS_ASSERT_EQUALS(ws->rowCount(), 4);
    // Check the unselected rows were unaffected
    TS_ASSERT_EQUALS(ws->String(0, RunCol), "12345");
    TS_ASSERT_EQUALS(ws->String(3, RunCol), "24682");

    // Check the values were pasted correctly
    TS_ASSERT_EQUALS(ws->String(1, RunCol), "123");
    TS_ASSERT_EQUALS(ws->String(1, ThetaCol), "0.5");
    TS_ASSERT_EQUALS(ws->String(1, TransCol), "456");
    TS_ASSERT_EQUALS(ws->String(1, QMinCol), "1.2");
    TS_ASSERT_EQUALS(ws->String(1, QMaxCol), "3.4");
    TS_ASSERT_EQUALS(ws->String(1, DQQCol), "3.14");
    TS_ASSERT_EQUALS(ws->String(1, ScaleCol), "5");
    TS_ASSERT_EQUALS(ws->String(1, GroupCol), "0");
    TS_ASSERT_EQUALS(ws->String(1, OptionsCol), "abc");
    TS_ASSERT_EQUALS(ws->String(1, HiddenOptionsCol), "def");

    TS_ASSERT_EQUALS(ws->String(2, RunCol), "345");
    TS_ASSERT_EQUALS(ws->String(2, ThetaCol), "2.7");
    TS_ASSERT_EQUALS(ws->String(2, TransCol), "123");
    TS_ASSERT_EQUALS(ws->String(2, QMinCol), "2.1");
    TS_ASSERT_EQUALS(ws->String(2, QMaxCol), "4.3");
    TS_ASSERT_EQUALS(ws->String(2, DQQCol), "2.17");
    TS_ASSERT_EQUALS(ws->String(2, ScaleCol), "3");
    TS_ASSERT_EQUALS(ws->String(2, GroupCol), "1");
    TS_ASSERT_EQUALS(ws->String(2, OptionsCol), "def");
    TS_ASSERT_EQUALS(ws->String(2, HiddenOptionsCol), "abc");

    TS_ASSERT(Mock::VerifyAndClearExpectations(&mockDataProcessorView));
  }

  void testPasteNewRows() {
    NiceMock<MockDataProcessorView> mockDataProcessorView;
    NiceMock<MockProgressableView> mockProgress;

    auto presenter = makeDefaultPresenter();

    presenter->acceptViews(&mockDataProcessorView, &mockProgress);

    createPrefilledWorkspace("TestWorkspace", presenter->getWhiteList());
    EXPECT_CALL(mockDataProcessorView, getWorkspaceToOpen())
        .Times(1)
        .WillRepeatedly(Return("TestWorkspace"));
    presenter->notify(DataProcessorPresenter::OpenTableFlag);

    const auto clipboard =
        QString("1\t123\t0.5\t456\t1.2\t3.4\t3.14\t5\tabc\tzzz\n"
                "1\t345\t2.7\t123\t2.1\t4.3\t2.17\t3\tdef\tyyy");

    // The user hits "copy selected" with the second and third rows selected
    EXPECT_CALL(mockDataProcessorView, getClipboard())
        .Times(1)
        .WillRepeatedly(Return(clipboard));
    EXPECT_CALL(mockDataProcessorView, getSelectedChildren())
        .Times(1)
        .WillRepeatedly(Return(std::map<int, std::set<int>>()));
    presenter->notify(DataProcessorPresenter::PasteSelectedFlag);

    // The user hits "save"
    presenter->notify(DataProcessorPresenter::SaveFlag);

    auto ws = AnalysisDataService::Instance().retrieveWS<ITableWorkspace>(
        "TestWorkspace");
    TS_ASSERT_EQUALS(ws->rowCount(), 6);
    // Check the unselected rows were unaffected
    TS_ASSERT_EQUALS(ws->String(0, RunCol), "12345");
    TS_ASSERT_EQUALS(ws->String(1, RunCol), "12346");
    TS_ASSERT_EQUALS(ws->String(2, RunCol), "24681");
    TS_ASSERT_EQUALS(ws->String(3, RunCol), "24682");

    // Check the values were pasted correctly
    TS_ASSERT_EQUALS(ws->String(4, RunCol), "123");
    TS_ASSERT_EQUALS(ws->String(4, ThetaCol), "0.5");
    TS_ASSERT_EQUALS(ws->String(4, TransCol), "456");
    TS_ASSERT_EQUALS(ws->String(4, QMinCol), "1.2");
    TS_ASSERT_EQUALS(ws->String(4, QMaxCol), "3.4");
    TS_ASSERT_EQUALS(ws->String(4, DQQCol), "3.14");
    TS_ASSERT_EQUALS(ws->String(4, ScaleCol), "5");
    TS_ASSERT_EQUALS(ws->String(4, GroupCol), "1");
    TS_ASSERT_EQUALS(ws->String(4, OptionsCol), "abc");
    TS_ASSERT_EQUALS(ws->String(4, HiddenOptionsCol), "zzz");

    TS_ASSERT_EQUALS(ws->String(5, RunCol), "345");
    TS_ASSERT_EQUALS(ws->String(5, ThetaCol), "2.7");
    TS_ASSERT_EQUALS(ws->String(5, TransCol), "123");
    TS_ASSERT_EQUALS(ws->String(5, QMinCol), "2.1");
    TS_ASSERT_EQUALS(ws->String(5, QMaxCol), "4.3");
    TS_ASSERT_EQUALS(ws->String(5, DQQCol), "2.17");
    TS_ASSERT_EQUALS(ws->String(5, ScaleCol), "3");
    TS_ASSERT_EQUALS(ws->String(5, GroupCol), "1");
    TS_ASSERT_EQUALS(ws->String(5, OptionsCol), "def");
    TS_ASSERT_EQUALS(ws->String(5, HiddenOptionsCol), "yyy");

    TS_ASSERT(Mock::VerifyAndClearExpectations(&mockDataProcessorView));
  }

  void testPasteEmptyClipboard() {
    NiceMock<MockDataProcessorView> mockDataProcessorView;
    NiceMock<MockProgressableView> mockProgress;

    auto presenter = makeDefaultPresenter();

    presenter->acceptViews(&mockDataProcessorView, &mockProgress);

    // Empty clipboard
    EXPECT_CALL(mockDataProcessorView, getClipboard())
        .Times(1)
        .WillRepeatedly(Return(QString()));
    EXPECT_CALL(mockDataProcessorView, getSelectedChildren()).Times(0);
    presenter->notify(DataProcessorPresenter::PasteSelectedFlag);

    TS_ASSERT(Mock::VerifyAndClearExpectations(&mockDataProcessorView));
  }

  void testPasteToNonexistentGroup() {
    NiceMock<MockDataProcessorView> mockDataProcessorView;
    NiceMock<MockProgressableView> mockProgress;
    NiceMock<MockMainPresenter> mockMainPresenter;

    auto presenter = makeDefaultPresenter();

    presenter->acceptViews(&mockDataProcessorView, &mockProgress);
    presenter->accept(&mockMainPresenter);

    // Empty clipboard
    EXPECT_CALL(mockDataProcessorView, getClipboard())
        .Times(1)
        .WillRepeatedly(Return("1\t123\t0.5\t456\t1.2\t3.4\t3.14\t5\tabc\t"));
    EXPECT_CALL(mockDataProcessorView, getSelectedChildren())
        .Times(1)
        .WillOnce(Return(std::map<int, std::set<int>>()));
    TS_ASSERT_THROWS_NOTHING(
        presenter->notify(DataProcessorPresenter::PasteSelectedFlag));

    TS_ASSERT(Mock::VerifyAndClearExpectations(&mockDataProcessorView));
    TS_ASSERT(Mock::VerifyAndClearExpectations(&mockMainPresenter));
  }

  void testImportTable() {
    NiceMock<MockDataProcessorView> mockDataProcessorView;
    NiceMock<MockProgressableView> mockProgress;

    auto presenter = makeDefaultPresenter();

    presenter->acceptViews(&mockDataProcessorView, &mockProgress);
    EXPECT_CALL(
        mockDataProcessorView,
        runPythonAlgorithm(QString("try:\n  algm = LoadTBLDialog()\n  print("
                                   "algm.getPropertyValue(\"OutputWorkspace\"))"
                                   "\nexcept:\n  pass\n")));
    presenter->notify(DataProcessorPresenter::ImportTableFlag);

    TS_ASSERT(Mock::VerifyAndClearExpectations(&mockDataProcessorView));
  }

  void testExportTable() {
    NiceMock<MockDataProcessorView> mockDataProcessorView;
    MockProgressableView mockProgress;
    auto presenter = makeDefaultPresenter();

    presenter->acceptViews(&mockDataProcessorView, &mockProgress);
    EXPECT_CALL(mockDataProcessorView,
                runPythonAlgorithm(QString(
                    "try:\n  algm = SaveTBLDialog()\nexcept:\n  pass\n")));
    presenter->notify(DataProcessorPresenter::ExportTableFlag);

    TS_ASSERT(Mock::VerifyAndClearExpectations(&mockDataProcessorView));
  }

  void testPlotRowWarn() {

    NiceMock<MockDataProcessorView> mockDataProcessorView;
    MockProgressableView mockProgress;

    auto presenter = makeDefaultPresenter();
    presenter->acceptViews(&mockDataProcessorView, &mockProgress);

    createPrefilledWorkspace("TestWorkspace", presenter->getWhiteList());
    createTOFWorkspace("TOF_12345", "12345");
    EXPECT_CALL(mockDataProcessorView, getWorkspaceToOpen())
        .Times(1)
        .WillRepeatedly(Return("TestWorkspace"));

    // We should be warned
    presenter->notify(DataProcessorPresenter::OpenTableFlag);

    std::map<int, std::set<int>> rowlist;
    rowlist[0].insert(0);

    // We should be warned
    EXPECT_CALL(mockDataProcessorView, giveUserWarning(_, _));
    // The user hits "plot rows" with the first row selected
    EXPECT_CALL(mockDataProcessorView, getSelectedChildren())
        .Times(1)
        .WillRepeatedly(Return(rowlist));
    EXPECT_CALL(mockDataProcessorView, getSelectedParents())
        .Times(1)
        .WillRepeatedly(Return(std::set<int>()));
    presenter->notify(DataProcessorPresenter::PlotRowFlag);

    // Tidy up
    AnalysisDataService::Instance().remove("TestWorkspace");
    AnalysisDataService::Instance().remove("TOF_12345");

    TS_ASSERT(Mock::VerifyAndClearExpectations(&mockDataProcessorView));
  }

  void testPlotEmptyRow() {
    NiceMock<MockDataProcessorView> mockDataProcessorView;
    MockProgressableView mockProgress;

    auto presenter = makeDefaultPresenter();

    presenter->acceptViews(&mockDataProcessorView, &mockProgress);

    std::map<int, std::set<int>> rowlist;
    rowlist[0].insert(0);
    EXPECT_CALL(mockDataProcessorView, getSelectedChildren())
        .Times(2)
        .WillRepeatedly(Return(rowlist));
    EXPECT_CALL(mockDataProcessorView, getSelectedParents())
        .Times(2)
        .WillRepeatedly(Return(std::set<int>()));
    EXPECT_CALL(mockDataProcessorView, giveUserWarning(_, _));
    // Append an empty row to our table
    presenter->notify(DataProcessorPresenter::AppendRowFlag);
    // Attempt to plot the empty row (should result in critical warning)
    presenter->notify(DataProcessorPresenter::PlotRowFlag);
    TS_ASSERT(Mock::VerifyAndClearExpectations(&mockDataProcessorView));
  }

  void testPlotGroupWithEmptyRow() {
    NiceMock<MockDataProcessorView> mockDataProcessorView;
    MockProgressableView mockProgress;

    auto presenter = makeDefaultPresenter();

    presenter->acceptViews(&mockDataProcessorView, &mockProgress);

    createPrefilledWorkspace("TestWorkspace", presenter->getWhiteList());
    createTOFWorkspace("TOF_12345", "12345");
    EXPECT_CALL(mockDataProcessorView, getWorkspaceToOpen())
        .Times(1)
        .WillRepeatedly(Return("TestWorkspace"));
    std::map<int, std::set<int>> rowlist;
    rowlist[0].insert(0);
    rowlist[0].insert(1);
    std::set<int> grouplist;
    grouplist.insert(0);
    EXPECT_CALL(mockDataProcessorView, getSelectedChildren())
        .Times(2)
        .WillRepeatedly(Return(rowlist));
    EXPECT_CALL(mockDataProcessorView, getSelectedParents())
        .Times(2)
        .WillRepeatedly(Return(grouplist));
    EXPECT_CALL(mockDataProcessorView, giveUserWarning(_, _));
    // Open up our table with one row
    presenter->notify(DataProcessorPresenter::OpenTableFlag);
    // Append an empty row to the table
    presenter->notify(DataProcessorPresenter::AppendRowFlag);
    // Attempt to plot the group (should result in critical warning)
    presenter->notify(DataProcessorPresenter::PlotGroupFlag);
    AnalysisDataService::Instance().remove("TestWorkspace");
    AnalysisDataService::Instance().remove("TOF_12345");
    TS_ASSERT(Mock::VerifyAndClearExpectations(&mockDataProcessorView));
  }

  void testPlotGroupWarn() {
    NiceMock<MockDataProcessorView> mockDataProcessorView;
    MockProgressableView mockProgress;

    auto presenter = makeDefaultPresenter();

    presenter->acceptViews(&mockDataProcessorView, &mockProgress);

    createPrefilledWorkspace("TestWorkspace", presenter->getWhiteList());
    createTOFWorkspace("TOF_12345", "12345");
    createTOFWorkspace("TOF_12346", "12346");
    EXPECT_CALL(mockDataProcessorView, getWorkspaceToOpen())
        .Times(1)
        .WillRepeatedly(Return("TestWorkspace"));
    presenter->notify(DataProcessorPresenter::OpenTableFlag);

    std::set<int> grouplist;
    grouplist.insert(0);

    // We should be warned
    EXPECT_CALL(mockDataProcessorView, giveUserWarning(_, _));
    // The user hits "plot groups" with the first row selected
    EXPECT_CALL(mockDataProcessorView, getSelectedChildren())
        .Times(1)
        .WillRepeatedly(Return(std::map<int, std::set<int>>()));
    EXPECT_CALL(mockDataProcessorView, getSelectedParents())
        .Times(1)
        .WillRepeatedly(Return(grouplist));
    presenter->notify(DataProcessorPresenter::PlotGroupFlag);

    // Tidy up
    AnalysisDataService::Instance().remove("TestWorkspace");
    AnalysisDataService::Instance().remove("TOF_12345");
    AnalysisDataService::Instance().remove("TOF_12346");

    TS_ASSERT(Mock::VerifyAndClearExpectations(&mockDataProcessorView));
  }

  void testWorkspaceNamesNoTrans() {
    NiceMock<MockDataProcessorView> mockDataProcessorView;
    NiceMock<MockProgressableView> mockProgress;

    auto presenter = makeDefaultPresenter();

    presenter->acceptViews(&mockDataProcessorView, &mockProgress);

    createPrefilledWorkspace("TestWorkspace", presenter->getWhiteList());
    EXPECT_CALL(mockDataProcessorView, getWorkspaceToOpen())
        .Times(1)
        .WillRepeatedly(Return("TestWorkspace"));
    presenter->notify(DataProcessorPresenter::OpenTableFlag);

    // Tidy up
    AnalysisDataService::Instance().remove("TestWorkspace");

    QStringList row0 = {"12345", "0.5", "", "0.1", "0.3", "0.04", "1", "", ""};
    QStringList row1 = {"12346", "0.5", "", "0.1", "0.3", "0.04", "1", "", ""};
    std::map<int, QStringList> group = {{0, row0}, {1, row1}};

    // Test the names of the reduced workspaces
    TS_ASSERT_EQUALS(presenter->getReducedWorkspaceName(row0, "prefix_1_"),
                     "prefix_1_TOF_12345");
    TS_ASSERT_EQUALS(presenter->getReducedWorkspaceName(row1, "prefix_2_"),
                     "prefix_2_TOF_12346");
    TS_ASSERT_EQUALS(presenter->getReducedWorkspaceName(row0), "TOF_12345");
    TS_ASSERT_EQUALS(presenter->getReducedWorkspaceName(row1), "TOF_12346");
    // Test the names of the post-processed ws
    // TS_ASSERT_EQUALS(
    //    presenter->getPostprocessedWorkspaceName(group, "new_prefix_"),
    //    "new_prefix_TOF_12345_TOF_12346");
    // TS_ASSERT_EQUALS(presenter->getPostprocessedWorkspaceName(group),
    //                 "TOF_12345_TOF_12346");

    TS_ASSERT(Mock::VerifyAndClearExpectations(&mockDataProcessorView));
  }

  void testWorkspaceNamesWithTrans() {
    NiceMock<MockDataProcessorView> mockDataProcessorView;
    NiceMock<MockProgressableView> mockProgress;

    auto presenter = makeDefaultPresenter();

    presenter->acceptViews(&mockDataProcessorView, &mockProgress);

    createPrefilledWorkspaceWithTrans(QString("TestWorkspace"),
                                      presenter->getWhiteList());
    EXPECT_CALL(mockDataProcessorView, getWorkspaceToOpen())
        .Times(1)
        .WillRepeatedly(Return("TestWorkspace"));
    presenter->notify(DataProcessorPresenter::OpenTableFlag);

    // Tidy up
    AnalysisDataService::Instance().remove("TestWorkspace");

    QStringList row0 = {"12345", "0.5", "11115", "0.1", "0.3",
                        "0.04",  "1",   "",      ""};
    QStringList row1 = {"12346", "0.5", "11116", "0.1", "0.3",
                        "0.04",  "1",   "",      ""};
    std::map<int, QStringList> group = {{0, row0}, {1, row1}};

    // Test the names of the reduced workspaces
    TS_ASSERT_EQUALS(presenter->getReducedWorkspaceName(row0, "prefix_1_"),
                     "prefix_1_TOF_12345_TRANS_11115");
    TS_ASSERT_EQUALS(presenter->getReducedWorkspaceName(row1, "prefix_2_"),
                     "prefix_2_TOF_12346_TRANS_11116");
    TS_ASSERT_EQUALS(presenter->getReducedWorkspaceName(row0),
                     "TOF_12345_TRANS_11115");
    TS_ASSERT_EQUALS(presenter->getReducedWorkspaceName(row1),
                     "TOF_12346_TRANS_11116");
    // Test the names of the post-processed ws
    // TS_ASSERT_EQUALS(
    //     presenter->getPostprocessedWorkspaceName(group, "new_prefix_"),
    //     "new_prefix_TOF_12345_TRANS_11115_TOF_12346_TRANS_11116");
    // TS_ASSERT_EQUALS(presenter->getPostprocessedWorkspaceName(group),
    //                 "TOF_12345_TRANS_11115_TOF_12346_TRANS_11116");

    TS_ASSERT(Mock::VerifyAndClearExpectations(&mockDataProcessorView));
  }

  void testWorkspaceNameWrongData() {

    NiceMock<MockDataProcessorView> mockDataProcessorView;
    NiceMock<MockProgressableView> mockProgress;

    auto presenter = makeDefaultPresenter();
    presenter->acceptViews(&mockDataProcessorView, &mockProgress);

    createPrefilledWorkspaceWithTrans(QString("TestWorkspace"),
                                      presenter->getWhiteList());
    EXPECT_CALL(mockDataProcessorView, getWorkspaceToOpen())
        .Times(1)
        .WillRepeatedly(Return("TestWorkspace"));
    presenter->notify(DataProcessorPresenter::OpenTableFlag);

    // Tidy up
    AnalysisDataService::Instance().remove("TestWorkspace");

    QStringList row0 = {"12345", "0.5"};
    QStringList row1 = {"12346", "0.5"};
    std::map<int, QStringList> group = {{0, row0}, {1, row1}};

    // Test the names of the reduced workspaces
    TS_ASSERT_THROWS_ANYTHING(presenter->getReducedWorkspaceName(row0));
    // TS_ASSERT_THROWS_ANYTHING(presenter->getPostprocessedWorkspaceName(group));

    TS_ASSERT(Mock::VerifyAndClearExpectations(&mockDataProcessorView));
  }

  /// Tests the reduction when no pre-processing algorithms are given

  void testProcessNoPreProcessing() {

    NiceMock<MockDataProcessorView> mockDataProcessorView;
    NiceMock<MockProgressableView> mockProgress;
    NiceMock<MockMainPresenter> mockMainPresenter;

    // We don't know the view we will handle yet, so none of the methods below
    // should be called
    EXPECT_CALL(mockDataProcessorView, setTableList(_)).Times(0);
    EXPECT_CALL(mockDataProcessorView, setOptionsHintStrategy(_, _)).Times(0);
    // Constructor (no pre-processing)

    GenericDataProcessorPresenterNoThread presenter(
        createReflectometryWhiteList(), createReflectometryProcessor(),
        createReflectometryPostprocessor());

    // Verify expectations
    TS_ASSERT(Mock::VerifyAndClearExpectations(&mockDataProcessorView));

    // Check that the presenter has updated the whitelist adding columns 'Group'
    // and 'Options'
    auto whitelist = presenter.getWhiteList();
    TS_ASSERT_EQUALS(whitelist.size(), 9);
    TS_ASSERT_EQUALS(whitelist.name(0), "Run(s)");
    TS_ASSERT_EQUALS(whitelist.name(7), "Options");

    // When the presenter accepts the views, expect the following:
    // Expect that the list of settings is populated
    EXPECT_CALL(mockDataProcessorView, loadSettings(_)).Times(Exactly(1));
    // Expect that the list of tables is populated
    EXPECT_CALL(mockDataProcessorView, setTableList(_)).Times(Exactly(1));
    // Expect that the autocompletion hints are populated
    EXPECT_CALL(mockDataProcessorView, setOptionsHintStrategy(_, 7))
        .Times(Exactly(1));
    // Now accept the views
    presenter.acceptViews(&mockDataProcessorView, &mockProgress);
    presenter.accept(&mockMainPresenter);

    // Verify expectations
    TS_ASSERT(Mock::VerifyAndClearExpectations(&mockDataProcessorView));

    createPrefilledWorkspace("TestWorkspace", presenter.getWhiteList());
    EXPECT_CALL(mockDataProcessorView, getWorkspaceToOpen())
        .Times(1)
        .WillRepeatedly(Return("TestWorkspace"));
    presenter.notify(DataProcessorPresenter::OpenTableFlag);

    std::set<int> grouplist;
    grouplist.insert(0);

    createTOFWorkspace("12345", "12345");
    createTOFWorkspace("12346", "12346");

    // We should not receive any errors
    EXPECT_CALL(mockDataProcessorView, giveUserCritical(_, _)).Times(0);

    // The user hits the "process" button with the first group selected
    EXPECT_CALL(mockDataProcessorView, getSelectedChildren())
        .Times(1)
        .WillRepeatedly(Return(std::map<int, std::set<int>>()));
    EXPECT_CALL(mockDataProcessorView, getSelectedParents())
        .Times(1)
        .WillRepeatedly(Return(grouplist));
    EXPECT_CALL(mockMainPresenter, getPreprocessingOptionsAsString())
        .Times(1)
        .WillOnce(Return(QString()));
    EXPECT_CALL(mockMainPresenter, getPreprocessingProperties())
        .Times(2)
        .WillRepeatedly(Return(QString()));
    EXPECT_CALL(mockMainPresenter, getProcessingOptions())
        .Times(1)
        .WillOnce(Return(""));
    EXPECT_CALL(mockMainPresenter, getPostprocessingOptions())
        .Times(1)
        .WillOnce(Return("Params = \"0.1\""));
    EXPECT_CALL(mockDataProcessorView, resume()).Times(1);
    EXPECT_CALL(mockMainPresenter, resume()).Times(1);
    EXPECT_CALL(mockDataProcessorView, getEnableNotebook())
        .Times(1)
        .WillRepeatedly(Return(false));
    EXPECT_CALL(mockDataProcessorView, requestNotebookPath()).Times(0);

    presenter.notify(DataProcessorPresenter::ProcessFlag);

    // Check output workspaces were created as expected
    TS_ASSERT(AnalysisDataService::Instance().doesExist("IvsQ_TOF_12345"));
    TS_ASSERT(AnalysisDataService::Instance().doesExist("IvsLam_TOF_12345"));
    TS_ASSERT(AnalysisDataService::Instance().doesExist("12345"));
    TS_ASSERT(AnalysisDataService::Instance().doesExist("IvsQ_TOF_12346"));
    TS_ASSERT(AnalysisDataService::Instance().doesExist("IvsLam_TOF_12346"));
    TS_ASSERT(AnalysisDataService::Instance().doesExist("12346"));
    TS_ASSERT(
        AnalysisDataService::Instance().doesExist("IvsQ_TOF_12345_TOF_12346"));

    // Tidy up
    AnalysisDataService::Instance().remove("TestWorkspace");
    AnalysisDataService::Instance().remove("IvsQ_TOF_12345");
    AnalysisDataService::Instance().remove("IvsLam_TOF_12345");
    AnalysisDataService::Instance().remove("12345");
    AnalysisDataService::Instance().remove("IvsQ_TOF_12346");
    AnalysisDataService::Instance().remove("IvsLam_TOF_12346");
    AnalysisDataService::Instance().remove("12346");
    AnalysisDataService::Instance().remove("IvsQ_TOF_12345_TOF_12346");

    TS_ASSERT(Mock::VerifyAndClearExpectations(&mockDataProcessorView));
    TS_ASSERT(Mock::VerifyAndClearExpectations(&mockMainPresenter));
  }

  void testPlotRowPythonCode() {
    NiceMock<MockDataProcessorView> mockDataProcessorView;
    MockProgressableView mockProgress;

    auto presenter = makeDefaultPresenter();
    presenter->acceptViews(&mockDataProcessorView, &mockProgress);

    createPrefilledWorkspace("TestWorkspace", presenter->getWhiteList());
    EXPECT_CALL(mockDataProcessorView, getWorkspaceToOpen())
        .Times(1)
        .WillRepeatedly(Return("TestWorkspace"));
    presenter->notify(DataProcessorPresenter::OpenTableFlag);
    createTOFWorkspace("IvsQ_binned_TOF_12345", "12345");
    createTOFWorkspace("IvsQ_binned_TOF_12346", "12346");

    std::map<int, std::set<int>> rowlist;
    rowlist[0].insert(0);
    rowlist[0].insert(1);

    // We should be warned
    EXPECT_CALL(mockDataProcessorView, giveUserWarning(_, _)).Times(0);
    // The user hits "plot rows" with the first row selected
    EXPECT_CALL(mockDataProcessorView, getSelectedChildren())
        .Times(1)
        .WillRepeatedly(Return(rowlist));
    EXPECT_CALL(mockDataProcessorView, getSelectedParents())
        .Times(1)
        .WillRepeatedly(Return(std::set<int>()));

    auto pythonCode = QString(
        "base_graph = None\nbase_graph = "
        "plotSpectrum(\"IvsQ_binned_TOF_12345\", 0, True, window = "
        "base_graph)\nbase_graph = plotSpectrum(\"IvsQ_binned_TOF_12346\", 0, "
        "True, window = base_graph)\nbase_graph.activeLayer().logLogAxes()\n");

    EXPECT_CALL(mockDataProcessorView, runPythonAlgorithm(pythonCode)).Times(1);
    presenter->notify(DataProcessorPresenter::PlotRowFlag);

    // Tidy up
    AnalysisDataService::Instance().remove("TestWorkspace");
    AnalysisDataService::Instance().remove("IvsQ_binned_TOF_12345");
    AnalysisDataService::Instance().remove("IvsQ_binned_TOF_12346");

    TS_ASSERT(Mock::VerifyAndClearExpectations(&mockDataProcessorView));
  }

  void testPlotGroupPythonCode() {
    NiceMock<MockDataProcessorView> mockDataProcessorView;
    MockProgressableView mockProgress;

    auto presenter = makeDefaultPresenter();
    presenter->acceptViews(&mockDataProcessorView, &mockProgress);

    createPrefilledWorkspace("TestWorkspace", presenter->getWhiteList());
    EXPECT_CALL(mockDataProcessorView, getWorkspaceToOpen())
        .Times(1)
        .WillRepeatedly(Return("TestWorkspace"));
    presenter->notify(DataProcessorPresenter::OpenTableFlag);
    createTOFWorkspace("IvsQ_TOF_12345_TOF_12346");

    std::set<int> group = {0};

    // We should be warned
    EXPECT_CALL(mockDataProcessorView, giveUserWarning(_, _)).Times(0);
    // The user hits "plot rows" with the first row selected
    EXPECT_CALL(mockDataProcessorView, getSelectedChildren())
        .Times(1)
        .WillRepeatedly(Return(std::map<int, std::set<int>>()));
    EXPECT_CALL(mockDataProcessorView, getSelectedParents())
        .Times(1)
        .WillRepeatedly(Return(group));

    auto pythonCode =
        QString("base_graph = None\nbase_graph = "
                "plotSpectrum(\"IvsQ_TOF_12345_TOF_12346\", 0, True, window = "
                "base_graph)\nbase_graph.activeLayer().logLogAxes()\n");

    EXPECT_CALL(mockDataProcessorView, runPythonAlgorithm(pythonCode)).Times(1);
    presenter->notify(DataProcessorPresenter::PlotGroupFlag);

    // Tidy up
    AnalysisDataService::Instance().remove("TestWorkspace");
    AnalysisDataService::Instance().remove("IvsQ_TOF_12345_TOF_12346");

    TS_ASSERT(Mock::VerifyAndClearExpectations(&mockDataProcessorView));
  }

  void testNoPostProcessing() {
    // Test very basic functionality of the presenter when no post-processing
    // algorithm is defined

    NiceMock<MockDataProcessorView> mockDataProcessorView;
    MockProgressableView mockProgress;
    GenericDataProcessorPresenter presenter(createReflectometryWhiteList(),
                                            createReflectometryProcessor());
    presenter.acceptViews(&mockDataProcessorView, &mockProgress);

    // Calls that should throw
    TS_ASSERT_THROWS_ANYTHING(
        presenter.notify(DataProcessorPresenter::AppendGroupFlag));
    TS_ASSERT_THROWS_ANYTHING(
        presenter.notify(DataProcessorPresenter::DeleteGroupFlag));
    TS_ASSERT_THROWS_ANYTHING(
        presenter.notify(DataProcessorPresenter::GroupRowsFlag));
    TS_ASSERT_THROWS_ANYTHING(
        presenter.notify(DataProcessorPresenter::ExpandSelectionFlag));
    TS_ASSERT_THROWS_ANYTHING(
        presenter.notify(DataProcessorPresenter::PlotGroupFlag));
    // TS_ASSERT(presenter.getPostprocessedWorkspaceName(
    //              std::map<int, QStringList>()) == "");
  }

  void testPostprocessMap() {
    NiceMock<MockDataProcessorView> mockDataProcessorView;
    NiceMock<MockProgressableView> mockProgress;
    NiceMock<MockMainPresenter> mockMainPresenter;

    std::map<QString, QString> postprocesssMap = {{"dQ/Q", "Params"}};
    GenericDataProcessorPresenterNoThread presenter(
        createReflectometryWhiteList(), createReflectometryPreprocessingStep(),
        createReflectometryProcessor(), createReflectometryPostprocessor(),
        postprocesssMap);
    presenter.acceptViews(&mockDataProcessorView, &mockProgress);
    presenter.accept(&mockMainPresenter);

    // Open a table
    createPrefilledWorkspace("TestWorkspace", presenter.getWhiteList());
    EXPECT_CALL(mockDataProcessorView, getWorkspaceToOpen())
        .Times(1)
        .WillRepeatedly(Return("TestWorkspace"));
    presenter.notify(DataProcessorPresenter::OpenTableFlag);

    createTOFWorkspace("12345", "12345");
    createTOFWorkspace("12346", "12346");

    std::set<int> grouplist;
    grouplist.insert(0);

    // We should not receive any errors
    EXPECT_CALL(mockDataProcessorView, giveUserCritical(_, _)).Times(0);

    // The user hits the "process" button with the first group selected
    EXPECT_CALL(mockDataProcessorView, getSelectedChildren())
        .Times(1)
        .WillRepeatedly(Return(std::map<int, std::set<int>>()));
    EXPECT_CALL(mockDataProcessorView, getSelectedParents())
        .Times(1)
        .WillRepeatedly(Return(grouplist));
    EXPECT_CALL(mockMainPresenter, getPreprocessingOptionsAsString())
        .Times(1)
        .WillOnce(Return(QString()));
    EXPECT_CALL(mockMainPresenter, getPreprocessingProperties())
        .Times(2)
        .WillRepeatedly(Return(QString()));
    EXPECT_CALL(mockMainPresenter, getProcessingOptions())
        .Times(1)
        .WillOnce(Return(QString("")));
    EXPECT_CALL(mockMainPresenter, getPostprocessingOptions())
        .Times(1)
        .WillOnce(Return("Params='-0.10'"));
    EXPECT_CALL(mockDataProcessorView, resume()).Times(1);
    EXPECT_CALL(mockMainPresenter, resume()).Times(1);
    EXPECT_CALL(mockDataProcessorView, getEnableNotebook())
        .Times(1)
        .WillRepeatedly(Return(false));
    EXPECT_CALL(mockDataProcessorView, requestNotebookPath()).Times(0);

    presenter.notify(DataProcessorPresenter::ProcessFlag);

    // Check output workspace was stitched with params = '-0.04'
    TS_ASSERT(
        AnalysisDataService::Instance().doesExist("IvsQ_TOF_12345_TOF_12346"));

    MatrixWorkspace_sptr out =
        AnalysisDataService::Instance().retrieveWS<MatrixWorkspace>(
            "IvsQ_TOF_12345_TOF_12346");
    TSM_ASSERT_DELTA(
        "Logarithmic rebinning should have been applied, with param 0.04",
        out->x(0)[0], 0.100, 1e-5);
    TSM_ASSERT_DELTA(
        "Logarithmic rebinning should have been applied, with param 0.04",
        out->x(0)[1], 0.104, 1e-5);
    TSM_ASSERT_DELTA(
        "Logarithmic rebinning should have been applied, with param 0.04",
        out->x(0)[2], 0.10816, 1e-5);
    TSM_ASSERT_DELTA(
        "Logarithmic rebinning should have been applied, with param 0.04",
        out->x(0)[3], 0.11248, 1e-5);

    // Tidy up
    AnalysisDataService::Instance().remove("TestWorkspace");
    AnalysisDataService::Instance().remove("IvsQ_binned_TOF_12345");
    AnalysisDataService::Instance().remove("IvsQ_TOF_12345");
    AnalysisDataService::Instance().remove("IvsLam_TOF_12345");
    AnalysisDataService::Instance().remove("12345");
    AnalysisDataService::Instance().remove("IvsQ_binned_TOF_12346");
    AnalysisDataService::Instance().remove("IvsQ_TOF_12346");
    AnalysisDataService::Instance().remove("IvsLam_TOF_12346");
    AnalysisDataService::Instance().remove("12346");
    AnalysisDataService::Instance().remove("IvsQ_TOF_12345_TOF_12346");

    TS_ASSERT(Mock::VerifyAndClearExpectations(&mockDataProcessorView));
    TS_ASSERT(Mock::VerifyAndClearExpectations(&mockMainPresenter));
  }

  void testPauseReduction() {
    NiceMock<MockDataProcessorView> mockDataProcessorView;
    NiceMock<MockProgressableView> mockProgress;
    NiceMock<MockMainPresenter> mockMainPresenter;

    auto presenter = makeDefaultPresenter();
    presenter->acceptViews(&mockDataProcessorView, &mockProgress);
    presenter->accept(&mockMainPresenter);

    // We should not receive any errors
    EXPECT_CALL(mockMainPresenter, giveUserCritical(_, _)).Times(0);

    // User hits the 'pause' button
    EXPECT_CALL(mockDataProcessorView, pause()).Times(1);
    EXPECT_CALL(mockMainPresenter, pause()).Times(1);

    presenter->notify(DataProcessorPresenter::PauseFlag);

    TS_ASSERT(Mock::VerifyAndClearExpectations(&mockDataProcessorView));
    TS_ASSERT(Mock::VerifyAndClearExpectations(&mockMainPresenter));
  }

  void testInstrumentList() {
    NiceMock<MockDataProcessorView> mockDataProcessorView;
    MockProgressableView mockProgress;
    GenericDataProcessorPresenter presenter(createReflectometryWhiteList(),
                                            createReflectometryProcessor());
    presenter.acceptViews(&mockDataProcessorView, &mockProgress);

    EXPECT_CALL(mockDataProcessorView,
                setInstrumentList(
                    QString::fromStdString("INTER,SURF,POLREF,OFFSPEC,CRISP"),
                    QString::fromStdString("INTER")))
        .Times(1);
    presenter.setInstrumentList(
        QStringList{"INTER", "SURF", "POLREF", "OFFSPEC", "CRISP"}, "INTER");

    TS_ASSERT(Mock::VerifyAndClearExpectations(&mockDataProcessorView));
  }
};

#endif /* MANTID_MANTIDWIDGETS_GENERICDATAPROCESSORPRESENTERTEST_H */<|MERGE_RESOLUTION|>--- conflicted
+++ resolved
@@ -34,11 +34,7 @@
   // Standard constructor
   GenericDataProcessorPresenterNoThread(
       const WhiteList &whitelist,
-<<<<<<< HEAD
       const std::map<QString, PreprocessingAlgorithm> &preprocessingStep,
-=======
-      const std::map<QString, PreprocessingAlgorithm> &preprocessMap,
->>>>>>> c64594f3
       const ProcessingAlgorithm &processor,
       const PostprocessingAlgorithm &postprocessor,
       const std::map<QString, QString> &postprocessMap =
@@ -52,13 +48,7 @@
   GenericDataProcessorPresenterNoThread(
       const WhiteList &whitelist, const ProcessingAlgorithm &processor,
       const PostprocessingAlgorithm &postprocessor)
-<<<<<<< HEAD
       : GenericDataProcessorPresenter(whitelist, processor, postprocessor) {}
-=======
-      : GenericDataProcessorPresenter(
-            whitelist, std::map<QString, PreprocessingAlgorithm>(), processor,
-            postprocessor) {}
->>>>>>> c64594f3
 
   // Destructor
   ~GenericDataProcessorPresenterNoThread() override {}
@@ -114,9 +104,7 @@
     return whitelist;
   }
 
-<<<<<<< HEAD
-  const std::map<QString, PreprocessingAlgorithm>
-  createReflectometryPreprocessingStep() {
+  const std::map<QString, PreprocessingAlgorithm> createReflectometryPreprocessingStep() {
     return {{"Run(s)", PreprocessingAlgorithm(
                            "Plus", "TOF_",
                            std::set<QString>{"LHSWorkspace", "RHSWorkspace",
@@ -126,20 +114,6 @@
                                     std::set<QString>{"FirstTransmissionRun",
                                                       "SecondTransmissionRun",
                                                       "OutputWorkspace"})}};
-=======
-  std::map<QString, PreprocessingAlgorithm> createReflectometryPreprocessMap() {
-
-    return std::map<QString, PreprocessingAlgorithm>{
-        {"Run(s)",
-         PreprocessingAlgorithm(
-             "Plus", "TOF_", std::set<QString>{"LHSWorkspace", "RHSWorkspace",
-                                               "OutputWorkspace"})},
-        {"Transmission Run(s)",
-         PreprocessingAlgorithm("CreateTransmissionWorkspaceAuto", "TRANS_",
-                                std::set<QString>{"FirstTransmissionRun",
-                                                  "SecondTransmissionRun",
-                                                  "OutputWorkspace"})}};
->>>>>>> c64594f3
   }
 
   ProcessingAlgorithm createReflectometryProcessor() {
@@ -1132,7 +1106,6 @@
   }
 
   void testProcessExitsIfSkipProcessingIsTrue() {
-<<<<<<< HEAD
 	  NiceMock<MockDataProcessorView> mockDataProcessorView;
 	  NiceMock<MockProgressableView> mockProgress;
 	  NiceMock<MockMainPresenter> mockMainPresenter;
@@ -1194,62 +1167,6 @@
 
 	  TS_ASSERT(Mock::VerifyAndClearExpectations(&mockDataProcessorView));
 	  TS_ASSERT(Mock::VerifyAndClearExpectations(&mockMainPresenter));
-=======
-    NiceMock<MockDataProcessorView> mockDataProcessorView;
-    NiceMock<MockProgressableView> mockProgress;
-    NiceMock<MockMainPresenter> mockMainPresenter;
-    GenericDataProcessorPresenterNoThread presenter(
-        createReflectometryWhiteList(), createReflectometryPreprocessMap(),
-        createReflectometryProcessor(), createReflectometryPostprocessor());
-    presenter.acceptViews(&mockDataProcessorView, &mockProgress);
-    presenter.accept(&mockMainPresenter);
-
-    presenter.skipProcessing();
-
-    createPrefilledWorkspace("TestWorkspace", presenter.getWhiteList());
-    EXPECT_CALL(mockDataProcessorView, getWorkspaceToOpen())
-        .Times(1)
-        .WillRepeatedly(Return("TestWorkspace"));
-    presenter.notify(DataProcessorPresenter::OpenTableFlag);
-
-    std::set<int> grouplist;
-    grouplist.insert(0);
-
-    createTOFWorkspace("TOF_12345", "12345");
-    createTOFWorkspace("TOF_12346", "12346");
-
-    // We should not receive any errors
-    EXPECT_CALL(mockDataProcessorView, giveUserCritical(_, _)).Times(0);
-
-    // The user hits the "process" button with the first group selected
-    EXPECT_CALL(mockDataProcessorView, getSelectedChildren()).Times(0);
-    EXPECT_CALL(mockDataProcessorView, getSelectedParents()).Times(0);
-    EXPECT_CALL(mockMainPresenter, getPreprocessingOptionsAsString()).Times(0);
-    EXPECT_CALL(mockMainPresenter, getPreprocessingProperties()).Times(0);
-    EXPECT_CALL(mockMainPresenter, getProcessingOptions()).Times(0);
-    EXPECT_CALL(mockMainPresenter, getPostprocessingOptions()).Times(0);
-    EXPECT_CALL(mockDataProcessorView, resume()).Times(0);
-    EXPECT_CALL(mockMainPresenter, resume()).Times(0);
-    EXPECT_CALL(mockDataProcessorView, getEnableNotebook()).Times(0);
-    EXPECT_CALL(mockDataProcessorView, requestNotebookPath()).Times(0);
-
-    presenter.notify(DataProcessorPresenter::ProcessFlag);
-
-    // Tidy up
-    AnalysisDataService::Instance().remove("TestWorkspace");
-    AnalysisDataService::Instance().remove("IvsQ_binned_TOF_12345");
-    AnalysisDataService::Instance().remove("IvsQ_TOF_12345");
-    AnalysisDataService::Instance().remove("IvsLam_TOF_12345");
-    AnalysisDataService::Instance().remove("TOF_12345");
-    AnalysisDataService::Instance().remove("IvsQ_binned_TOF_12346");
-    AnalysisDataService::Instance().remove("IvsQ_TOF_12346");
-    AnalysisDataService::Instance().remove("IvsLam_TOF_12346");
-    AnalysisDataService::Instance().remove("TOF_12346");
-    AnalysisDataService::Instance().remove("IvsQ_TOF_12345_TOF_12346");
-
-    TS_ASSERT(Mock::VerifyAndClearExpectations(&mockDataProcessorView));
-    TS_ASSERT(Mock::VerifyAndClearExpectations(&mockMainPresenter));
->>>>>>> c64594f3
   }
 
   void testTreeUpdatedAfterProcess() {
