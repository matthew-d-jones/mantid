--- conflicted
+++ resolved
@@ -306,12 +306,8 @@
 
         # list of custom interfaces that are not qt4/qt5 compatible
         GUI_BLACKLIST = ['ISIS_Reflectometry_Old.py',
-<<<<<<< HEAD
-                         'Frequency_Domain_Analysis.py',
-=======
                          'Frequency_Domain_Analysis_Old.py',
                          'Frequency_Domain_Analysis.py'
->>>>>>> aff05cdc
                          'Elemental_Analysis.py']
 
         # detect the python interfaces
