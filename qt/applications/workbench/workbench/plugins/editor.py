# Mantid Repository : https://github.com/mantidproject/mantid
#
# Copyright &copy; 2017 ISIS Rutherford Appleton Laboratory UKRI,
#     NScD Oak Ridge National Laboratory, European Spallation Source
#     & Institut Laue - Langevin
# SPDX - License - Identifier: GPL - 3.0 +
#    This file is part of the mantid workbench.
#
#
from __future__ import (absolute_import, unicode_literals)

# system imports
import os.path as osp

# third-party library imports
from qtpy.QtCore import Qt
from qtpy.QtWidgets import QVBoxLayout

# local package imports
from mantid.kernel import logger
from mantidqt.utils.qt import add_actions, create_action
from mantidqt.widgets.codeeditor.multifileinterpreter import MultiPythonFileInterpreter
from workbench.plugins.base import PluginWidget

# from mantidqt.utils.qt import toQSettings when readSettings/writeSettings are implemented


# Initial content
DEFAULT_CONTENT = """# The following line helps with future compatibility with Python 3
# print must now be used as a function, e.g print('Hello','World')
from __future__ import (absolute_import, division, print_function, unicode_literals)

# import mantid algorithms, numpy and matplotlib
from mantid.simpleapi import *

import matplotlib.pyplot as plt

import numpy as np
"""
# Accepted extensions for drag-and-drop to editor
ACCEPTED_FILE_EXTENSIONS = ['.py', '.pyw']
# QSettings key for session tabs
TAB_SETTINGS_KEY = "Editors/SessionTabs"


class MultiFileEditor(PluginWidget):
    """Provides a tab widget for editing multiple files"""

    def __init__(self, parent):
        super(MultiFileEditor, self).__init__(parent)

        # layout
        self.editors = MultiPythonFileInterpreter(default_content=DEFAULT_CONTENT,
                                                  parent=self)
        layout = QVBoxLayout()
        layout.addWidget(self.editors)
        layout.setContentsMargins(0, 0, 0, 0)
        self.setLayout(layout)

        self.setAcceptDrops(True)

        # attributes
<<<<<<< HEAD
        self.run_action = create_action(self, "Run",
                                        on_triggered=self.editors.execute_current_async,
                                        shortcut=("Ctrl+Return", "Ctrl+Enter"),
                                        shortcut_context=Qt.ApplicationShortcut)
        self.abort_action = create_action(self, "Abort",
                                          on_triggered=self.editors.abort_current)
=======
        self.tabs_open_on_closing = None
>>>>>>> ac0713ad

        # attributes
        self.run_action = create_action(
            self, "Run",
            on_triggered=self.editors.execute_current,
            shortcut=("Ctrl+Return", "Ctrl+Enter"),
            shortcut_context=Qt.ApplicationShortcut)

        self.abort_action = create_action(
            self, "Abort", on_triggered=self.editors.abort_current)

        # menu action to toggle the find/replace dialog
        self.toggle_find_replace = create_action(self,
                                                 'Find/Replace...',
                                                 on_triggered=self.editors.toggle_find_replace_dialog,
                                                 shortcut='Ctrl+F')

        self.toggle_comment_action = create_action(
            self.editors.current_editor(), "Comment/Uncomment",
            on_triggered=self.editors.toggle_comment_current,
            shortcut="Ctrl+/",
            shortcut_context=Qt.ApplicationShortcut)

        self.tabs_to_spaces_action = create_action(
            self, 'Tabs to Spaces',
            on_triggered=self.editors.tabs_to_spaces_current)

        self.spaces_to_tabs_action = create_action(
            self, 'Spaces to Tabs',
            on_triggered=self.editors.spaces_to_tabs_current)

        self.toggle_whitespace_action = create_action(
            self, 'Toggle Whitespace Visible',
            on_triggered=self.editors.toggle_whitespace_visible_all)

        # Store actions for adding to menu bar; None will add a separator
        self.editor_actions = [self.run_action,
                               self.abort_action, None,
                               self.toggle_find_replace,
                               None,
                               self.toggle_comment_action,
                               self.toggle_whitespace_action, None,
                               self.tabs_to_spaces_action,
                               self.spaces_to_tabs_action, None]

    def execute_current(self):
        '''This is used by MainWindow to execute a file after opening it'''
        return self.editors.execute_current_async()

    def restore_session_tabs(self, session_tabs):
        self.open_files_in_new_tabs(session_tabs)
        self.editors.close_tab(0)  # close default empty tab

    # ----------- Plugin API --------------------

    def app_closing(self):
        """
        Tries to close all editors
        :return: True if editors can be closed, false if cancelled
        """
        self.tabs_open_on_closing = self.editors.tab_filepaths
        return self.editors.close_all()

    def dragEnterEvent(self, event):
        data = event.mimeData()
        if data.hasText() and data.hasUrls():
            filepaths = [url.toLocalFile() for url in data.urls()]
            for filepath in filepaths:
                if osp.splitext(filepath)[1] in ACCEPTED_FILE_EXTENSIONS:
                    event.acceptProposedAction()

    def dropEvent(self, event):
        data = event.mimeData()
        for url in data.urls():
            filepath = url.toLocalFile()
            if osp.splitext(filepath)[1] in ACCEPTED_FILE_EXTENSIONS:
                try:
                    self.open_file_in_new_tab(filepath)
                except IOError as io_error:
                    logger.warning("Could not load file:\n  '{}'"
                                   "".format(io_error))

    def get_plugin_title(self):
        return "Editor"

    def readSettings(self, settings):
        try:
            prev_session_tabs = settings.get(TAB_SETTINGS_KEY)
        except KeyError:
            return
        self.restore_session_tabs(prev_session_tabs)

    def writeSettings(self, settings):
        settings.set(TAB_SETTINGS_KEY, self.tabs_open_on_closing)

    def register_plugin(self):
        self.main.add_dockwidget(self)
        # menus
        add_actions(self.main.editor_menu, self.editor_actions)

    # ----------- Plugin Behaviour --------------------

    def open_file_in_new_tab(self, filepath):
        return self.editors.open_file_in_new_tab(filepath)

    def open_files_in_new_tabs(self, filepaths):
        for filepath in filepaths:
            try:
                self.open_file_in_new_tab(filepath)
            except IOError as io_error:
                logger.warning("Could not load file:\n  {}"
                               "".format(io_error))

    def save_current_file(self):
        self.editors.save_current_file()<|MERGE_RESOLUTION|>--- conflicted
+++ resolved
@@ -60,16 +60,13 @@
         self.setAcceptDrops(True)
 
         # attributes
-<<<<<<< HEAD
+        self.tabs_open_on_closing = None
         self.run_action = create_action(self, "Run",
                                         on_triggered=self.editors.execute_current_async,
                                         shortcut=("Ctrl+Return", "Ctrl+Enter"),
                                         shortcut_context=Qt.ApplicationShortcut)
         self.abort_action = create_action(self, "Abort",
                                           on_triggered=self.editors.abort_current)
-=======
-        self.tabs_open_on_closing = None
->>>>>>> ac0713ad
 
         # attributes
         self.run_action = create_action(
