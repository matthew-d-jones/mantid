--- conflicted
+++ resolved
@@ -51,8 +51,6 @@
 }
 
 /**
-<<<<<<< HEAD
-=======
  * Prevents the loading of data with incorrect naming if passed true
  *
  * @param filter :: true if you want to allow filtering
@@ -71,12 +69,6 @@
 }
 
 /**
- * Sets the active browser workspace when the tab is changed
- */
-void IndirectDataAnalysisTab::setActiveWorkspace() { setBrowserWorkspace(); }
-
-/**
->>>>>>> f956ddac
  * Slot that can be called when a user edits an input.
  */
 void IndirectDataAnalysisTab::inputChanged() { validate(); }
