# Testing
set(TEST_FILES
    ConvFitDataPresenterTest.h
    ConvFitModelTest.h
    IndirectDataTablePresenterTest.h
    IndirectFitDataPresenterTest.h
    IndirectFitDataTest.h
    IndirectFitOutputOptionsModelTest.h
    IndirectFitOutputOptionsPresenterTest.h
    IndirectFitOutputTest.h
    IndirectFitPlotModelTest.h
    IndirectFitPlotPresenterTest.h
    IndirectFittingModelTest.h
    IndirectSpectrumSelectionPresenterTest.h
    IqtFitModelTest.h
    JumpFitDataPresenterTest.h
    JumpFitModelTest.h
    MSDFitModelTest.h)

mtd_add_qt_tests(
  TARGET_NAME MantidQtInterfacesIndirectTest
  QT_VERSION 4
  SRC ${TEST_FILES}
  INCLUDE_DIRS
    ../../../../Framework/CurveFitting/inc
    ../../../../Framework/DataObjects/inc
    ../../../../Framework/TestHelpers/inc
    ../
  TEST_HELPER_SRCS
    ../../../../Framework/TestHelpers/src/ComponentCreationHelper.cpp
    ../../../../Framework/TestHelpers/src/IndirectFitDataCreationHelper.cpp
    ../../../../Framework/TestHelpers/src/InstrumentCreationHelper.cpp
    ../../../../Framework/TestHelpers/src/WorkspaceCreationHelper.cpp
    ../../../../Framework/TestHelpers/src/TearDownWorld.cpp
  LINK_LIBS
    ${TCMALLOC_LIBRARIES_LINKTIME}
    ${CORE_MANTIDLIBS}
    CurveFitting
    DataObjects
    ${GMOCK_LIBRARIES}
	${GTEST_LIBRARIES}
	${POCO_LIBRARIES}
	${Boost_LIBRARIES}
  QT4_LINK_LIBS
	Qwt5
  MTD_QT_LINK_LIBS
<<<<<<< HEAD
	MantidScientificInterfacesIndirect
	MantidQtWidgetsCommon
	MantidQtWidgetsLegacyQwt
=======
    MantidScientificInterfacesIndirect
    MantidQtWidgetsCommon
    MantidQtWidgetsPlotting
>>>>>>> a908e4af
  PARENT_DEPENDENCIES
	GUITests)<|MERGE_RESOLUTION|>--- conflicted
+++ resolved
@@ -38,20 +38,14 @@
     CurveFitting
     DataObjects
     ${GMOCK_LIBRARIES}
-	${GTEST_LIBRARIES}
-	${POCO_LIBRARIES}
-	${Boost_LIBRARIES}
+    ${GTEST_LIBRARIES}
+    ${POCO_LIBRARIES}
+    ${Boost_LIBRARIES}
   QT4_LINK_LIBS
-	Qwt5
+    Qwt5
   MTD_QT_LINK_LIBS
-<<<<<<< HEAD
-	MantidScientificInterfacesIndirect
-	MantidQtWidgetsCommon
-	MantidQtWidgetsLegacyQwt
-=======
     MantidScientificInterfacesIndirect
     MantidQtWidgetsCommon
     MantidQtWidgetsPlotting
->>>>>>> a908e4af
   PARENT_DEPENDENCIES
 	GUITests)