// Mantid Repository : https://github.com/mantidproject/mantid
//
// Copyright &copy; 2018 ISIS Rutherford Appleton Laboratory UKRI,
//     NScD Oak Ridge National Laboratory, European Spallation Source
//     & Institut Laue - Langevin
// SPDX - License - Identifier: GPL - 3.0 +
#include "IndirectFitAnalysisTab.h"
#include "ui_ConvFit.h"
#include "ui_IqtFit.h"
#include "ui_JumpFit.h"
#include "ui_MSDFit.h"

#include "MantidAPI/FunctionFactory.h"
#include "MantidAPI/MultiDomainFunction.h"
#include "MantidAPI/TextAxis.h"
#include "MantidAPI/WorkspaceFactory.h"
#include "MantidKernel/make_unique.h"
#include "MantidQtWidgets/Common/PropertyHandler.h"
#include "MantidQtWidgets/Common/SignalBlocker.h"

#include <QString>
#include <QtCore>

#include <algorithm>

using namespace Mantid::API;

namespace {
using namespace MantidQt::CustomInterfaces::IDA;

bool doesExistInADS(std::string const &workspaceName) {
  return AnalysisDataService::Instance().doesExist(workspaceName);
}

WorkspaceGroup_sptr getADSGroupWorkspace(std::string const &workspaceName) {
  return AnalysisDataService::Instance().retrieveWS<WorkspaceGroup>(
      workspaceName);
}

void updateParameters(
    IFunction_sptr function,
    std::unordered_map<std::string, ParameterValue> const &parameters) {
  for (auto i = 0u; i < function->nParams(); ++i) {
    auto const value = parameters.find(function->parameterName(i));
    if (value != parameters.end()) {
      function->setParameter(i, value->second.value);
      if (value->second.error)
        function->setError(i, *value->second.error);
    }
  }
}

void updateAttributes(
    IFunction_sptr function, std::vector<std::string> const &attributeNames,
    std::unordered_map<std::string, IFunction::Attribute> const &attributes) {
  for (const auto &attributeName : attributeNames) {
    auto const value = attributes.find(attributeName);
    if (value != attributes.end())
      function->setAttribute(attributeName, value->second);
  }
}

} // namespace

namespace MantidQt {
namespace CustomInterfaces {
namespace IDA {

IndirectFitAnalysisTab::IndirectFitAnalysisTab(IndirectFittingModel *model,
                                               QWidget *parent)
    : IndirectDataAnalysisTab(parent), m_fittingModel(model) {}

void IndirectFitAnalysisTab::setup() {
  setupFitTab();
  updateResultOptions();

<<<<<<< HEAD
=======
  connect(m_dataPresenter.get(),
          SIGNAL(startXChanged(double, std::size_t, std::size_t)), this,
          SLOT(tableStartXChanged(double, std::size_t, std::size_t)));
  connect(m_dataPresenter.get(),
          SIGNAL(endXChanged(double, std::size_t, std::size_t)), this,
          SLOT(tableEndXChanged(double, std::size_t, std::size_t)));
  connect(
      m_dataPresenter.get(),
      SIGNAL(
          excludeRegionChanged(const std::string &, std::size_t, std::size_t)),
      this,
      SLOT(tableExcludeChanged(const std::string &, std::size_t, std::size_t)));
  connect(m_dataPresenter.get(), SIGNAL(singleResolutionLoaded()), this,
          SLOT(setModelFitFunction()));

  connect(m_fitPropertyBrowser, SIGNAL(fitScheduled()), this,
          SLOT(singleFit()));
  connect(m_fitPropertyBrowser, SIGNAL(sequentialFitScheduled()), this,
          SLOT(executeFit()));

  connect(m_fitPropertyBrowser, SIGNAL(startXChanged(double)), this,
          SLOT(setModelStartX(double)));
  connect(m_fitPropertyBrowser, SIGNAL(endXChanged(double)), this,
          SLOT(setModelEndX(double)));

  connect(m_fitPropertyBrowser,
          SIGNAL(parameterChanged(const Mantid::API::IFunction *)), this,
          SIGNAL(parameterChanged(const Mantid::API::IFunction *)));

  connect(m_fitPropertyBrowser,
          SIGNAL(customBoolChanged(const QString &, bool)), this,
          SIGNAL(customBoolChanged(const QString &, bool)));

  connect(m_fitPropertyBrowser, SIGNAL(functionChanged()), this,
          SLOT(setModelFitFunction()));
  connect(m_fitPropertyBrowser, SIGNAL(functionChanged()), this,
          SIGNAL(functionChanged()));
  connect(m_fitPropertyBrowser, SIGNAL(functionChanged()), this,
          SLOT(updateResultOptions()));
  connect(m_fitPropertyBrowser, SIGNAL(functionChanged()), this,
          SLOT(updateParameterValues()));

  connect(m_fitPropertyBrowser, SIGNAL(functionChanged()), this,
          SLOT(updatePlotGuess()));
  connect(m_fitPropertyBrowser, SIGNAL(workspaceNameChanged(const QString &)),
          this, SLOT(updatePlotGuess()));

  connect(m_plotPresenter.get(),
          SIGNAL(fitSingleSpectrum(std::size_t, std::size_t)), this,
          SLOT(singleFit(std::size_t, std::size_t)));
  connect(m_plotPresenter.get(),
          SIGNAL(runAsPythonScript(const QString &, bool)), this,
          SIGNAL(runAsPythonScript(const QString &, bool)));

  connect(m_dataPresenter.get(), SIGNAL(dataChanged()), this,
          SLOT(updateResultOptions()));
  connect(m_dataPresenter.get(), SIGNAL(updateAvailableFitTypes()), this,
          SIGNAL(updateAvailableFitTypes()));

>>>>>>> c2aaf5a8
  connect(m_outOptionsPresenter.get(), SIGNAL(plotSpectra()), this,
          SLOT(plotSelectedSpectra()));

  connectDataPresenter();
  connectPlotPresenter();
  connectFitPropertyBrowser();
  connectSpectrumPresenter();
}

void IndirectFitAnalysisTab::connectDataPresenter() {
  connect(m_dataPresenter.get(),
    SIGNAL(startXChanged(double, std::size_t, std::size_t)), this,
    SLOT(tableStartXChanged(double, std::size_t, std::size_t)));

  connect(m_dataPresenter.get(),
    SIGNAL(endXChanged(double, std::size_t, std::size_t)), this,
    SLOT(tableEndXChanged(double, std::size_t, std::size_t)));

  connect(m_dataPresenter.get(), SIGNAL(excludeRegionChanged(const std::string &, std::size_t, std::size_t)),
    this, SLOT(tableExcludeChanged(const std::string &, std::size_t, std::size_t)));

  connect(m_dataPresenter.get(), SIGNAL(singleResolutionLoaded()), this, SLOT(respondToSingleResolutionLoaded()));
  connect(m_dataPresenter.get(), SIGNAL(dataChanged()), this, SLOT(respondToDataChanged()));
  connect(m_dataPresenter.get(), SIGNAL(singleDataViewSelected()), this, SLOT(respondToSingleDataViewSelected()));
  connect(m_dataPresenter.get(), SIGNAL(multipleDataViewSelected()), this, SLOT(respondToMultipleDataViewSelected()));
  connect(m_dataPresenter.get(), SIGNAL(dataAdded()), this, SLOT(respondToDataAdded()));
  connect(m_dataPresenter.get(), SIGNAL(dataRemoved()), this, SLOT(respondToDataRemoved()));

}

void IndirectFitAnalysisTab::connectPlotPresenter() {
  connect(m_plotPresenter.get(),
    SIGNAL(fitSingleSpectrum(std::size_t, std::size_t)), this,
    SLOT(singleFit(std::size_t, std::size_t)));
  connect(m_plotPresenter.get(),
    SIGNAL(runAsPythonScript(const QString &, bool)), this,
    SIGNAL(runAsPythonScript(const QString &, bool)));
  connect(m_plotPresenter.get(), SIGNAL(startXChanged(double)), this,
          SLOT(setDataTableStartX(double)));
  connect(m_plotPresenter.get(), SIGNAL(endXChanged(double)), this,
          SLOT(setDataTableEndX(double)));
  connect(m_plotPresenter.get(), SIGNAL(selectedFitDataChanged(std::size_t)),
    this, SLOT(respondToSelectedFitDataChanged(std::size_t)));
  connect(m_plotPresenter.get(), SIGNAL(noFitDataSelected()),
    this, SLOT(respondToNoFitDataSelected()));
  connect(m_plotPresenter.get(), SIGNAL(plotSpectrumChanged(std::size_t)), this,
    SLOT(respondToPlotSpectrumChanged(std::size_t)));
  connect(m_plotPresenter.get(), SIGNAL(fwhmChanged(double)), this,
    SLOT(respondToFwhmChanged(double)));
  connect(m_plotPresenter.get(), SIGNAL(backgroundChanged(double)), this,
    SLOT(respondToBackgroundChanged(double)));
}

void IndirectFitAnalysisTab::connectSpectrumPresenter() {
  connect(m_spectrumPresenter.get(), SIGNAL(spectraChanged(std::size_t)),
    this, SLOT(respondToChangeOfSpectraRange(std::size_t)));
  connect(m_spectrumPresenter.get(), SIGNAL(maskChanged(const std::string &)),
    this, SLOT(setDataTableExclude(const std::string &)));
}

void IndirectFitAnalysisTab::connectFitPropertyBrowser() {
  connect(m_fitPropertyBrowser, SIGNAL(functionChanged()),
          this, SLOT(respondToFunctionChanged()));
}

void IndirectFitAnalysisTab::setFitDataPresenter(
    std::unique_ptr<IndirectFitDataPresenter> presenter) {
  m_dataPresenter = std::move(presenter);
}

void IndirectFitAnalysisTab::setPlotView(IIndirectFitPlotView *view) {
  m_plotPresenter = Mantid::Kernel::make_unique<IndirectFitPlotPresenter>(
      m_fittingModel.get(), view);
}

void IndirectFitAnalysisTab::setSpectrumSelectionView(
    IndirectSpectrumSelectionView *view) {
  m_spectrumPresenter =
      Mantid::Kernel::make_unique<IndirectSpectrumSelectionPresenter>(
          m_fittingModel.get(), view);
}

void IndirectFitAnalysisTab::setOutputOptionsView(
    IIndirectFitOutputOptionsView *view) {
  m_outOptionsPresenter =
      Mantid::Kernel::make_unique<IndirectFitOutputOptionsPresenter>(view);
}

void IndirectFitAnalysisTab::setFitPropertyBrowser(
    IndirectFitPropertyBrowser *browser) {
  browser->init();
  m_fitPropertyBrowser = browser;
}

void IndirectFitAnalysisTab::loadSettings(const QSettings &settings) {
  m_dataPresenter->loadSettings(settings);
}

void IndirectFitAnalysisTab::setSampleWSSuffices(const QStringList &suffices) {
  m_dataPresenter->setSampleWSSuffices(suffices);
}

void IndirectFitAnalysisTab::setSampleFBSuffices(const QStringList &suffices) {
  m_dataPresenter->setSampleFBSuffices(suffices);
}

void IndirectFitAnalysisTab::setResolutionWSSuffices(
    const QStringList &suffices) {
  m_dataPresenter->setResolutionWSSuffices(suffices);
}

void IndirectFitAnalysisTab::setResolutionFBSuffices(
    const QStringList &suffices) {
  m_dataPresenter->setResolutionFBSuffices(suffices);
}

std::size_t IndirectFitAnalysisTab::getSelectedDataIndex() const {
  return m_plotPresenter->getSelectedDataIndex();
}

std::size_t IndirectFitAnalysisTab::getSelectedSpectrum() const {
  return m_plotPresenter->getSelectedSpectrum();
}

bool IndirectFitAnalysisTab::isRangeCurrentlySelected(
    std::size_t dataIndex, std::size_t spectrum) const {
  return FittingMode::SEQUENTIAL == m_fittingModel->getFittingMode() ||
         m_plotPresenter->isCurrentlySelected(dataIndex, spectrum);
}

IndirectFittingModel *IndirectFitAnalysisTab::fittingModel() const {
  return m_fittingModel.get();
}

/**
 * @return  The fit type selected in the custom functions combo box, in the fit
 *          property browser.
 */
QString IndirectFitAnalysisTab::selectedFitType() const {
  return m_fitPropertyBrowser->selectedFitType();
}

/**
 * @param functionName  The name of the function.
 * @return              The number of custom functions, with the specified name,
 *                      included in the selected model.
 */
size_t IndirectFitAnalysisTab::numberOfCustomFunctions(
    const std::string &functionName) const {
  return 0;
}

void IndirectFitAnalysisTab::setModelFitFunction() {
  m_fittingModel->setFitFunction(m_fitPropertyBrowser->getFittingFunction());
}

void IndirectFitAnalysisTab::setModelStartX(double startX) {
  const auto dataIndex = getSelectedDataIndex();
  if (m_fittingModel->numberOfWorkspaces() > dataIndex) {
    m_fittingModel->setStartX(startX, dataIndex, getSelectedSpectrum());
  }
}

void IndirectFitAnalysisTab::setModelEndX(double endX) {
  const auto dataIndex = getSelectedDataIndex();
  if (m_fittingModel->numberOfWorkspaces() > dataIndex) {
    m_fittingModel->setEndX(endX, dataIndex, getSelectedSpectrum());
  }
}

void IndirectFitAnalysisTab::setDataTableStartX(double startX) {
  m_dataPresenter->setStartX(startX, m_plotPresenter->getSelectedDataIndex(),
                             m_plotPresenter->getSelectedSpectrumIndex());
}

void IndirectFitAnalysisTab::setDataTableEndX(double endX) {
  m_dataPresenter->setEndX(endX, m_plotPresenter->getSelectedDataIndex(),
                           m_plotPresenter->getSelectedSpectrumIndex());
}

void IndirectFitAnalysisTab::setDataTableExclude(const std::string &exclude) {
  m_dataPresenter->setExclude(exclude, m_plotPresenter->getSelectedDataIndex(),
                              m_plotPresenter->getSelectedSpectrumIndex());
}

void IndirectFitAnalysisTab::setBrowserWorkspaceIndex(std::size_t spectrum) {
  m_fitPropertyBrowser->setWorkspaceIndex(boost::numeric_cast<int>(spectrum));
}

void IndirectFitAnalysisTab::tableStartXChanged(double startX,
                                                std::size_t dataIndex,
                                                std::size_t spectrum) {
  if (isRangeCurrentlySelected(dataIndex, spectrum)) {
    m_plotPresenter->setStartX(startX);
    m_plotPresenter->updateGuess();
    m_fittingModel->setStartX(startX, m_plotPresenter->getSelectedDataIndex(), m_plotPresenter->getSelectedSpectrumIndex());
  }
}

void IndirectFitAnalysisTab::tableEndXChanged(double endX,
                                              std::size_t dataIndex,
                                              std::size_t spectrum) {
  if (isRangeCurrentlySelected(dataIndex, spectrum)) {
    m_plotPresenter->setEndX(endX);
    m_plotPresenter->updateGuess();
    m_fittingModel->setEndX(endX, m_plotPresenter->getSelectedDataIndex(), m_plotPresenter->getSelectedSpectrumIndex());
  }
}

void IndirectFitAnalysisTab::tableExcludeChanged(const std::string & /*unused*/,
                                                 std::size_t dataIndex,
                                                 std::size_t spectrum) {
  if (isRangeCurrentlySelected(dataIndex, spectrum))
    m_spectrumPresenter->displayBinMask();
}

/**
 * Sets whether fit members should be convolved with the resolution after a fit.
 *
 * @param convolveMembers If true, members are to be convolved.
 */
void IndirectFitAnalysisTab::setConvolveMembers(bool convolveMembers) {
  m_fitPropertyBrowser->setConvolveMembers(convolveMembers);
}

void IndirectFitAnalysisTab::updateFitOutput(bool error) {
  disconnect(m_batchAlgoRunner, SIGNAL(batchComplete(bool)), this,
             SLOT(updateFitOutput(bool)));

  if (error)
    m_fittingModel->cleanFailedRun(m_fittingAlgorithm);
  else
    m_fittingModel->addOutput(m_fittingAlgorithm);
}

void IndirectFitAnalysisTab::updateSingleFitOutput(bool error) {
  disconnect(m_batchAlgoRunner, SIGNAL(batchComplete(bool)), this,
             SLOT(updateSingleFitOutput(bool)));

  if (error)
    m_fittingModel->cleanFailedSingleRun(m_fittingAlgorithm, 0);
  else
    m_fittingModel->addSingleFitOutput(m_fittingAlgorithm, 0);
}

/**
 * Performs necessary state changes when the fit algorithm was run
 * and completed within this interface.
 */
void IndirectFitAnalysisTab::fitAlgorithmComplete(bool error) {
  setRunIsRunning(false);
  m_plotPresenter->setFitSingleSpectrumIsFitting(false);
  enableFitButtons(true);
  enableOutputOptions(!error);
  updateParameterValues();
  m_spectrumPresenter->enableView();
  m_plotPresenter->updatePlots();

  //connect(m_fitPropertyBrowser,
  //        SIGNAL(parameterChanged(const Mantid::API::IFunction *)),
  //        m_plotPresenter.get(), SLOT(updateGuess()));
  disconnect(m_batchAlgoRunner, SIGNAL(batchComplete(bool)), this,
             SLOT(fitAlgorithmComplete(bool)));
}

/**
 * Gets the new attribute values to be updated in the function and in the fit
 * property browser.
 * @param function        The function containing the attributes
 * @param attributeNames  The names of the attributes to update
 */
std::unordered_map<std::string, IFunction::Attribute>
IndirectFitAnalysisTab::getAttributes(
    IFunction_sptr const &function,
    std::vector<std::string> const &attributeNames) {
  std::unordered_map<std::string, IFunction::Attribute> attributes;
  for (auto const &name : attributeNames)
    if (function->hasAttribute(name))
      attributes[name] =
          name == "WorkspaceIndex"
              ? IFunction::Attribute(m_fitPropertyBrowser->workspaceIndex())
              : function->getAttribute(name);
  return attributes;
}

/**
 * Updates the parameter values and errors in the fit property browser.
 */
void IndirectFitAnalysisTab::updateParameterValues() {
  updateParameterValues(m_fittingModel->getParameterValues(
      getSelectedDataIndex(), getSelectedSpectrum()));
}

/**
 * Updates the parameter values and errors in the fit property browser.
 *
 * @param parameters  The parameter values to update the browser with.
 */
void IndirectFitAnalysisTab::updateParameterValues(
    const std::unordered_map<std::string, ParameterValue> &parameters) {
  try {
    auto fitFunction = m_fitPropertyBrowser->getFittingFunction();
    updateParameters(fitFunction, parameters);
    updateFitBrowserParameterValues();
    //if (m_fittingModel->isPreviouslyFit(getSelectedDataIndex(),
    //                                    getSelectedSpectrum()))
    //  m_fitPropertyBrowser->updateErrors();
    //else
    //  m_fitPropertyBrowser->clearErrors();
  } catch (const std::out_of_range &) {
  } catch (const std::invalid_argument &) {
  }
}

void IndirectFitAnalysisTab::updateFitBrowserParameterValues() {
  if (m_fittingAlgorithm) {
    MantidQt::API::SignalBlocker<QObject> blocker(m_fitPropertyBrowser);
    IFunction_sptr fun = m_fittingAlgorithm->getProperty("Function");
    if (m_fittingModel->getFittingMode() == FittingMode::SEQUENTIAL) {
      auto const paramWsName = m_fittingAlgorithm->getPropertyValue("OutputParameterWorkspace");
      auto paramWs = AnalysisDataService::Instance().retrieveWS<ITableWorkspace>(paramWsName);
      m_fitPropertyBrowser->updateMultiDatasetParameters(*fun, *paramWs);
    } else {
      m_fitPropertyBrowser->updateMultiDatasetParameters(*fun);
    }
  }
}

/**
 * Plots the spectra corresponding to the selected parameters
 */
void IndirectFitAnalysisTab::plotSelectedSpectra() {
  enableFitButtons(false);
  plotSelectedSpectra(m_outOptionsPresenter->getSpectraToPlot());
  enableFitButtons(true);
  m_outOptionsPresenter->setPlotting(false);
}

/**
 * Plots the spectra corresponding to the selected parameters
 * @param spectra :: a vector of spectra to plot from a group workspace
 */
void IndirectFitAnalysisTab::plotSelectedSpectra(
    std::vector<SpectrumToPlot> const &spectra) {
  for (auto const &spectrum : spectra)
    plotSpectrum(spectrum.first, spectrum.second, true);
  m_outOptionsPresenter->clearSpectraToPlot();
}

/**
 * Plots a spectrum with the specified index in a workspace
 * @workspaceName :: the workspace containing the spectrum to plot
 * @index :: the index in the workspace
 * @errorBars :: true if you want error bars to be plotted
 */
void IndirectFitAnalysisTab::plotSpectrum(std::string const &workspaceName,
                                          std::size_t const &index,
                                          bool errorBars) {
  IndirectTab::plotSpectrum(QString::fromStdString(workspaceName),
                            static_cast<int>(index), errorBars);
}

/**
 * Gets the name used for the base of the result workspaces
 */
std::string IndirectFitAnalysisTab::getOutputBasename() const {
  return m_fittingModel->getOutputBasename();
}

/**
 * Gets the Result workspace from a fit
 */
WorkspaceGroup_sptr IndirectFitAnalysisTab::getResultWorkspace() const {
  return m_fittingModel->getResultWorkspace();
}

/**
 * Gets the names of the Fit Parameters
 */
std::vector<std::string> IndirectFitAnalysisTab::getFitParameterNames() const {
  return m_fittingModel->getFitParameterNames();
}

/**
 * Executes the single fit algorithm defined in this indirect fit analysis tab.
 */
void IndirectFitAnalysisTab::singleFit() {
  singleFit(getSelectedDataIndex(), getSelectedSpectrum());
}

void IndirectFitAnalysisTab::singleFit(std::size_t dataIndex,
                                       std::size_t spectrum) {
  if (validate()) {
    m_plotPresenter->setFitSingleSpectrumIsFitting(true);
    enableFitButtons(false);
    enableOutputOptions(false);
    runSingleFit(m_fittingModel->getSingleFit(dataIndex, spectrum));
  }
}

/**
 * Executes the sequential fit algorithm defined in this indirect fit analysis
 * tab.
 */
void IndirectFitAnalysisTab::executeFit() {
  if (validate()) {
    setRunIsRunning(true);
    enableFitButtons(false);
    enableOutputOptions(false);
    runFitAlgorithm(m_fittingModel->getFittingAlgorithm());
  }
}

bool IndirectFitAnalysisTab::validate() {
  UserInputValidator validator;
  m_dataPresenter->validate(validator);
  m_spectrumPresenter->validate(validator);

  const auto invalidFunction = m_fittingModel->isInvalidFunction();
  if (invalidFunction)
    validator.addErrorMessage(QString::fromStdString(*invalidFunction));
  if (m_fittingModel->numberOfWorkspaces() == 0)
    validator.addErrorMessage(
        QString::fromStdString("No data has been selected for a fit."));

  const auto error = validator.generateErrorMessage();
  emit showMessageBox(error);
  return error.isEmpty();
}

/**
 * Called when the 'Run' button is called in the IndirectTab.
 */
void IndirectFitAnalysisTab::run() {
  setRunIsRunning(true);
  enableFitButtons(false);
  enableOutputOptions(false);
  auto const fitType = m_fitPropertyBrowser->selectedFitType();
  if (fitType == "Simultaneous") {
    m_fittingModel->setFittingMode(FittingMode::SIMULTANEOUS);
  } else {
    m_fittingModel->setFittingMode(FittingMode::SEQUENTIAL);
  }
  runFitAlgorithm(m_fittingModel->getFittingAlgorithm());
}

/**
 * Enables or disables the 'Run', 'Fit Single Spectrum' and other related
 * buttons
 * @param enable :: true to enable buttons
 */
void IndirectFitAnalysisTab::enableFitButtons(bool enable) {
  setRunEnabled(enable);
  m_plotPresenter->setFitSingleSpectrumEnabled(enable);
  m_fitPropertyBrowser->setFitEnabled(enable);
}

/**
 * Enables or disables the output options. It also sets the current result and
 * PDF workspaces to be plotted
 * @param enable :: true to enable buttons
 */
void IndirectFitAnalysisTab::enableOutputOptions(bool enable) {
  if (enable) {
    m_outOptionsPresenter->setResultWorkspace(getResultWorkspace());
    setPDFWorkspace(getOutputBasename() + "_PDFs");
    m_outOptionsPresenter->setPlotTypes("Result Group");
  } else
    m_outOptionsPresenter->setMultiWorkspaceOptionsVisible(enable);

  m_outOptionsPresenter->setPlotEnabled(
      enable && m_outOptionsPresenter->isSelectedGroupPlottable());
  m_outOptionsPresenter->setEditResultEnabled(enable);
  m_outOptionsPresenter->setSaveEnabled(enable);
}

/**
 * Sets the active PDF workspace within the output options if one exists for the
 * current run
 * @param workspaceName :: the name of the PDF workspace if it exists
 */
void IndirectFitAnalysisTab::setPDFWorkspace(std::string const &workspaceName) {
  auto const fabMinimizer = m_fitPropertyBrowser->minimizer() == "FABADA";
  auto const enablePDFOptions = doesExistInADS(workspaceName) && fabMinimizer;

  if (enablePDFOptions) {
    m_outOptionsPresenter->setPDFWorkspace(getADSGroupWorkspace(workspaceName));
    m_outOptionsPresenter->setPlotWorkspaces();
  } else
    m_outOptionsPresenter->removePDFWorkspace();
  m_outOptionsPresenter->setMultiWorkspaceOptionsVisible(enablePDFOptions);
}

/**
 * Sets the visiblity of the output options Edit Result button
 * @param visible :: true to make the edit result button visible
 */
void IndirectFitAnalysisTab::setEditResultVisible(bool visible) {
  m_outOptionsPresenter->setEditResultVisible(visible);
}

void IndirectFitAnalysisTab::setAlgorithmProperties(
    IAlgorithm_sptr fitAlgorithm) const {
  fitAlgorithm->setProperty("Minimizer", m_fitPropertyBrowser->minimizer(true));
  fitAlgorithm->setProperty("MaxIterations",
                            m_fitPropertyBrowser->maxIterations());
  fitAlgorithm->setProperty("ConvolveMembers",
                            m_fitPropertyBrowser->convolveMembers());
  fitAlgorithm->setProperty("PeakRadius",
                            m_fitPropertyBrowser->getPeakRadius());
  fitAlgorithm->setProperty("CostFunction",
                            m_fitPropertyBrowser->costFunction());
  fitAlgorithm->setProperty("IgnoreInvalidData",
                            m_fitPropertyBrowser->ignoreInvalidData());

  if (m_fitPropertyBrowser->isHistogramFit())
    fitAlgorithm->setProperty("EvaluationType", "Histogram");
}

/*
 * Runs the specified fit algorithm and calls the algorithmComplete
 * method of this fit analysis tab once completed.
 *
 * @param fitAlgorithm      The fit algorithm to run.
 */
void IndirectFitAnalysisTab::runFitAlgorithm(IAlgorithm_sptr fitAlgorithm) {
  connect(m_batchAlgoRunner, SIGNAL(batchComplete(bool)), this,
          SLOT(updateFitOutput(bool)));
  setupFit(fitAlgorithm);
  m_batchAlgoRunner->executeBatchAsync();
}

void IndirectFitAnalysisTab::runSingleFit(IAlgorithm_sptr fitAlgorithm) {
  connect(m_batchAlgoRunner, SIGNAL(batchComplete(bool)), this,
          SLOT(updateSingleFitOutput(bool)));
  setupFit(fitAlgorithm);
  m_batchAlgoRunner->executeBatchAsync();
}

void IndirectFitAnalysisTab::setupFit(IAlgorithm_sptr fitAlgorithm) {
  //disconnect(m_fitPropertyBrowser,
  //           SIGNAL(parameterChanged(const Mantid::API::IFunction *)),
  //           m_plotPresenter.get(), SLOT(updateGuess()));

  setAlgorithmProperties(fitAlgorithm);

  m_fittingAlgorithm = fitAlgorithm;
  m_spectrumPresenter->disableView();
  m_batchAlgoRunner->addAlgorithm(fitAlgorithm);

  connect(m_batchAlgoRunner, SIGNAL(batchComplete(bool)), this,
          SLOT(fitAlgorithmComplete(bool)));
}

QStringList IndirectFitAnalysisTab::getDatasetNames() const {
  QStringList datasetNames;
  auto const numberWorkspaces = m_fittingModel->numberOfWorkspaces();
  for (size_t i = 0; i < numberWorkspaces; ++i) {
    auto const name = QString::fromStdString(m_fittingModel->getWorkspace(i)->getName());
    auto const numberSpectra = m_fittingModel->getNumberOfSpectra(i);
    for (size_t j = 0; j < numberSpectra; ++j) {
      datasetNames << name + " (" + QString::number(j) + ")";
    }
  }
  return datasetNames;
}

void IndirectFitAnalysisTab::updateDataReferences() {
  m_fitPropertyBrowser->updateFunctionBrowserData(m_fittingModel->getNumberOfDatasets(), getDatasetNames());
  m_fittingModel->setFitFunction(m_fitPropertyBrowser->getFittingFunction());
}

/**
 * Updates whether the options for plotting and saving fit results are
 * enabled/disabled.
 */
void IndirectFitAnalysisTab::updateResultOptions() {
  const bool isFit = m_fittingModel->isPreviouslyFit(getSelectedDataIndex(),
                                                     getSelectedSpectrum());
  if (isFit)
    m_outOptionsPresenter->setResultWorkspace(getResultWorkspace());
  m_outOptionsPresenter->setPlotEnabled(isFit);
  m_outOptionsPresenter->setEditResultEnabled(isFit);
  m_outOptionsPresenter->setSaveEnabled(isFit);
}

void IndirectFitAnalysisTab::respondToChangeOfSpectraRange(size_t i)
{
  m_plotPresenter->updateSelectedDataName();
  m_plotPresenter->updateAvailableSpectra();
  m_dataPresenter->updateSpectraInTable(i);
  m_fitPropertyBrowser->updateFunctionBrowserData(m_fittingModel->getNumberOfDatasets(), getDatasetNames());
  setModelFitFunction();
}

void IndirectFitAnalysisTab::respondToSingleResolutionLoaded()
{
  setModelFitFunction();
  m_plotPresenter->updatePlots();
  m_plotPresenter->updateGuess();
}

void IndirectFitAnalysisTab::respondToDataChanged()
{
  updateResultOptions();
  updateDataReferences();
  m_spectrumPresenter->updateSpectra();
  m_plotPresenter->updateAvailableSpectra();
  m_plotPresenter->updatePlots();
  m_plotPresenter->updateGuess();
}

void IndirectFitAnalysisTab::respondToSingleDataViewSelected()
{
  m_spectrumPresenter->setActiveIndexToZero();
  m_plotPresenter->hideMultipleDataSelection();
}

void IndirectFitAnalysisTab::respondToMultipleDataViewSelected()
{
  m_plotPresenter->showMultipleDataSelection();
}

void IndirectFitAnalysisTab::respondToDataAdded()
{
  m_plotPresenter->appendLastDataToSelection();
}

void IndirectFitAnalysisTab::respondToDataRemoved()
{
  m_plotPresenter->updateDataSelection();
}

void IndirectFitAnalysisTab::respondToSelectedFitDataChanged(std::size_t i)
{
  m_spectrumPresenter->setActiveModelIndex(i);
  updateParameterValues();
}

void IndirectFitAnalysisTab::respondToNoFitDataSelected()
{
  m_spectrumPresenter->disableView();
}

void IndirectFitAnalysisTab::respondToPlotSpectrumChanged(std::size_t i)
{
  setBrowserWorkspaceIndex(i);
}

void IndirectFitAnalysisTab::respondToFwhmChanged(double)
{
  updateFitBrowserParameterValues();
  m_plotPresenter->updateGuess();
}

void IndirectFitAnalysisTab::respondToBackgroundChanged(double)
{
  updateFitBrowserParameterValues();
  m_plotPresenter->updateGuess();
}

void IndirectFitAnalysisTab::respondToFunctionChanged()
{
  setModelFitFunction();
  m_plotPresenter->updatePlots();
  m_plotPresenter->updateGuess();
}

} // namespace IDA
} // namespace CustomInterfaces
} // namespace MantidQt<|MERGE_RESOLUTION|>--- conflicted
+++ resolved
@@ -74,68 +74,6 @@
   setupFitTab();
   updateResultOptions();
 
-<<<<<<< HEAD
-=======
-  connect(m_dataPresenter.get(),
-          SIGNAL(startXChanged(double, std::size_t, std::size_t)), this,
-          SLOT(tableStartXChanged(double, std::size_t, std::size_t)));
-  connect(m_dataPresenter.get(),
-          SIGNAL(endXChanged(double, std::size_t, std::size_t)), this,
-          SLOT(tableEndXChanged(double, std::size_t, std::size_t)));
-  connect(
-      m_dataPresenter.get(),
-      SIGNAL(
-          excludeRegionChanged(const std::string &, std::size_t, std::size_t)),
-      this,
-      SLOT(tableExcludeChanged(const std::string &, std::size_t, std::size_t)));
-  connect(m_dataPresenter.get(), SIGNAL(singleResolutionLoaded()), this,
-          SLOT(setModelFitFunction()));
-
-  connect(m_fitPropertyBrowser, SIGNAL(fitScheduled()), this,
-          SLOT(singleFit()));
-  connect(m_fitPropertyBrowser, SIGNAL(sequentialFitScheduled()), this,
-          SLOT(executeFit()));
-
-  connect(m_fitPropertyBrowser, SIGNAL(startXChanged(double)), this,
-          SLOT(setModelStartX(double)));
-  connect(m_fitPropertyBrowser, SIGNAL(endXChanged(double)), this,
-          SLOT(setModelEndX(double)));
-
-  connect(m_fitPropertyBrowser,
-          SIGNAL(parameterChanged(const Mantid::API::IFunction *)), this,
-          SIGNAL(parameterChanged(const Mantid::API::IFunction *)));
-
-  connect(m_fitPropertyBrowser,
-          SIGNAL(customBoolChanged(const QString &, bool)), this,
-          SIGNAL(customBoolChanged(const QString &, bool)));
-
-  connect(m_fitPropertyBrowser, SIGNAL(functionChanged()), this,
-          SLOT(setModelFitFunction()));
-  connect(m_fitPropertyBrowser, SIGNAL(functionChanged()), this,
-          SIGNAL(functionChanged()));
-  connect(m_fitPropertyBrowser, SIGNAL(functionChanged()), this,
-          SLOT(updateResultOptions()));
-  connect(m_fitPropertyBrowser, SIGNAL(functionChanged()), this,
-          SLOT(updateParameterValues()));
-
-  connect(m_fitPropertyBrowser, SIGNAL(functionChanged()), this,
-          SLOT(updatePlotGuess()));
-  connect(m_fitPropertyBrowser, SIGNAL(workspaceNameChanged(const QString &)),
-          this, SLOT(updatePlotGuess()));
-
-  connect(m_plotPresenter.get(),
-          SIGNAL(fitSingleSpectrum(std::size_t, std::size_t)), this,
-          SLOT(singleFit(std::size_t, std::size_t)));
-  connect(m_plotPresenter.get(),
-          SIGNAL(runAsPythonScript(const QString &, bool)), this,
-          SIGNAL(runAsPythonScript(const QString &, bool)));
-
-  connect(m_dataPresenter.get(), SIGNAL(dataChanged()), this,
-          SLOT(updateResultOptions()));
-  connect(m_dataPresenter.get(), SIGNAL(updateAvailableFitTypes()), this,
-          SIGNAL(updateAvailableFitTypes()));
-
->>>>>>> c2aaf5a8
   connect(m_outOptionsPresenter.get(), SIGNAL(plotSpectra()), this,
           SLOT(plotSelectedSpectra()));
 
