#include "IndirectFitAnalysisTab.h"
#include "ui_ConvFit.h"
#include "ui_IqtFit.h"
#include "ui_JumpFit.h"
#include "ui_MSDFit.h"

#include "MantidAPI/FunctionFactory.h"
#include "MantidAPI/TextAxis.h"
#include "MantidAPI/WorkspaceFactory.h"

#include "MantidKernel/make_unique.h"

#include "MantidQtWidgets/Common/PropertyHandler.h"
#include "MantidQtWidgets/Common/SignalBlocker.h"

#include <QString>
#include <QtCore>

#include <algorithm>

using namespace Mantid::API;

namespace {
using namespace MantidQt::CustomInterfaces::IDA;

void updateParameters(
    IFunction_sptr function,
    const std::unordered_map<std::string, ParameterValue> &parameters) {
  for (auto i = 0u; i < function->nParams(); ++i) {
    auto value = parameters.find(function->parameterName(i));
    if (value != parameters.end()) {
      function->setParameter(i, value->second.value);
      if (value->second.error)
        function->setError(i, *value->second.error);
    }
  }
}
} // namespace

namespace MantidQt {
namespace CustomInterfaces {
namespace IDA {

/**
 * Constructor.
 *
 * @param parent :: the parent widget (an IndirectDataAnalysis object).
 */
IndirectFitAnalysisTab::IndirectFitAnalysisTab(IndirectFittingModel *model,
                                               QWidget *parent)
    : IndirectDataAnalysisTab(parent), m_fittingModel(model) {}

void IndirectFitAnalysisTab::setup() {
  setupFitTab();
  updateResultOptions();

  connect(m_dataPresenter.get(),
          SIGNAL(startXChanged(double, std::size_t, std::size_t)), this,
          SLOT(tableStartXChanged(double, std::size_t, std::size_t)));
  connect(m_dataPresenter.get(),
          SIGNAL(endXChanged(double, std::size_t, std::size_t)), this,
          SLOT(tableEndXChanged(double, std::size_t, std::size_t)));
  connect(m_dataPresenter.get(),
          SIGNAL(excludeRegionChanged(const std::string &, std::size_t,
                                      std::size_t)),
          this, SLOT(tableExcludeChanged(const std::string &, std::size_t,
                                         std::size_t)));
  connect(m_dataPresenter.get(), SIGNAL(singleResolutionLoaded()), this,
          SLOT(setModelFitFunction()));

  connect(m_fitPropertyBrowser, SIGNAL(fitScheduled()), this,
          SLOT(singleFit()));
  connect(m_fitPropertyBrowser, SIGNAL(sequentialFitScheduled()), this,
          SLOT(executeFit()));

  connect(m_fitPropertyBrowser, SIGNAL(startXChanged(double)), this,
          SLOT(setModelStartX(double)));
  connect(m_fitPropertyBrowser, SIGNAL(endXChanged(double)), this,
          SLOT(setModelEndX(double)));

  connect(m_fitPropertyBrowser,
          SIGNAL(parameterChanged(const Mantid::API::IFunction *)), this,
          SIGNAL(parameterChanged(const Mantid::API::IFunction *)));

  connect(m_fitPropertyBrowser,
          SIGNAL(customBoolChanged(const QString &, bool)), this,
          SIGNAL(customBoolChanged(const QString &, bool)));

  connect(m_fitPropertyBrowser, SIGNAL(functionChanged()), this,
          SLOT(setModelFitFunction()));
  connect(m_fitPropertyBrowser, SIGNAL(functionChanged()), this,
          SIGNAL(functionChanged()));
  connect(m_fitPropertyBrowser, SIGNAL(functionChanged()), this,
          SLOT(updatePlotOptions()));
  connect(m_fitPropertyBrowser, SIGNAL(functionChanged()), this,
          SLOT(updateResultOptions()));
  connect(m_fitPropertyBrowser, SIGNAL(functionChanged()), this,
          SLOT(updateParameterValues()));
  connect(m_plotPresenter.get(), SIGNAL(selectedFitDataChanged(std::size_t)),
          this, SLOT(updateParameterValues()));
  connect(m_plotPresenter.get(), SIGNAL(plotSpectrumChanged(std::size_t)), this,
          SLOT(updateParameterValues()));

  connect(m_plotPresenter.get(),
          SIGNAL(fitSingleSpectrum(std::size_t, std::size_t)), this,
          SLOT(singleFit(std::size_t, std::size_t)));
  connect(m_plotPresenter.get(),
          SIGNAL(runAsPythonScript(const QString &, bool)), this,
          SIGNAL(runAsPythonScript(const QString &, bool)));

  connect(m_dataPresenter.get(), SIGNAL(dataChanged()), this,
          SLOT(updateResultOptions()));

  connectDataAndSpectrumPresenters();
  connectDataAndPlotPresenters();
  connectDataAndFitBrowserPresenters();
  connectSpectrumAndPlotPresenters();
  connectFitBrowserAndPlotPresenter();
}

void IndirectFitAnalysisTab::connectDataAndPlotPresenters() {
  connect(m_dataPresenter.get(), SIGNAL(multipleDataViewSelected()),
          m_plotPresenter.get(), SLOT(showMultipleDataSelection()));
  connect(m_dataPresenter.get(), SIGNAL(singleDataViewSelected()),
          m_plotPresenter.get(), SLOT(hideMultipleDataSelection()));

  connect(m_dataPresenter.get(), SIGNAL(dataAdded()), m_plotPresenter.get(),
          SLOT(appendLastDataToSelection()));
  connect(m_dataPresenter.get(), SIGNAL(dataRemoved()), m_plotPresenter.get(),
          SLOT(updateDataSelection()));

  connect(m_dataPresenter.get(), SIGNAL(dataChanged()), m_plotPresenter.get(),
          SLOT(updateAvailableSpectra()));
  connect(m_dataPresenter.get(), SIGNAL(dataChanged()), m_plotPresenter.get(),
          SLOT(updatePlots()));
  connect(m_dataPresenter.get(), SIGNAL(dataChanged()), m_plotPresenter.get(),
          SLOT(updateGuess()));

  connect(m_dataPresenter.get(), SIGNAL(singleResolutionLoaded()),
          m_plotPresenter.get(), SLOT(updatePlots()));
  connect(m_dataPresenter.get(), SIGNAL(singleResolutionLoaded()),
          m_plotPresenter.get(), SLOT(updateGuess()));

  connect(m_plotPresenter.get(), SIGNAL(startXChanged(double)), this,
          SLOT(setDataTableStartX(double)));
  connect(m_plotPresenter.get(), SIGNAL(endXChanged(double)), this,
          SLOT(setDataTableEndX(double)));
}

void IndirectFitAnalysisTab::connectSpectrumAndPlotPresenters() {
  connect(m_plotPresenter.get(), SIGNAL(selectedFitDataChanged(std::size_t)),
          m_spectrumPresenter.get(), SLOT(setActiveModelIndex(std::size_t)));
  connect(m_plotPresenter.get(), SIGNAL(noFitDataSelected()),
          m_spectrumPresenter.get(), SLOT(disableView()));
  connect(m_spectrumPresenter.get(), SIGNAL(spectraChanged(std::size_t)),
          m_plotPresenter.get(), SLOT(updateSelectedDataName()));
  connect(m_spectrumPresenter.get(), SIGNAL(spectraChanged(std::size_t)),
          m_plotPresenter.get(), SLOT(updateAvailableSpectra()));
}

void IndirectFitAnalysisTab::connectFitBrowserAndPlotPresenter() {
  connect(m_plotPresenter.get(), SIGNAL(selectedFitDataChanged(std::size_t)),
          this, SLOT(setBrowserWorkspace(std::size_t)));
  connect(m_plotPresenter.get(), SIGNAL(plotSpectrumChanged(std::size_t)), this,
          SLOT(setBrowserWorkspaceIndex(std::size_t)));

  connect(m_fitPropertyBrowser, SIGNAL(startXChanged(double)),
          m_plotPresenter.get(), SLOT(setStartX(double)));
  connect(m_fitPropertyBrowser, SIGNAL(endXChanged(double)),
          m_plotPresenter.get(), SLOT(setEndX(double)));

  connect(m_plotPresenter.get(), SIGNAL(startXChanged(double)), this,
          SLOT(setBrowserStartX(double)));
  connect(m_plotPresenter.get(), SIGNAL(endXChanged(double)), this,
          SLOT(setBrowserEndX(double)));
  connect(m_plotPresenter.get(), SIGNAL(fwhmChanged(double)), this,
          SLOT(updateFitBrowserParameterValues()));
  connect(m_plotPresenter.get(), SIGNAL(backgroundChanged(double)), this,
          SLOT(updateFitBrowserParameterValues()));

  connect(m_fitPropertyBrowser, SIGNAL(xRangeChanged(double, double)),
          m_plotPresenter.get(), SLOT(updateGuess()));
  connect(m_plotPresenter.get(), SIGNAL(fwhmChanged(double)),
          m_plotPresenter.get(), SLOT(updateGuess()));
  connect(m_plotPresenter.get(), SIGNAL(backgroundChanged(double)),
          m_plotPresenter.get(), SLOT(updateGuess()));

  connect(m_fitPropertyBrowser,
          SIGNAL(parameterChanged(const Mantid::API::IFunction *)),
          m_plotPresenter.get(), SLOT(updateRangeSelectors()));
  connect(m_fitPropertyBrowser,
          SIGNAL(parameterChanged(const Mantid::API::IFunction *)),
          m_plotPresenter.get(), SLOT(updateGuess()));

  connect(m_fitPropertyBrowser, SIGNAL(functionChanged()),
          m_plotPresenter.get(), SLOT(updatePlots()));
  connect(m_fitPropertyBrowser, SIGNAL(functionChanged()),
          m_plotPresenter.get(), SLOT(updateGuess()));

  connect(m_fitPropertyBrowser, SIGNAL(plotGuess()), m_plotPresenter.get(),
          SLOT(enablePlotGuessInSeparateWindow()));
}

void IndirectFitAnalysisTab::connectDataAndSpectrumPresenters() {
  connect(m_dataPresenter.get(), SIGNAL(singleDataViewSelected()),
          m_spectrumPresenter.get(), SLOT(setActiveIndexToZero()));
  connect(m_dataPresenter.get(), SIGNAL(dataChanged()),
          m_spectrumPresenter.get(), SLOT(updateSpectra()));
  connect(m_spectrumPresenter.get(), SIGNAL(spectraChanged(std::size_t)),
          m_dataPresenter.get(), SLOT(updateSpectraInTable(std::size_t)));
  connect(m_spectrumPresenter.get(), SIGNAL(maskChanged(const std::string &)),
          this, SLOT(setDataTableExclude(const std::string &)));
}

void IndirectFitAnalysisTab::connectDataAndFitBrowserPresenters() {
  connect(m_dataPresenter.get(), SIGNAL(dataChanged()), this,
          SLOT(updateBrowserFittingRange()));
  connect(m_fitPropertyBrowser, SIGNAL(startXChanged(double)), this,
          SLOT(setDataTableStartX(double)));
  connect(m_fitPropertyBrowser, SIGNAL(endXChanged(double)), this,
          SLOT(setDataTableEndX(double)));
}

void IndirectFitAnalysisTab::setFitDataPresenter(
    IndirectFitDataPresenter *presenter) {
  m_dataPresenter = std::unique_ptr<IndirectFitDataPresenter>(presenter);
}

void IndirectFitAnalysisTab::setPlotView(IndirectFitPlotView *view) {
  m_plotPresenter = Mantid::Kernel::make_unique<IndirectFitPlotPresenter>(
      m_fittingModel.get(), view);
}

void IndirectFitAnalysisTab::setSpectrumSelectionView(
    IndirectSpectrumSelectionView *view) {
  m_spectrumPresenter =
      Mantid::Kernel::make_unique<IndirectSpectrumSelectionPresenter>(
          m_fittingModel.get(), view);
}

void IndirectFitAnalysisTab::setFitPropertyBrowser(
    MantidWidgets::IndirectFitPropertyBrowser *browser) {
  browser->init();
  m_fitPropertyBrowser = browser;
}

void IndirectFitAnalysisTab::loadSettings(const QSettings &settings) {
  m_dataPresenter->loadSettings(settings);
}

void IndirectFitAnalysisTab::setSampleWSSuffices(const QStringList &suffices) {
  m_dataPresenter->setSampleWSSuffices(suffices);
}

void IndirectFitAnalysisTab::setSampleFBSuffices(const QStringList &suffices) {
  m_dataPresenter->setSampleFBSuffices(suffices);
}

void IndirectFitAnalysisTab::setResolutionWSSuffices(
    const QStringList &suffices) {
  m_dataPresenter->setResolutionWSSuffices(suffices);
}

void IndirectFitAnalysisTab::setResolutionFBSuffices(
    const QStringList &suffices) {
  m_dataPresenter->setResolutionFBSuffices(suffices);
}

std::size_t IndirectFitAnalysisTab::getSelectedDataIndex() const {
  return m_plotPresenter->getSelectedDataIndex();
}

std::size_t IndirectFitAnalysisTab::getSelectedSpectrum() const {
  return m_plotPresenter->getSelectedSpectrum();
}

bool IndirectFitAnalysisTab::isRangeCurrentlySelected(
    std::size_t dataIndex, std::size_t spectrum) const {
  return FittingMode::SEQUENTIAL == m_fittingModel->getFittingMode() ||
         m_plotPresenter->isCurrentlySelected(dataIndex, spectrum);
}

IndirectFittingModel *IndirectFitAnalysisTab::fittingModel() const {
  return m_fittingModel.get();
}

/**
 * @return  The fit type selected in the custom functions combo box, in the fit
 *          property browser.
 */
QString IndirectFitAnalysisTab::selectedFitType() const {
  return m_fitPropertyBrowser->selectedFitType();
}

/**
 * @param functionName  The name of the function.
 * @return              The number of custom functions, with the specified name,
 *                      included in the selected model.
 */
size_t IndirectFitAnalysisTab::numberOfCustomFunctions(
    const std::string &functionName) const {
  return m_fitPropertyBrowser->numberOfCustomFunctions(functionName);
}

void IndirectFitAnalysisTab::setModelFitFunction() {
  try {
    m_fittingModel->setFitFunction(m_fitPropertyBrowser->getFittingFunction());
  } catch (const std::out_of_range &) {
    m_fittingModel->setFitFunction(m_fitPropertyBrowser->compositeFunction());
  }
}

void IndirectFitAnalysisTab::setModelStartX(double startX) {
  const auto dataIndex = getSelectedDataIndex();
  if (m_fittingModel->numberOfWorkspaces() > dataIndex) {
    m_fittingModel->setStartX(startX, dataIndex, getSelectedSpectrum());
  } else {
    setBrowserStartX(0);
    setBrowserEndX(0);
  }
}

void IndirectFitAnalysisTab::setModelEndX(double endX) {
  const auto dataIndex = getSelectedDataIndex();
  if (m_fittingModel->numberOfWorkspaces() > dataIndex) {
    m_fittingModel->setEndX(endX, dataIndex, getSelectedSpectrum());
  } else {
    setBrowserStartX(0);
    setBrowserEndX(0);
  }
}

void IndirectFitAnalysisTab::setDataTableStartX(double startX) {
  m_dataPresenter->setStartX(startX, m_plotPresenter->getSelectedDataIndex(),
                             m_plotPresenter->getSelectedSpectrumIndex());
}

void IndirectFitAnalysisTab::setDataTableEndX(double endX) {
  m_dataPresenter->setEndX(endX, m_plotPresenter->getSelectedDataIndex(),
                           m_plotPresenter->getSelectedSpectrumIndex());
}

void IndirectFitAnalysisTab::setDataTableExclude(const std::string &exclude) {
  m_dataPresenter->setExclude(exclude, m_plotPresenter->getSelectedDataIndex(),
                              m_plotPresenter->getSelectedSpectrumIndex());
}

void IndirectFitAnalysisTab::setBrowserStartX(double startX) {
  MantidQt::API::SignalBlocker<QObject> blocker(m_fitPropertyBrowser);
  m_fitPropertyBrowser->setStartX(startX);
}

<<<<<<< HEAD
void IndirectFitAnalysisTab::setBrowserEndX(double endX) {
  MantidQt::API::SignalBlocker<QObject> blocker(m_fitPropertyBrowser);
  m_fitPropertyBrowser->setEndX(endX);
=======
bool IndirectFitAnalysisTab::validate() {
  UserInputValidator validator;
  m_spectrumPresenter->validate(validator);

  const auto invalidFunction = m_fittingModel->isInvalidFunction();
  if (invalidFunction)
    validator.addErrorMessage(QString::fromStdString(*invalidFunction));

  const auto error = validator.generateErrorMessage();
  emit showMessageBox(error);
  return error.isEmpty();
>>>>>>> 73d8ae93
}

void IndirectFitAnalysisTab::updateBrowserFittingRange() {
  const auto range = m_fittingModel->getFittingRange(getSelectedDataIndex(),
                                                     getSelectedSpectrum());
  setBrowserStartX(range.first);
  setBrowserEndX(range.second);
}

void IndirectFitAnalysisTab::setBrowserWorkspace(std::size_t dataIndex) {
  const auto name = m_fittingModel->getWorkspace(dataIndex)->getName();
  m_fitPropertyBrowser->setWorkspaceName(QString::fromStdString(name));
}

void IndirectFitAnalysisTab::setBrowserWorkspaceIndex(std::size_t spectrum) {
  m_fitPropertyBrowser->setWorkspaceIndex(boost::numeric_cast<int>(spectrum));
}

void IndirectFitAnalysisTab::tableStartXChanged(double startX,
                                                std::size_t dataIndex,
                                                std::size_t spectrum) {
  if (isRangeCurrentlySelected(dataIndex, spectrum)) {
    m_plotPresenter->setStartX(startX);
    setBrowserStartX(startX);
  }
}

void IndirectFitAnalysisTab::tableEndXChanged(double endX,
                                              std::size_t dataIndex,
                                              std::size_t spectrum) {
  if (isRangeCurrentlySelected(dataIndex, spectrum)) {
    m_plotPresenter->setEndX(endX);
    setBrowserEndX(endX);
  }
}

void IndirectFitAnalysisTab::tableExcludeChanged(const std::string &exclude,
                                                 std::size_t dataIndex,
                                                 std::size_t spectrum) {
  if (isRangeCurrentlySelected(dataIndex, spectrum))
    m_spectrumPresenter->displayBinMask();
}

/**
 * Sets whether fit members should be convolved with the resolution after a fit.
 *
 * @param convolveMembers If true, members are to be convolved.
 */
void IndirectFitAnalysisTab::setConvolveMembers(bool convolveMembers) {
  m_fitPropertyBrowser->setConvolveMembers(convolveMembers);
}

/**
 * Updates the ties displayed in the fit property browser, using
 * the set fitting function.
 */
void IndirectFitAnalysisTab::updateTies() {
  m_fitPropertyBrowser->updateTies();
}

/**
 * Sets whether the custom setting with the specified name is enabled.
 *
 * @param settingName The name of the custom setting.
 * @param enabled     True if custom setting should be enabled, false otherwise.
 */
void IndirectFitAnalysisTab::setCustomSettingEnabled(const QString &customName,
                                                     bool enabled) {
  m_fitPropertyBrowser->setCustomSettingEnabled(customName, enabled);
}

/**
 * Sets the value of the parameter with the specified name, in the function with
 * the specified name.
 *
 * @param functionName  The name of the function containing the parameter.
 * @param parameterName The name of the parameter to set.
 * @param value         The value to set.
 */
void IndirectFitAnalysisTab::setParameterValue(const std::string &functionName,
                                               const std::string &parameterName,
                                               double value) {
  m_fitPropertyBrowser->setParameterValue(functionName, parameterName, value);
}

/**
 * Sets the default peak type for the indirect property browser.
 *
 * @param function  The name of the default peak function to set.
 */
void IndirectFitAnalysisTab::setDefaultPeakType(const std::string &function) {
  m_fitPropertyBrowser->setDefaultPeakType(function);
}

/**
 * Adds a check-box with the specified name, to the fit property browser, which
 * when checked adds the specified functions to the mode and when unchecked,
 * removes them.
 *
 * @param groupName     The name/label of the check-box to add.
 * @param functions     The functions to be added when the check-box is checked.
 * @param defaultValue  The default value of the check-box.
 */
void IndirectFitAnalysisTab::addCheckBoxFunctionGroup(
    const QString &groupName, const std::vector<IFunction_sptr> &functions,
    bool defaultValue) {
  m_fitPropertyBrowser->addCheckBoxFunctionGroup(groupName, functions,
                                                 defaultValue);
}

/**
 * Adds a number spinner with the specified name, to the fit property browser,
 * which specifies how many multiples of the specified functions should be added
 * to the model.
 *
 * @param groupName     The name/label of the spinner to add.
 * @param functions     The functions to be added.
 * @param minimum       The minimum value of the spinner.
 * @param maximum       The maximum value of the spinner.
 * @param defaultValue  The default value of the spinner.
 */
void IndirectFitAnalysisTab::addSpinnerFunctionGroup(
    const QString &groupName, const std::vector<IFunction_sptr> &functions,
    int minimum, int maximum, int defaultValue) {
  m_fitPropertyBrowser->addSpinnerFunctionGroup(groupName, functions, minimum,
                                                maximum, defaultValue);
}

/**
 * Adds an option with the specified name, to the fit type combo-box in the fit
 * property browser, which adds the specified functions to the model.
 *
 * @param groupName The name of the option to be added to the fit type
 *                  combo-box.
 * @param functions The functions added by the option.
 */
void IndirectFitAnalysisTab::addComboBoxFunctionGroup(
    const QString &groupName, const std::vector<IFunction_sptr> &functions) {
  m_fitPropertyBrowser->addComboBoxFunctionGroup(groupName, functions);
}

/**
 * Sets the available background options in this fit analysis tab.
 *
 * @param backgrounds A list of the available backgrounds.
 */
void IndirectFitAnalysisTab::setBackgroundOptions(
    const QStringList &backgrounds) {
  m_fitPropertyBrowser->setBackgroundOptions(backgrounds);
}

/**
 * @param settingKey  The key of the boolean setting whose value to retrieve.
 * @return            The value of the boolean setting with the specified key.
 */
bool IndirectFitAnalysisTab::boolSettingValue(const QString &settingKey) const {
  return m_fitPropertyBrowser->boolSettingValue(settingKey);
}

/**
 * Sets the value of the custom boolean setting, with the specified key, to the
 * specified value.
 *
 * @param settingKey  The key of the custom boolean setting.
 * @param value       The value to set the boolean custom setting to.
 */
void IndirectFitAnalysisTab::setCustomBoolSetting(const QString &settingKey,
                                                  bool value) {
  m_fitPropertyBrowser->setCustomBoolSetting(settingKey, value);
}

/**
 * @param settingKey  The key of the integer setting whose value to retrieve.
 * @return            The value of the integer setting with the specified key.
 */
int IndirectFitAnalysisTab::intSettingValue(const QString &settingKey) const {
  return m_fitPropertyBrowser->intSettingValue(settingKey);
}

/**
 * @param settingKey  The key of the double setting whose value to retrieve.
 * @return            The value of the double setting with the specified key.
 */
double
IndirectFitAnalysisTab::doubleSettingValue(const QString &settingKey) const {
  return m_fitPropertyBrowser->doubleSettingValue(settingKey);
}

/**
 * @param settingKey  The key of the enum setting whose value to retrieve.
 * @return            The value of the enum setting with the specified key.
 */
QString
IndirectFitAnalysisTab::enumSettingValue(const QString &settingKey) const {
  return m_fitPropertyBrowser->enumSettingValue(settingKey);
}

/**
 * Adds a boolean custom setting, with the specified key and display name.
 *
 * @param settingKey    The key of the boolean setting to add.
 * @param settingName   The display name of the boolean setting to add.
 * @param defaultValue  The default value of the boolean setting.
 */
void IndirectFitAnalysisTab::addBoolCustomSetting(const QString &settingKey,
                                                  const QString &settingName,
                                                  bool defaultValue) {
  m_fitPropertyBrowser->addBoolCustomSetting(settingKey, settingName,
                                             defaultValue);
}

/**
 * Adds a double custom setting, with the specified key and display name.
 *
 * @param settingKey    The key of the double setting to add.
 * @param settingName   The display name of the double setting to add.
 * @param defaultValue  The default value of the double setting.
 */
void IndirectFitAnalysisTab::addDoubleCustomSetting(const QString &settingKey,
                                                    const QString &settingName,
                                                    double defaultValue) {
  m_fitPropertyBrowser->addDoubleCustomSetting(settingKey, settingName,
                                               defaultValue);
}

/**
 * Adds an integer custom setting, with the specified key and display name.
 *
 * @param settingKey    The key of the integer setting to add.
 * @param settingName   The display name of the integer setting to add.
 * @param defaultValue  The default value of the integer setting.
 */
void IndirectFitAnalysisTab::addIntCustomSetting(const QString &settingKey,
                                                 const QString &settingName,
                                                 int defaultValue) {
  m_fitPropertyBrowser->addIntCustomSetting(settingKey, settingName,
                                            defaultValue);
}

/**
 * Adds an enum custom setting, with the specified key and display name.
 *
 * @param settingKey    The key of the enum setting to add.
 * @param settingName   The display name of the enum setting to add.
 * @param defaultValue  The default value of the enum setting.
 */
void IndirectFitAnalysisTab::addEnumCustomSetting(const QString &settingKey,
                                                  const QString &settingName,
                                                  const QStringList &options) {
  m_fitPropertyBrowser->addEnumCustomSetting(settingKey, settingName, options);
}

/**
 * Adds an optional double custom setting, with the specified key and display
 * name.
 *
 * @param settingKey    The key of the optional double setting to add.
 * @param settingName   The display name of the optional double setting to add.
 * @param optionKey     The key of the setting specifying whether to use this
 *                      this optional setting.
 * @param optionName    The display name of the setting specifying whether to
 *                      use this optional setting.
 * @param defaultValue  The default value of the optional double setting.
 */
void IndirectFitAnalysisTab::addOptionalDoubleSetting(
    const QString &settingKey, const QString &settingName,
    const QString &optionKey, const QString &optionName, bool enabled,
    double defaultValue) {
  m_fitPropertyBrowser->addOptionalDoubleSetting(
      settingKey, settingName, optionKey, optionName, enabled, defaultValue);
}

/**
 * Sets whether a setting with a specified key affects the fitting function.
 *
 * @param settingKey      The key of the setting.
 * @param changesFunction Boolean specifying whether the setting affects the
 *                        fitting function.
 */
void IndirectFitAnalysisTab::setCustomSettingChangesFunction(
    const QString &settingKey, bool changesFunction) {
  m_fitPropertyBrowser->setCustomSettingChangesFunction(settingKey,
                                                        changesFunction);
}

void IndirectFitAnalysisTab::updateFitOutput(bool error) {
  disconnect(m_batchAlgoRunner, SIGNAL(batchComplete(bool)), this,
             SLOT(updateFitOutput(bool)));

  if (error)
    m_fittingModel->cleanFailedRun(m_fittingAlgorithm);
  else
    m_fittingModel->addOutput(m_fittingAlgorithm);
}

void IndirectFitAnalysisTab::updateSingleFitOutput(bool error) {
  disconnect(m_batchAlgoRunner, SIGNAL(batchComplete(bool)), this,
             SLOT(updateSingleFitOutput(bool)));

  if (error)
    m_fittingModel->cleanFailedSingleRun(m_fittingAlgorithm, 0);
  else
    m_fittingModel->addSingleFitOutput(m_fittingAlgorithm, 0);
}

/*
 * Performs necessary state changes when the fit algorithm was run
 * and completed within this interface.
 */
void IndirectFitAnalysisTab::fitAlgorithmComplete(bool error) {
  setSaveResultEnabled(!error);
  setPlotResultEnabled(!error);
  m_spectrumPresenter->enableView();
  m_plotPresenter->updatePlots();
  updateParameterValues();

  connect(m_fitPropertyBrowser,
          SIGNAL(parameterChanged(const Mantid::API::IFunction *)), this,
          SLOT(updateGuessPlots()));
  disconnect(m_batchAlgoRunner, SIGNAL(batchComplete(bool)), this,
             SLOT(fitAlgorithmComplete(bool)));
}

void IndirectFitAnalysisTab::updateFitBrowserParameterValues() {
  MantidQt::API::SignalBlocker<QObject> blocker(m_fitPropertyBrowser);
  m_fitPropertyBrowser->updateParameters();
}

/**
 * Updates the parameter values and errors in the fit property browser.
 */
void IndirectFitAnalysisTab::updateParameterValues() {
  updateParameterValues(m_fittingModel->getParameterValues(
      getSelectedDataIndex(), getSelectedSpectrum()));
}

/**
 * Updates the parameter values and errors in the fit property browser.
 *
 * @param parameters  The parameter values to update the browser with.
 */
void IndirectFitAnalysisTab::updateParameterValues(
    const std::unordered_map<std::string, ParameterValue> &parameters) {
  try {
    auto fitFunction = m_fitPropertyBrowser->getFittingFunction();
    updateParameters(fitFunction, parameters);

    MantidQt::API::SignalBlocker<QObject> blocker(m_fitPropertyBrowser);
    m_fitPropertyBrowser->updateParameters();

    if (m_fittingModel->isPreviouslyFit(getSelectedDataIndex(),
                                        getSelectedSpectrum()))
      m_fitPropertyBrowser->updateErrors();
    else
      m_fitPropertyBrowser->clearErrors();
  } catch (const std::out_of_range &) {
  }
}

/*
 * Saves the result workspace with the specified name, in the default
 * save directory.
 */
void IndirectFitAnalysisTab::saveResult() { m_fittingModel->saveResult(); }

/*
 * Plots the result workspace with the specified name, using the specified
 * plot type. Plot type can either be 'None', 'All' or the name of a
 * parameter. In the case of 'None', nothing will be plotted. In the case of
 * 'All', everything will be plotted. In the case of a parameter name, only
 * the spectra created from that parameter will be plotted.
 *
 * @param plotType    The plot type specifying what to plot.
 */
void IndirectFitAnalysisTab::plotResult(const QString &plotType) {
  const auto resultWorkspace = m_fittingModel->getResultWorkspace();
  if (resultWorkspace) {
    const auto resultName = QString::fromStdString(resultWorkspace->getName());

    // Handle plot result
    if (plotType.compare("All") == 0) {
      const auto specEnd = resultWorkspace->getNumberHistograms();
      for (auto i = 0u; i < specEnd; ++i)
        IndirectTab::plotSpectrum(resultName, static_cast<int>(i));
    } else {
      const auto labels = IndirectTab::extractAxisLabels(resultWorkspace, 1);

      for (const auto &parameter : m_fittingModel->getFitParameterNames()) {
        if (boost::contains(parameter, plotType)) {
          auto it = labels.find(parameter);
          if (it != labels.end())
            IndirectTab::plotSpectrum(resultName, static_cast<int>(it->second));
        }
      }
    }
  }
}

/*
 * Fills the specified combo-box, with the possible parameters which
 * can be plot separately.
 *
 * @param comboBox  The combo box to fill.
 */
void IndirectFitAnalysisTab::fillPlotTypeComboBox(QComboBox *comboBox) {
  comboBox->clear();
  comboBox->addItem("All");

  QSet<QString> parameters;
  for (const auto &parameter : m_fitPropertyBrowser->getParameterNames())
    parameters.insert(parameter.right(parameter.lastIndexOf('.')));
  comboBox->addItems(parameters.toList());
}

/**
 * Executes the single fit algorithm defined in this indirect fit analysis tab.
 */
void IndirectFitAnalysisTab::singleFit() {
<<<<<<< HEAD
  singleFit(getSelectedDataIndex(), getSelectedSpectrum());
}

void IndirectFitAnalysisTab::singleFit(std::size_t dataIndex,
                                       std::size_t spectrum) {
  if (validate())
    runSingleFit(m_fittingModel->getSingleFit(dataIndex, spectrum));
=======
  if (validate())
    runSingleFit(m_fittingModel->getSingleFit(0, selectedSpectrum()));
>>>>>>> 73d8ae93
}

/**
 * Executes the sequential fit algorithm defined in this indirect fit analysis
 * tab.
 */
void IndirectFitAnalysisTab::executeFit() {
  if (validate())
    runFitAlgorithm(m_fittingModel->getFittingAlgorithm());
}

bool IndirectFitAnalysisTab::validate() {
  UserInputValidator validator;
  m_dataPresenter->validate(validator);
  m_spectrumPresenter->validate(validator);

  const auto invalidFunction = m_fittingModel->isInvalidFunction();
  if (invalidFunction)
    validator.addErrorMessage(QString::fromStdString(*invalidFunction));

  const auto error = validator.generateErrorMessage();
  emit showMessageBox(error);
  return error.isEmpty();
}

/**
 * Called when the 'Run' button is called in the IndirectTab.
 */
void IndirectFitAnalysisTab::run() {
  runFitAlgorithm(m_fittingModel->getFittingAlgorithm());
}

void IndirectFitAnalysisTab::setAlgorithmProperties(
    IAlgorithm_sptr fitAlgorithm) const {
  fitAlgorithm->setProperty("Minimizer", m_fitPropertyBrowser->minimizer(true));
  fitAlgorithm->setProperty("MaxIterations",
                            m_fitPropertyBrowser->maxIterations());
  fitAlgorithm->setProperty("ConvolveMembers",
                            m_fitPropertyBrowser->convolveMembers());
  fitAlgorithm->setProperty("PeakRadius",
                            m_fitPropertyBrowser->getPeakRadius());
  fitAlgorithm->setProperty("CostFunction",
                            m_fitPropertyBrowser->costFunction());
  fitAlgorithm->setProperty("IgnoreInvalidData",
                            m_fitPropertyBrowser->ignoreInvalidData());

  if (m_fitPropertyBrowser->isHistogramFit())
    fitAlgorithm->setProperty("EvaluationType", "Histogram");
}

/*
 * Runs the specified fit algorithm and calls the algorithmComplete
 * method of this fit analysis tab once completed.
 *
 * @param fitAlgorithm      The fit algorithm to run.
 */
void IndirectFitAnalysisTab::runFitAlgorithm(IAlgorithm_sptr fitAlgorithm) {
  connect(m_batchAlgoRunner, SIGNAL(batchComplete(bool)), this,
          SLOT(updateFitOutput(bool)));
  setupFit(fitAlgorithm);
  m_batchAlgoRunner->executeBatchAsync();
}

void IndirectFitAnalysisTab::runSingleFit(IAlgorithm_sptr fitAlgorithm) {
  connect(m_batchAlgoRunner, SIGNAL(batchComplete(bool)), this,
          SLOT(updateSingleFitOutput(bool)));
  setupFit(fitAlgorithm);
  m_batchAlgoRunner->executeBatchAsync();
}

void IndirectFitAnalysisTab::setupFit(IAlgorithm_sptr fitAlgorithm) {
  disconnect(m_fitPropertyBrowser,
             SIGNAL(parameterChanged(const Mantid::API::IFunction *)), this,
             SLOT(updateGuessPlots()));

  setAlgorithmProperties(fitAlgorithm);

  m_fittingAlgorithm = fitAlgorithm;
  m_spectrumPresenter->disableView();
  m_batchAlgoRunner->addAlgorithm(fitAlgorithm);

  connect(m_batchAlgoRunner, SIGNAL(batchComplete(bool)), this,
          SLOT(fitAlgorithmComplete(bool)));
}

/**
 * Updates the specified combo box, with the available plot options.
 *
 * @param cbPlotType  The combo box.
 */
void IndirectFitAnalysisTab::updatePlotOptions(QComboBox *cbPlotType) {
  setPlotOptions(
      cbPlotType,
      m_fitPropertyBrowser->compositeFunction()->getParameterNames());
}

/**
 * Fills the specified combo box, with the specified parameters.
 *
 * @param cbPlotType  The combo box.
 * @param parameters  The parameters.
 */
void IndirectFitAnalysisTab::setPlotOptions(
    QComboBox *cbPlotType, const std::vector<std::string> &parameters) const {
  cbPlotType->clear();
  QSet<QString> plotOptions;

  for (const auto &parameter : parameters) {
    auto plotOption = QString::fromStdString(parameter);
    auto index = plotOption.lastIndexOf(".");
    if (index >= 0)
      plotOption = plotOption.remove(0, index + 1);
    plotOptions << plotOption;
  }
  setPlotOptions(cbPlotType, plotOptions);
}

/**
 * Fills the specified combo box, with the specified options.
 *
 * @param cbPlotType  The combo box.
 * @param parameters  The options.
 */
void IndirectFitAnalysisTab::setPlotOptions(
    QComboBox *cbPlotType, const QSet<QString> &options) const {
  cbPlotType->clear();

  QStringList plotList;
  if (!options.isEmpty())
    plotList << "All";
  plotList.append(options.toList());
  cbPlotType->addItems(plotList);
}

/**
 * Updates whether the options for plotting and saving fit results are
 * enabled/disabled.
 */
void IndirectFitAnalysisTab::updateResultOptions() {
  const bool isFit = m_fittingModel->isPreviouslyFit(getSelectedDataIndex(),
                                                     getSelectedSpectrum());
  setPlotResultEnabled(isFit);
  setSaveResultEnabled(isFit);
}

} // namespace IDA
} // namespace CustomInterfaces
} // namespace MantidQt<|MERGE_RESOLUTION|>--- conflicted
+++ resolved
@@ -60,11 +60,12 @@
   connect(m_dataPresenter.get(),
           SIGNAL(endXChanged(double, std::size_t, std::size_t)), this,
           SLOT(tableEndXChanged(double, std::size_t, std::size_t)));
-  connect(m_dataPresenter.get(),
-          SIGNAL(excludeRegionChanged(const std::string &, std::size_t,
-                                      std::size_t)),
-          this, SLOT(tableExcludeChanged(const std::string &, std::size_t,
-                                         std::size_t)));
+  connect(
+      m_dataPresenter.get(),
+      SIGNAL(
+          excludeRegionChanged(const std::string &, std::size_t, std::size_t)),
+      this,
+      SLOT(tableExcludeChanged(const std::string &, std::size_t, std::size_t)));
   connect(m_dataPresenter.get(), SIGNAL(singleResolutionLoaded()), this,
           SLOT(setModelFitFunction()));
 
@@ -350,23 +351,9 @@
   m_fitPropertyBrowser->setStartX(startX);
 }
 
-<<<<<<< HEAD
 void IndirectFitAnalysisTab::setBrowserEndX(double endX) {
   MantidQt::API::SignalBlocker<QObject> blocker(m_fitPropertyBrowser);
   m_fitPropertyBrowser->setEndX(endX);
-=======
-bool IndirectFitAnalysisTab::validate() {
-  UserInputValidator validator;
-  m_spectrumPresenter->validate(validator);
-
-  const auto invalidFunction = m_fittingModel->isInvalidFunction();
-  if (invalidFunction)
-    validator.addErrorMessage(QString::fromStdString(*invalidFunction));
-
-  const auto error = validator.generateErrorMessage();
-  emit showMessageBox(error);
-  return error.isEmpty();
->>>>>>> 73d8ae93
 }
 
 void IndirectFitAnalysisTab::updateBrowserFittingRange() {
@@ -785,7 +772,6 @@
  * Executes the single fit algorithm defined in this indirect fit analysis tab.
  */
 void IndirectFitAnalysisTab::singleFit() {
-<<<<<<< HEAD
   singleFit(getSelectedDataIndex(), getSelectedSpectrum());
 }
 
@@ -793,10 +779,6 @@
                                        std::size_t spectrum) {
   if (validate())
     runSingleFit(m_fittingModel->getSingleFit(dataIndex, spectrum));
-=======
-  if (validate())
-    runSingleFit(m_fittingModel->getSingleFit(0, selectedSpectrum()));
->>>>>>> 73d8ae93
 }
 
 /**
