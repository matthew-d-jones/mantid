// Mantid Repository : https://github.com/mantidproject/mantid
//
// Copyright &copy; 2018 ISIS Rutherford Appleton Laboratory UKRI,
//     NScD Oak Ridge National Laboratory, European Spallation Source
//     & Institut Laue - Langevin
// SPDX - License - Identifier: GPL - 3.0 +
#ifndef MANTIDQTCUSTOMINTERFACESIDA_IFATAB_H_
#define MANTIDQTCUSTOMINTERFACESIDA_IFATAB_H_

#include "IndirectDataAnalysisTab.h"
#include "IndirectFitDataPresenter.h"
#include "IndirectFitOutputOptionsPresenter.h"
#include "IndirectFitOutputOptionsView.h"
#include "IndirectFitPlotPresenter.h"
#include "IndirectFittingModel.h"
#include "IndirectSpectrumSelectionPresenter.h"
#include "IndirectSpectrumSelectionView.h"
#include "IndirectFitPropertyBrowser.h"

#include <boost/optional.hpp>

#include <QtCore>

#include <memory>
#include <type_traits>

namespace MantidQt {
namespace CustomInterfaces {
namespace IDA {

class DLLExport IndirectFitAnalysisTab : public IndirectDataAnalysisTab {
  Q_OBJECT

public:
  IndirectFitAnalysisTab(IndirectFittingModel *model,
                         QWidget *parent = nullptr);

  void setFitDataPresenter(std::unique_ptr<IndirectFitDataPresenter> presenter);
  void setPlotView(IIndirectFitPlotView *view);
  void setSpectrumSelectionView(IndirectSpectrumSelectionView *view);
  void setOutputOptionsView(IIndirectFitOutputOptionsView *view);
<<<<<<< HEAD
  void setFitPropertyBrowser(IndirectFitPropertyBrowser *browser);
  DatasetIndex getSelectedDataIndex() const;
  WorkspaceIndex getSelectedSpectrum() const;
  bool isRangeCurrentlySelected(DatasetIndex dataIndex, WorkspaceIndex spectrum) const;
=======
  void
  setFitPropertyBrowser(MantidWidgets::IndirectFitPropertyBrowser *browser);

  virtual std::string tabName() const = 0;

  virtual bool hasResolution() const = 0;

  std::size_t getSelectedDataIndex() const;
  std::size_t getSelectedSpectrum() const;
  bool isRangeCurrentlySelected(std::size_t dataIndex,
                                std::size_t spectrum) const;

>>>>>>> f956ddac
  QString selectedFitType() const;
  size_t numberOfCustomFunctions(const std::string &functionName) const;
  void setConvolveMembers(bool convolveMembers);

protected:
  IndirectFittingModel *fittingModel() const;
<<<<<<< HEAD
  void setSampleWSSuffices(const QStringList &suffices);
  void setSampleFBSuffices(const QStringList &suffices);
  void setResolutionWSSuffices(const QStringList &suffices);
  void setResolutionFBSuffices(const QStringList &suffices);
  void run() override;
=======

  void run() override;

  void setSampleWSSuffixes(const QStringList &suffices);
  void setSampleFBSuffixes(const QStringList &suffices);
  void setResolutionWSSuffixes(const QStringList &suffices);
  void setResolutionFBSuffixes(const QStringList &suffices);

>>>>>>> f956ddac
  void setAlgorithmProperties(Mantid::API::IAlgorithm_sptr fitAlgorithm) const;
  void runFitAlgorithm(Mantid::API::IAlgorithm_sptr fitAlgorithm);
  void runSingleFit(Mantid::API::IAlgorithm_sptr fitAlgorithm);
  virtual void setupFit(Mantid::API::IAlgorithm_sptr fitAlgorithm);

  virtual void setRunIsRunning(bool running) = 0;
  virtual void setRunEnabled(bool enable) = 0;
  void setEditResultVisible(bool visible);

signals:
  void functionChanged();
  void parameterChanged(const Mantid::API::IFunction * /*_t1*/);
  void customBoolChanged(const QString &key, bool value);
  void updateAvailableFitTypes();

protected slots:
  void setModelFitFunction();
  void setModelStartX(double startX);
  void setModelEndX(double startX);
  void setDataTableStartX(double startX);
  void setDataTableEndX(double endX);
  void setDataTableExclude(const std::string &exclude);
  void tableStartXChanged(double startX, DatasetIndex dataIndex, WorkspaceIndex spectrum);
  void tableEndXChanged(double endX, DatasetIndex dataIndex, WorkspaceIndex spectrum);
  void tableExcludeChanged(const std::string &exclude, DatasetIndex dataIndex, WorkspaceIndex spectrum);
  void updateFitOutput(bool error);
  void updateSingleFitOutput(bool error);
  void fitAlgorithmComplete(bool error);
  void singleFit();
  void singleFit(DatasetIndex dataIndex, WorkspaceIndex spectrum);
  void executeFit();
  //std::unordered_map<std::string, Mantid::API::IFunction::Attribute>
  //getAttributes(Mantid::API::IFunction_sptr const &function,
  //              std::vector<std::string> const &attributeNames);
  void updateParameterValues();
  void updateParameterValues(
      const std::unordered_map<std::string, ParameterValue> &parameters);
  void updateFitBrowserParameterValues();
  void updateDataReferences();
  void updateResultOptions();

private slots:
  void plotSelectedSpectra();
  void respondToChangeOfSpectraRange(DatasetIndex);
  void respondToSingleResolutionLoaded();
  void respondToDataChanged();
  void respondToSingleDataViewSelected();
  void respondToMultipleDataViewSelected();
  void respondToDataAdded();
  void respondToDataRemoved();
  void respondToSelectedFitDataChanged(DatasetIndex);
  void respondToNoFitDataSelected();
  void respondToPlotSpectrumChanged(WorkspaceIndex);
  void respondToFwhmChanged(double);
  void respondToBackgroundChanged(double);
  void respondToFunctionChanged();

private:
  /// Overidden by child class.
  void setup() override;
  void loadSettings(const QSettings &settings) override;
  bool validate() override;
<<<<<<< HEAD
  virtual void setupFitTab() = 0;
  virtual EstimationDataSelector getEstimationDataSelector() const = 0;
  void connectPlotPresenter();
  void connectSpectrumPresenter();
  void connectFitPropertyBrowser();
  void connectDataPresenter();
  void plotSelectedSpectra(std::vector<SpectrumToPlot> const &spectra);
  void plotSpectrum(std::string const &workspaceName, std::size_t const &index,
                    bool errorBars);
=======

  void setFileExtensionsByName(bool filter) override;
  void setSampleSuffixes(std::string const &tab, bool filter);
  void setResolutionSuffixes(std::string const &tab, bool filter);

  void connectDataAndPlotPresenters();
  void connectSpectrumAndPlotPresenters();
  void connectFitBrowserAndPlotPresenter();
  void connectDataAndSpectrumPresenters();
  void connectDataAndFitBrowserPresenters();

  void plotSelectedSpectra(std::vector<SpectrumToPlot> const &spectra);
  void plotSpectrum(std::string const &workspaceName, std::size_t const &index);

>>>>>>> f956ddac
  std::string getOutputBasename() const;
  Mantid::API::WorkspaceGroup_sptr getResultWorkspace() const;
  std::vector<std::string> getFitParameterNames() const;
  QStringList getDatasetNames() const;
  void enableFitButtons(bool enable);
  void enableOutputOptions(bool enable);
  void setPDFWorkspace(std::string const &workspaceName);
  void updateParameterEstimationData();

  std::unique_ptr<IndirectFittingModel> m_fittingModel;
  std::unique_ptr<IndirectFitDataPresenter> m_dataPresenter;
  std::unique_ptr<IndirectFitPlotPresenter> m_plotPresenter;
  std::unique_ptr<IndirectSpectrumSelectionPresenter> m_spectrumPresenter;
  std::unique_ptr<IndirectFitOutputOptionsPresenter> m_outOptionsPresenter;
  IndirectFitPropertyBrowser *m_fitPropertyBrowser;
  Mantid::API::IAlgorithm_sptr m_fittingAlgorithm;
};

} // namespace IDA
} // namespace CustomInterfaces
} // namespace MantidQt

#endif /* MANTIDQTCUSTOMINTERFACESIDA_IFATAB_H_ */<|MERGE_RESOLUTION|>--- conflicted
+++ resolved
@@ -12,10 +12,10 @@
 #include "IndirectFitOutputOptionsPresenter.h"
 #include "IndirectFitOutputOptionsView.h"
 #include "IndirectFitPlotPresenter.h"
+#include "IndirectFitPropertyBrowser.h"
 #include "IndirectFittingModel.h"
 #include "IndirectSpectrumSelectionPresenter.h"
 #include "IndirectSpectrumSelectionView.h"
-#include "IndirectFitPropertyBrowser.h"
 
 #include <boost/optional.hpp>
 
@@ -39,47 +39,30 @@
   void setPlotView(IIndirectFitPlotView *view);
   void setSpectrumSelectionView(IndirectSpectrumSelectionView *view);
   void setOutputOptionsView(IIndirectFitOutputOptionsView *view);
-<<<<<<< HEAD
   void setFitPropertyBrowser(IndirectFitPropertyBrowser *browser);
   DatasetIndex getSelectedDataIndex() const;
   WorkspaceIndex getSelectedSpectrum() const;
-  bool isRangeCurrentlySelected(DatasetIndex dataIndex, WorkspaceIndex spectrum) const;
-=======
-  void
-  setFitPropertyBrowser(MantidWidgets::IndirectFitPropertyBrowser *browser);
+  bool isRangeCurrentlySelected(DatasetIndex dataIndex,
+                                WorkspaceIndex spectrum) const;
 
   virtual std::string tabName() const = 0;
 
   virtual bool hasResolution() const = 0;
-
-  std::size_t getSelectedDataIndex() const;
-  std::size_t getSelectedSpectrum() const;
-  bool isRangeCurrentlySelected(std::size_t dataIndex,
-                                std::size_t spectrum) const;
-
->>>>>>> f956ddac
   QString selectedFitType() const;
   size_t numberOfCustomFunctions(const std::string &functionName) const;
   void setConvolveMembers(bool convolveMembers);
 
 protected:
   IndirectFittingModel *fittingModel() const;
-<<<<<<< HEAD
-  void setSampleWSSuffices(const QStringList &suffices);
-  void setSampleFBSuffices(const QStringList &suffices);
-  void setResolutionWSSuffices(const QStringList &suffices);
-  void setResolutionFBSuffices(const QStringList &suffices);
   void run() override;
-=======
-
-  void run() override;
-
   void setSampleWSSuffixes(const QStringList &suffices);
   void setSampleFBSuffixes(const QStringList &suffices);
   void setResolutionWSSuffixes(const QStringList &suffices);
   void setResolutionFBSuffixes(const QStringList &suffices);
+  void setFileExtensionsByName(bool filter);
+  void setSampleSuffixes(std::string const &tab, bool filter);
+  void setResolutionSuffixes(std::string const &tab, bool filter);
 
->>>>>>> f956ddac
   void setAlgorithmProperties(Mantid::API::IAlgorithm_sptr fitAlgorithm) const;
   void runFitAlgorithm(Mantid::API::IAlgorithm_sptr fitAlgorithm);
   void runSingleFit(Mantid::API::IAlgorithm_sptr fitAlgorithm);
@@ -102,17 +85,20 @@
   void setDataTableStartX(double startX);
   void setDataTableEndX(double endX);
   void setDataTableExclude(const std::string &exclude);
-  void tableStartXChanged(double startX, DatasetIndex dataIndex, WorkspaceIndex spectrum);
-  void tableEndXChanged(double endX, DatasetIndex dataIndex, WorkspaceIndex spectrum);
-  void tableExcludeChanged(const std::string &exclude, DatasetIndex dataIndex, WorkspaceIndex spectrum);
+  void tableStartXChanged(double startX, DatasetIndex dataIndex,
+                          WorkspaceIndex spectrum);
+  void tableEndXChanged(double endX, DatasetIndex dataIndex,
+                        WorkspaceIndex spectrum);
+  void tableExcludeChanged(const std::string &exclude, DatasetIndex dataIndex,
+                           WorkspaceIndex spectrum);
   void updateFitOutput(bool error);
   void updateSingleFitOutput(bool error);
   void fitAlgorithmComplete(bool error);
   void singleFit();
   void singleFit(DatasetIndex dataIndex, WorkspaceIndex spectrum);
   void executeFit();
-  //std::unordered_map<std::string, Mantid::API::IFunction::Attribute>
-  //getAttributes(Mantid::API::IFunction_sptr const &function,
+  // std::unordered_map<std::string, Mantid::API::IFunction::Attribute>
+  // getAttributes(Mantid::API::IFunction_sptr const &function,
   //              std::vector<std::string> const &attributeNames);
   void updateParameterValues();
   void updateParameterValues(
@@ -142,7 +128,6 @@
   void setup() override;
   void loadSettings(const QSettings &settings) override;
   bool validate() override;
-<<<<<<< HEAD
   virtual void setupFitTab() = 0;
   virtual EstimationDataSelector getEstimationDataSelector() const = 0;
   void connectPlotPresenter();
@@ -150,24 +135,7 @@
   void connectFitPropertyBrowser();
   void connectDataPresenter();
   void plotSelectedSpectra(std::vector<SpectrumToPlot> const &spectra);
-  void plotSpectrum(std::string const &workspaceName, std::size_t const &index,
-                    bool errorBars);
-=======
-
-  void setFileExtensionsByName(bool filter) override;
-  void setSampleSuffixes(std::string const &tab, bool filter);
-  void setResolutionSuffixes(std::string const &tab, bool filter);
-
-  void connectDataAndPlotPresenters();
-  void connectSpectrumAndPlotPresenters();
-  void connectFitBrowserAndPlotPresenter();
-  void connectDataAndSpectrumPresenters();
-  void connectDataAndFitBrowserPresenters();
-
-  void plotSelectedSpectra(std::vector<SpectrumToPlot> const &spectra);
   void plotSpectrum(std::string const &workspaceName, std::size_t const &index);
-
->>>>>>> f956ddac
   std::string getOutputBasename() const;
   Mantid::API::WorkspaceGroup_sptr getResultWorkspace() const;
   std::vector<std::string> getFitParameterNames() const;
