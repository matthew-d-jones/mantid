--- conflicted
+++ resolved
@@ -24,11 +24,7 @@
   void setup() override;
   bool validate() override;
   void loadSettings(const QSettings &settings) override;
-<<<<<<< HEAD
-=======
   void setFileExtensionsByName(bool filter) override;
-  void setBrowserWorkspace() override{};
->>>>>>> f956ddac
 
   bool isErrorsEnabled();
 
