--- conflicted
+++ resolved
@@ -51,15 +51,10 @@
    @return The workspace, or empty optional if that run has not been loaded in
   */
   virtual boost::optional<Mantid::API::MatrixWorkspace_sptr>
-<<<<<<< HEAD
-  getFocusedRun(const int runNumber, const size_t bank) const = 0;
+  getFocusedRun(const RunLabel &runLabel) const = 0;
 
   /// Get whether the model contains fitted peaks for a given run
-  virtual bool hasFittedPeaksForRun(const int runNumber,
-                                    const size_t bank) const = 0;
-=======
-  getFocusedRun(const RunLabel &runLabel) const = 0;
->>>>>>> 5c8b3899
+  virtual bool hasFittedPeaksForRun(const RunLabel &runLabel) const = 0;
 };
 
 } // namespace MantidQt
