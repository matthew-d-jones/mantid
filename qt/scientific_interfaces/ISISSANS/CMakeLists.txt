set(SRC_FILES
    SANSAddFiles.cpp
    SANSBackgroundCorrectionSettings.cpp
    SANSBackgroundCorrectionWidget.cpp
    SANSConstants.cpp
    SANSDiagnostics.cpp
    SANSEventSlicing.cpp
    SANSPlotSpecial.cpp
    SANSRunWindow.cpp)

# Include files aren't required, but this makes them appear in Visual Studio
# IMPORTANT: Include files are required in the MOC_FILES set. Scroll down to
# find it.
set(INC_FILES
    SANSAddFiles.h
    SANSBackgroundCorrectionSettings.h
    SANSBackgroundCorrectionWidget.h
    SANSConstants.h
    SANSDiagnostics.h
    SANSEventSlicing.h
    SANSPlotSpecial.h
    SANSRunWindow.h)

set(MOC_FILES
    SANSBackgroundCorrectionWidget.h
    SANSAddFiles.h
    SANSPlotSpecial.h
    SANSRunWindow.h
    SANSEventSlicing.h
    SANSDiagnostics.h)

set(UI_FILES
    SANSBackgroundCorrectionWidget.ui
    SANSPlotSpecial.ui
    SANSRunWindow.ui
    SANSEventSlicing.ui)

<<<<<<< HEAD
mtd_add_qt_library(TARGET_NAME MantidScientificInterfacesISISSANS
                   QT_VERSION 4
                   SRC ${SRC_FILES}
                   MOC ${MOC_FILES}
                   NOMOC ${INC_FILES}
                   UI ${UI_FILES}
                   DEFS IN_MANTIDQT_ISISSANS
                   PRECOMPILED PrecompiledHeader.h
                   INCLUDE_DIRS
                     ${CMAKE_CURRENT_SOURCE_DIR}
                   LINK_LIBS
                     ${TCMALLOC_LIBRARIES_LINKTIME}
                     ${CORE_MANTIDLIBS}
                     ${QT_LIBRARIES}
                     ${POCO_LIBRARIES}
                     ${Boost_LIBRARIES}
                     ${JSONCPP_LIBRARIES}
                   QT4_LINK_LIBS
                     Qwt5
                   MTD_QT_LINK_LIBS
                     MantidQtWidgetsCommon
                     MantidQtWidgetsLegacyQwt
                     MantidScientificInterfacesMuon
                   INSTALL_DIR_BASE
                     ${PLUGINS_DIR}
                   OSX_INSTALL_RPATH
                     @loader_path/../../Contents/MacOS
                     @loader_path/../../plugins/qt4
                   LINUX_INSTALL_RPATH
                     "\$ORIGIN/../../${LIB_DIR};\$ORIGIN/../../plugins/qt4/")
=======
mtd_add_qt_library (TARGET_NAME MantidScientificInterfacesISISSANS
  QT_VERSION 4
  SRC ${SRC_FILES}
  MOC ${MOC_FILES}
  NOMOC ${INC_FILES}
  UI ${UI_FILES}
  DEFS IN_MANTIDQT_ISISSANS
  PRECOMPILED PrecompiledHeader.h
  INCLUDE_DIRS
    ${CMAKE_CURRENT_SOURCE_DIR}
  SYSTEM_INCLUDE_DIRS
    ${Boost_INCLUDE_DIRS}
  LINK_LIBS
    ${TCMALLOC_LIBRARIES_LINKTIME}
    ${CORE_MANTIDLIBS}
    ${QT_LIBRARIES}
    ${POCO_LIBRARIES}
    ${Boost_LIBRARIES}
    ${JSONCPP_LIBRARIES}
  QT4_LINK_LIBS
    Qwt5
  MTD_QT_LINK_LIBS
    MantidQtWidgetsCommon
    MantidQtWidgetsPlotting
    MantidScientificInterfacesMuon
  INSTALL_DIR_BASE
    ${PLUGINS_DIR}
  OSX_INSTALL_RPATH
    @loader_path/../../Contents/MacOS
    @loader_path/../../plugins/qt4
  LINUX_INSTALL_RPATH
    "\$ORIGIN/../../${LIB_DIR};\$ORIGIN/../../plugins/qt4/"
)
>>>>>>> a908e4af
<|MERGE_RESOLUTION|>--- conflicted
+++ resolved
@@ -35,7 +35,6 @@
     SANSRunWindow.ui
     SANSEventSlicing.ui)
 
-<<<<<<< HEAD
 mtd_add_qt_library(TARGET_NAME MantidScientificInterfacesISISSANS
                    QT_VERSION 4
                    SRC ${SRC_FILES}
@@ -46,6 +45,8 @@
                    PRECOMPILED PrecompiledHeader.h
                    INCLUDE_DIRS
                      ${CMAKE_CURRENT_SOURCE_DIR}
+                   SYSTEM_INCLUDE_DIRS
+                     ${Boost_INCLUDE_DIRS}
                    LINK_LIBS
                      ${TCMALLOC_LIBRARIES_LINKTIME}
                      ${CORE_MANTIDLIBS}
@@ -57,7 +58,7 @@
                      Qwt5
                    MTD_QT_LINK_LIBS
                      MantidQtWidgetsCommon
-                     MantidQtWidgetsLegacyQwt
+                     MantidQtWidgetsPlotting
                      MantidScientificInterfacesMuon
                    INSTALL_DIR_BASE
                      ${PLUGINS_DIR}
@@ -65,39 +66,4 @@
                      @loader_path/../../Contents/MacOS
                      @loader_path/../../plugins/qt4
                    LINUX_INSTALL_RPATH
-                     "\$ORIGIN/../../${LIB_DIR};\$ORIGIN/../../plugins/qt4/")
-=======
-mtd_add_qt_library (TARGET_NAME MantidScientificInterfacesISISSANS
-  QT_VERSION 4
-  SRC ${SRC_FILES}
-  MOC ${MOC_FILES}
-  NOMOC ${INC_FILES}
-  UI ${UI_FILES}
-  DEFS IN_MANTIDQT_ISISSANS
-  PRECOMPILED PrecompiledHeader.h
-  INCLUDE_DIRS
-    ${CMAKE_CURRENT_SOURCE_DIR}
-  SYSTEM_INCLUDE_DIRS
-    ${Boost_INCLUDE_DIRS}
-  LINK_LIBS
-    ${TCMALLOC_LIBRARIES_LINKTIME}
-    ${CORE_MANTIDLIBS}
-    ${QT_LIBRARIES}
-    ${POCO_LIBRARIES}
-    ${Boost_LIBRARIES}
-    ${JSONCPP_LIBRARIES}
-  QT4_LINK_LIBS
-    Qwt5
-  MTD_QT_LINK_LIBS
-    MantidQtWidgetsCommon
-    MantidQtWidgetsPlotting
-    MantidScientificInterfacesMuon
-  INSTALL_DIR_BASE
-    ${PLUGINS_DIR}
-  OSX_INSTALL_RPATH
-    @loader_path/../../Contents/MacOS
-    @loader_path/../../plugins/qt4
-  LINUX_INSTALL_RPATH
-    "\$ORIGIN/../../${LIB_DIR};\$ORIGIN/../../plugins/qt4/"
-)
->>>>>>> a908e4af
+                     "\$ORIGIN/../../${LIB_DIR};\$ORIGIN/../../plugins/qt4/")