set(SRC_FILES
    MeasurementItem.cpp
    InstrumentOptionDefaults.cpp
    InstrumentParameters.cpp
    ExperimentOptionDefaults.cpp
    QtReflEventTabView.cpp
    QtReflEventView.cpp
    QtReflMainWindowView.cpp
    QtReflRunsTabView.cpp
    QtReflSaveTabView.cpp
    QtReflSettingsTabView.cpp
    QtReflSettingsView.cpp
    ReflCatalogSearcher.cpp
    ReflAsciiSaver.cpp
    IReflAsciiSaver.cpp
    ReflAutoreduction.cpp
    ReflDataProcessorPresenter.cpp
    ReflEventPresenter.cpp
    ReflEventTabPresenter.cpp
    ReflFromStdStringMap.cpp
    ReflGenericDataProcessorPresenterFactory.cpp
    ReflLegacyTransferStrategy.cpp
    ReflMainWindowPresenter.cpp
    ReflMeasureTransferStrategy.cpp
    ReflNexusMeasurementItemSource.cpp
    ReflRunsTabPresenter.cpp
    ReflSaveTabPresenter.cpp
    ReflSearchModel.cpp
    ReflSettingsPresenter.cpp
    ReflSettingsTabPresenter.cpp
    ReflTableSchema.cpp
    TransferResults.cpp
    GetInstrumentParameter.cpp)

# Include files aren't required, but this makes them appear in Visual Studio
# IMPORTANT: Include files are required in the MOC_FILES set. Scroll down to
# find it.
set(INC_FILES
    DllConfig.h
    InstrumentParameters.h
    IReflEventPresenter.h
    IReflEventTabPresenter.h
    IReflEventView.h
    IReflMainWindowPresenter.h
    IReflMainWindowView.h
    IReflRunsTabPresenter.h
    IReflRunsTabView.h
    IReflSaveTabPresenter.h
    IReflSaveTabView.h
    IReflSearcher.h
    IReflSettingsPresenter.h
    IReflSettingsTabPresenter.h
    IReflSettingsView.h
    MeasurementItem.h
    PrecompiledHeader.h
    QtReflEventTabView.h
    QtReflEventView.h
    QtReflMainWindowView.h
    QtReflRunsTabView.h
    QtReflSaveTabView.h
    QtReflSettingsTabView.h
    QtReflSettingsView.h
    QWidgetGroup.h
    ReflAutoreduction.h
    ReflCatalogSearcher.h
    ReflAsciiSaver.h
    IReflAsciiSaver.h
    ReflDataProcessorMainPresenter.h
    ReflDataProcessorPresenter.h
    ReflEventPresenter.h
    ReflEventTabPresenter.h
    ReflFromStdStringMap.h
    ReflGenericDataProcessorPresenterFactory.h
    ReflLegacyTransferStrategy.h
    ReflMainWindowPresenter.h
    ReflMeasureTransferStrategy.h
    ReflMeasurementItemSource.h
    ReflNexusMeasurementItemSource.h
    ReflRunsTabPresenter.h
    ReflSaveTabPresenter.h
    ReflSearchModel.h
    ReflSettingsPresenter.h
    ReflSettingsTabPresenter.h
    ReflTableSchema.h
    ReflTransferStrategy.h
    TransferResults.h
    GetInstrumentParameter.h
    ExperimentOptionDefaults.h
    InstrumentOptionDefaults.h
    First.h)

set(MOC_FILES
    ReflSearchModel.h
    QtReflEventTabView.h
    QtReflEventView.h
    QtReflRunsTabView.h
    QtReflSaveTabView.h
    QtReflSettingsTabView.h
    QtReflSettingsView.h
    QtReflMainWindowView.h)

set(UI_FILES
    ReflEventTabWidget.ui
    ReflEventWidget.ui
    ReflMainWindowWidget.ui
    ReflRunsTabWidget.ui
    ReflSaveTabWidget.ui
    ReflSettingsTabWidget.ui
    ReflSettingsWidget.ui
    ReflWindow.ui)

<<<<<<< HEAD
mtd_add_qt_library (TARGET_NAME MantidScientificInterfacesISISReflectometry
  QT_VERSION 4
  SRC ${SRC_FILES}
  MOC ${MOC_FILES}
  NOMOC ${INC_FILES}
  UI ${UI_FILES}
  DEFS IN_MANTIDQT_ISISREFLECTOMETRY
  PRECOMPILED PrecompiledHeader.h
  INCLUDE_DIRS
    ${CMAKE_CURRENT_SOURCE_DIR}
  SYSTEM_INCLUDE_DIRS
    ${Boost_INCLUDE_DIRS}
  LINK_LIBS
    ${TCMALLOC_LIBRARIES_LINKTIME}
    ${CORE_MANTIDLIBS}
    ${POCO_LIBRARIES}
    ${Boost_LIBRARIES}
    ${JSONCPP_LIBRARIES}
  QT4_LINK_LIBS
    Qwt5
  MTD_QT_LINK_LIBS
    MantidQtWidgetsCommon
  INSTALL_DIR_BASE
      ${PLUGINS_DIR}
  OSX_INSTALL_RPATH
    @loader_path/../../Contents/MacOS
  LINUX_INSTALL_RPATH
    "\$ORIGIN/../../${LIB_DIR}"
)
=======
mtd_add_qt_library(TARGET_NAME MantidScientificInterfacesISISReflectometry
                   QT_VERSION 4
                   SRC ${SRC_FILES}
                   MOC ${MOC_FILES}
                   NOMOC ${INC_FILES}
                   UI ${UI_FILES}
                   DEFS IN_MANTIDQT_ISISREFLECTOMETRY
                   PRECOMPILED PrecompiledHeader.h
                   INCLUDE_DIRS
                     ${CMAKE_CURRENT_SOURCE_DIR}
                   SYSTEM_INCLUDE_DIRS
                     ${Boost_INCLUDE_DIRS}
                   LINK_LIBS
                     ${TCMALLOC_LIBRARIES_LINKTIME}
                     ${CORE_MANTIDLIBS}
                     ${POCO_LIBRARIES}
                     ${Boost_LIBRARIES}
                     ${JSONCPP_LIBRARIES}
                   QT4_LINK_LIBS
                     Qwt5
                   MTD_QT_LINK_LIBS
                     MantidQtWidgetsCommon
                   INSTALL_DIR_BASE
                     ${PLUGINS_DIR}
                   OSX_INSTALL_RPATH
                     @loader_path/../../Contents/MacOS
                   LINUX_INSTALL_RPATH
                     "\$ORIGIN/../../${LIB_DIR}")
>>>>>>> f462ef5b
<|MERGE_RESOLUTION|>--- conflicted
+++ resolved
@@ -109,37 +109,6 @@
     ReflSettingsWidget.ui
     ReflWindow.ui)
 
-<<<<<<< HEAD
-mtd_add_qt_library (TARGET_NAME MantidScientificInterfacesISISReflectometry
-  QT_VERSION 4
-  SRC ${SRC_FILES}
-  MOC ${MOC_FILES}
-  NOMOC ${INC_FILES}
-  UI ${UI_FILES}
-  DEFS IN_MANTIDQT_ISISREFLECTOMETRY
-  PRECOMPILED PrecompiledHeader.h
-  INCLUDE_DIRS
-    ${CMAKE_CURRENT_SOURCE_DIR}
-  SYSTEM_INCLUDE_DIRS
-    ${Boost_INCLUDE_DIRS}
-  LINK_LIBS
-    ${TCMALLOC_LIBRARIES_LINKTIME}
-    ${CORE_MANTIDLIBS}
-    ${POCO_LIBRARIES}
-    ${Boost_LIBRARIES}
-    ${JSONCPP_LIBRARIES}
-  QT4_LINK_LIBS
-    Qwt5
-  MTD_QT_LINK_LIBS
-    MantidQtWidgetsCommon
-  INSTALL_DIR_BASE
-      ${PLUGINS_DIR}
-  OSX_INSTALL_RPATH
-    @loader_path/../../Contents/MacOS
-  LINUX_INSTALL_RPATH
-    "\$ORIGIN/../../${LIB_DIR}"
-)
-=======
 mtd_add_qt_library(TARGET_NAME MantidScientificInterfacesISISReflectometry
                    QT_VERSION 4
                    SRC ${SRC_FILES}
@@ -167,5 +136,4 @@
                    OSX_INSTALL_RPATH
                      @loader_path/../../Contents/MacOS
                    LINUX_INSTALL_RPATH
-                     "\$ORIGIN/../../${LIB_DIR}")
->>>>>>> f462ef5b
+                     "\$ORIGIN/../../${LIB_DIR}")