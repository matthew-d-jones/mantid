--- conflicted
+++ resolved
@@ -10,13 +10,11 @@
 namespace MantidQt {
 namespace CustomInterfaces {
 ReductionWorkspaces::ReductionWorkspaces(
-<<<<<<< HEAD
-    std::vector<std::string> timeOfFlight, std::string joinedTofWorkspace,
-=======
     // cppcheck-suppress passedByValue
     std::vector<std::string> timeOfFlight,
     // cppcheck-suppress passedByValue
->>>>>>> 6435d04f
+    std::string joinedTofWorkspace
+    // cppcheck-suppress passedByValue
     std::pair<std::string, std::string> transmissionRuns,
     // cppcheck-suppress passedByValue
     std::string combinedTransmissionRuns,
