--- conflicted
+++ resolved
@@ -144,16 +144,6 @@
 }
 
 /**
-<<<<<<< HEAD
-* Sets all rows in the table view to be selected
-*/
-void QtReflRunsTabView::setAllSearchRowsSelected() {
-  ui.tableSearchResults->selectAll();
-}
-
-/**
-=======
->>>>>>> b1b186d7
 * Clears all the actions (commands)
 */
 void QtReflRunsTabView::clearCommands() {
@@ -210,17 +200,6 @@
   ui.comboSearchInstrument->setEnabled(enabled);
 }
 
-<<<<<<< HEAD
-=======
-/**
-* Sets the transfer method combo box enabled or disabled
-* @param enabled : Whether to enable or disable the button
-*/
-void QtReflRunsTabView::setTransferMethodComboEnabled(bool enabled) {
-
-  ui.comboTransferMethod->setEnabled(enabled);
-}
-
 /**
 * Sets the search text box enabled or disabled
 * @param enabled : Whether to enable or disable the button
@@ -238,18 +217,6 @@
 
   ui.buttonSearch->setEnabled(enabled);
 }
-
-/**
-* Set all possible tranfer methods
-* @param methods : All possible transfer methods.
-*/
-void QtReflRunsTabView::setTransferMethods(
-    const std::set<std::string> &methods) {
-  for (auto method = methods.begin(); method != methods.end(); ++method) {
-    ui.comboTransferMethod->addItem((*method).c_str());
-  }
-}
->>>>>>> b1b186d7
 
 /**
 Set the list of available instruments to search for and updates the list of
