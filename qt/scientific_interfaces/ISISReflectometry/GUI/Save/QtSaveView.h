// Mantid Repository : https://github.com/mantidproject/mantid
//
// Copyright &copy; 2016 ISIS Rutherford Appleton Laboratory UKRI,
//     NScD Oak Ridge National Laboratory, European Spallation Source
//     & Institut Laue - Langevin
// SPDX - License - Identifier: GPL - 3.0 +
#ifndef MANTID_CUSTOMINTERFACES_QTSAVEVIEW_H_
#define MANTID_CUSTOMINTERFACES_QTSAVEVIEW_H_

#include "ISaveView.h"
#include "ui_SaveWidget.h"
#include <memory>

namespace MantidQt {
namespace CustomInterfaces {
namespace ISISReflectometry {

/** QtSaveView : Provides an interface for the "Save ASCII" tab in the
ISIS Reflectometry interface.
*/
class MANTIDQT_ISISREFLECTOMETRY_DLL QtSaveView : public QWidget,
                                                  public ISaveView {
  Q_OBJECT
public:
  /// Constructor
  explicit QtSaveView(QWidget *parent = nullptr);
  /// Destructor
  ~QtSaveView() override;

  void subscribe(SaveViewSubscriber *notifyee) override;

  /// Returns the save path
  std::string getSavePath() const override;
  /// Sets the save path
  void setSavePath(const std::string &path) const override;
  /// Returns the prefix
  std::string getPrefix() const override;
  /// Returns the filter
  std::string getFilter() const override;
  /// Returns the regex check
  bool getRegexCheck() const override;
  /// Get name of the currently selected workspace name
  std::string getCurrentWorkspaceName() const override;
  /// Returns a list of names of selected workspaces
  std::vector<std::string> getSelectedWorkspaces() const override;
  /// Returns a list of names of selected parameters
  std::vector<std::string> getSelectedParameters() const override;
  /// Returns the index of selected file format
  int getFileFormatIndex() const override;
  /// Returns the title check
  bool getTitleCheck() const override;
  /// Returns the Q resolution check
  bool getQResolutionCheck() const override;
  /// Returns the separator type
  std::string getSeparator() const override;

  /// Clears the 'List of Workspaces' widget
  void clearWorkspaceList() const override;
  /// Clears the 'List of Logged Parameters' widget
  void clearParametersList() const override;
  /// Sets the 'List of workspaces' widget
  void
  setWorkspaceList(const std::vector<std::string> & /*unused*/) const override;
  /// Sets the 'List of logged parameters' widget
  void
  setParametersList(const std::vector<std::string> & /*unused*/) const override;

  void disallowAutosave() override;

  void disableAutosaveControls() override;
  void enableAutosaveControls() override;

  void enableFileFormatAndLocationControls() override;
  void disableFileFormatAndLocationControls() override;

  void error(const std::string &title, const std::string &prompt);
  void warning(const std::string &title, const std::string &prompt);

  void showFilterEditValid() override;
  void showFilterEditInvalid() override;
  void errorInvalidSaveDirectory() override;
  void warnInvalidSaveDirectory() override;
  void noWorkspacesSelected() override;
  void cannotSaveWorkspaces() override;
  void cannotSaveWorkspaces(std::string const &fullError) override;

public slots:
  /// Populate the 'List of workspaces' widget
  void populateListOfWorkspaces() const;
  /// Filters the 'List of workspaces' widget
  void filterWorkspaceList() const;
  /// Request parameters for a workspace of a name
  void requestWorkspaceParams() const;
  /// Save selected workspaces
  void saveWorkspaces() const;
  /// Suggest a save directory
  void suggestSaveDir() const;
  void browseToSaveDirectory();

  void onSavePathChanged();
  void onAutosaveChanged(int state);

private:
  /// Initialize the interface
  void initLayout();

  /// The widget
  Ui::SaveWidget m_ui;
  SaveViewSubscriber *m_notifyee;

<<<<<<< HEAD
  friend class Encoder;
  friend class Decoder;
  friend class CoderCommonTester;
};
=======
} // namespace ISISReflectometry
>>>>>>> 6ac2290c
} // namespace CustomInterfaces
} // namespace MantidQt

#endif /* MANTID_CUSTOMINTERFACES_QTSAVEVIEW_H_ */<|MERGE_RESOLUTION|>--- conflicted
+++ resolved
@@ -108,14 +108,12 @@
   Ui::SaveWidget m_ui;
   SaveViewSubscriber *m_notifyee;
 
-<<<<<<< HEAD
   friend class Encoder;
   friend class Decoder;
   friend class CoderCommonTester;
 };
-=======
+
 } // namespace ISISReflectometry
->>>>>>> 6ac2290c
 } // namespace CustomInterfaces
 } // namespace MantidQt
 
