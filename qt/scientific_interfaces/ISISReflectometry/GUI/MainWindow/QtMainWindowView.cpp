--- conflicted
+++ resolved
@@ -178,7 +178,6 @@
 
   return false;
 }
-<<<<<<< HEAD
 
 void QtMainWindowView::batchProcessingResumed() {
   m_ui.saveBatch->setEnabled(false);
@@ -189,8 +188,6 @@
   m_ui.saveBatch->setEnabled(true);
   m_ui.loadBatch->setEnabled(true);
 }
-=======
 } // namespace ISISReflectometry
->>>>>>> 6ac2290c
 } // namespace CustomInterfaces
 } // namespace MantidQt