#ifndef MANTIDQTCUSTOMINTERFACES_TOMOGRAPHY_TOMOGRAPHYIFACEVIEWQTGUI_H_
#define MANTIDQTCUSTOMINTERFACES_TOMOGRAPHY_TOMOGRAPHYIFACEVIEWQTGUI_H_

#include "MantidAPI/IRemoteJobManager.h"
#include "MantidAPI/ITableWorkspace_fwd.h"
#include "MantidAPI/MatrixWorkspace_fwd.h"
#include "MantidAPI/TableRow.h"
#include "MantidQtAPI/BatchAlgorithmRunner.h"
#include "MantidQtAPI/UserSubWindow.h"
#include "MantidQtCustomInterfaces/DllConfig.h"
#include "MantidQtCustomInterfaces/Tomography/ITomographyIfacePresenter.h"
#include "MantidQtCustomInterfaces/Tomography/ITomographyIfaceView.h"
#include "MantidQtCustomInterfaces/Tomography/TomographyROIViewQtWidget.h"
#include "MantidQtCustomInterfaces/Tomography/ImggFormatsConvertViewQtWidget.h"
#include "MantidQtCustomInterfaces/Tomography/TomoSystemSettings.h"

#include "ui_ImageSelectCoRAndRegions.h"
#include "ui_TomographyIfaceQtGUI.h"
#include "ui_TomographyIfaceQtTabEnergy.h"
#include "ui_TomographyIfaceQtTabFiltersSettings.h"
#include "ui_TomographyIfaceQtTabRun.h"
#include "ui_TomographyIfaceQtTabSetup.h"
#include "ui_TomographyIfaceQtTabSystemSettings.h"
#include "ui_TomographyIfaceQtTabVisualize.h"
#include <boost/scoped_ptr.hpp>
#include <json/json.h>

// widgets used in this interface
class QMutex;

namespace MantidQt {
namespace API {
class BatchAlgorithmRunner;
}
}
// Qt classes forward declarations

namespace MantidQt {
namespace CustomInterfaces {

/**
Qt-based view of the Tomography GUI. Provides a concrete view for the
graphical interface for tomography functionality in Mantid. This view
is Qt-based and it is probably the only one that will be implemented
in a foreseeable horizon. The interface of this class is given by
ITomographyIfaceView so that it fits in the MVP (Model-View-Presenter)
design of the tomography GUI.

Copyright &copy; 2014-2016 ISIS Rutherford Appleton Laboratory, NScD
Oak Ridge National Laboratory & European Spallation Source

This file is part of Mantid.

Mantid is free software; you can redistribute it and/or modify
it under the terms of the GNU General Public License as published by
the Free Software Foundation; either version 3 of the License, or
(at your option) any later version.

Mantid is distributed in the hope that it will be useful,
but WITHOUT ANY WARRANTY; without even the implied warranty of
MERCHANTABILITY or FITNESS FOR A PARTICULAR PURPOSE.  See the
GNU General Public License for more details.

You should have received a copy of the GNU General Public License
along with this program.  If not, see <http://www.gnu.org/licenses/>.

File change history is stored at: <https://github.com/mantidproject/mantid>
Code Documentation is available at: <http://doxygen.mantidproject.org>
*/
class MANTIDQT_CUSTOMINTERFACES_DLL TomographyIfaceViewQtGUI
    : public MantidQt::API::UserSubWindow,
      public ITomographyIfaceView {
  Q_OBJECT

public:
  /// Default Constructor
  TomographyIfaceViewQtGUI(QWidget *parent = 0);
  /// Destructor
  ~TomographyIfaceViewQtGUI() override;

  /// Interface name
  static std::string name() { return "Tomographic Reconstruction"; }
  /// This interface's categories.
  static QString categoryInfo() { return "Diffraction"; }

  void userWarning(const std::string &warn,
                   const std::string &description) override;

  void userError(const std::string &err,
                 const std::string &description) override;

  std::vector<std::string> logMsgs() const override { return m_logMsgs; }

  void setComputeResources(const std::vector<std::string> &resources,
                           const std::vector<bool> &enabled) override;

  void setReconstructionTools(const std::vector<std::string> &tools,
                              const std::vector<bool> &enabled) override;

  std::string experimentReference() const override {
    return m_setupExperimentRef;
  }

  std::string getUsername() const override;

  std::string getPassword() const override;

  void updateLoginControls(bool loggedIn) override;

  void enableLoggedActions(bool enable) override;

  /// possible for the user to define the configuration of a tool
  void enableConfigTool(bool on) override;

  /// possible for the user to run / submit a job
  void enableRunReconstruct(bool on) override;

  void updateCompResourceStatus(bool online);

  void updateJobsInfoDisplay(
      const std::vector<Mantid::API::IRemoteJobManager::RemoteJobInfo> &status,
      const std::vector<Mantid::API::IRemoteJobManager::RemoteJobInfo> &
          localStatus) override;

  std::vector<std::string> processingJobsIDs() const override {
    return m_processingJobsIDs;
  }

  TomoSystemSettings systemSettings() const override;

  TomoReconFiltersSettings prePostProcSettings() const override;

  std::string currentComputeResource() const override {
    return m_currentComputeRes;
  }
  std::string currentReconTool() const override { return m_currentReconTool; }

  /// get the path to the image that the user has requested to visualize
  std::string visImagePath() const;

  std::string showImagePath() const override { return m_imgPath; }
  void showImage(const Mantid::API::MatrixWorkspace_sptr &wsg) override;
  void showImage(const std::string &path) override;

  int keepAlivePeriod() override { return m_settings.useKeepAlive; }

  TomoPathsConfig currentPathsConfig() const override { return m_pathsConfig; }

  ImageStackPreParams currentROIEtcParams() const override {
    return m_tabROIW->userSelection();
  }

  std::map<std::string, std::string>
  currentAggregateBandsParams() const override {
    return grabCurrentAggParams();
  }

  void runAggregateBands(Mantid::API::IAlgorithm_sptr alg) override;

  bool userConfirmation(const std::string &title,
                        const std::string &body) override;

<<<<<<< HEAD
=======
  std::string getCachedExecutable() const override { return m_extExec; }

  std::vector<std::string> getCachedArguments() const override {
    return m_extArgs;
  }
  void externalProcessFinished(const std::string &str);

signals:
  void externalProcessFinished(const QString &str);

>>>>>>> 55ca7b80
private slots:
  /// for buttons, run tab, and similar
  void reconstructClicked();
  void toolSetupClicked();
  void runVisualizeClicked();
  void jobCancelClicked();
  void jobTableRefreshClicked();
  void updatedExperimentReference();

  void compResourceIndexChanged(int);
  void runToolIndexChanged(int);
  void SCARFLoginClicked();
  void SCARFLogoutClicked();

  void browseImageClicked();

  void browseLocalInOutDirClicked();
  void browseLocalRemoteDriveOrPath();
  void browseLocalReconScriptsDirClicked();
  void browseLocalExternalInterpreterClicked();

  void flatsPathCheckStatusChanged(int status);
  void darksPathCheckStatusChanged(int status);

  void samplesPathBrowseClicked();
  void flatsPathBrowseClicked();
  void darksPathBrowseClicked();

  void samplesPathEditedByUser();
  void flatsPathEditedByUser();
  void darksPathEditedByUser();

  /// For the filters tab
  void resetPrePostFilters();

  /// open the MantidQT help window for this interface
  void openHelpWin();

  // visualization tools / short-cuts
  void browseFilesToVisualizeClicked();
  void sendToParaviewClicked();
  void sendToOctopusVisClicked();
  void defaultDirLocalVisualizeClicked();
  void defaultDirRemoteVisualizeClicked();
  void browseVisToolParaviewClicked();
  void browseVisToolOctopusClicked();

  // processing of energy bands
  void browseEnergyInputClicked();
  void browseEnergyOutputClicked();

  void systemSettingsEdited();
  void systemSettingsNumericEdited();

  // part of the system / advanced settings
  void resetRemoteSetup();

  // reset all system / advanced settings
  void resetSystemSettings();

  // start aggregation of energy/wavelength bands
  void pushButtonAggClicked();
  void browseAggScriptClicked();
  // aggregation run finished
  void finishedAggBands(bool error);

  // If the exec string is empty then the executable will be the one from the
  // system settings tab
  void runExternalProcess(const std::string &exec,
                          const std::vector<std::string> &args);

private:
  /// Setup the interface (tab UI)
  void initLayout() override;

  void doSetupSectionSetup();
  void doSetupSectionRun();
  void doSetupSectionFilters();
  void doSetupSectionVisualize();
  void doSetupSectionEnergy();
  void doSetupSectionSystemSettings();
  void doSetupGeneralWidgets();
  void doSetupSectionRoi();

  /// Load default interface settings for each tab, normally on startup
  void readSettings();
  /// for the energy bands tab/widget
  void readSettingsEnergy();
  /// save settings (before closing)
  void saveSettings() const override;
  /// for the energy bands tab/widget
  void saveSettingsEnergy() const;

  void updateSystemSettingsTabFields(const TomoSystemSettings &setts);

  void updatePathsConfig(const TomoPathsConfig &cfg) override;

  void showToolConfig(
      MantidQt::CustomInterfaces::TomoToolConfigDialogBase &dialog) override;

  void closeEvent(QCloseEvent *ev) override;

  void processPathBrowseClick(QLineEdit *le, std::string &data);

  void updateFlatsDarksFromSamplePath(const std::string &path);

  TomoSystemSettings grabSystemSettingsFromUser() const;

  TomoReconFiltersSettings grabPrePostProcSettings() const;

  void setPrePostProcSettings(const TomoReconFiltersSettings &opts);

  std::string
  checkUserBrowseDir(QLineEdit *le,
                     const std::string &userMsg = "Open directory/folder",
                     bool remember = true);

  std::string checkUserBrowseFile(QLineEdit *le,
                                  const std::string &userMsg = "Open file",
                                  bool remember = true);

  std::string checkDefaultVisualizeDir(const std::string &basePath,
                                       const std::string &appendComp);

  void sendToVisTool(const std::string &toolName, const std::string &pathString,
                     const std::string &appendBin);

  std::map<std::string, std::string> grabCurrentAggParams() const;

  void sendLog(const std::string &msg);

  static const std::string g_styleSheetOffline;
  static const std::string g_styleSheetOnline;

  /// Interface definition with widgets for the main interface window
  Ui::TomographyIfaceQtGUI m_ui;
  // And its sections/tabs. Note that for compactness they're called simply
  // 'tabs' but they could be separate dialogs, widgets, etc. combined in
  // different ways.
  Ui::TomographyIfaceQtTabRun m_uiTabRun;
  Ui::TomographyIfaceQtTabSetup m_uiTabSetup;
  Ui::TomographyIfaceQtTabFiltersSettings m_uiTabFilters;
  Ui::ImageSelectCoRAndRegions m_uiTabCoR;
  Ui::TomographyIfaceQtTabVisualize m_uiTabVisualize;
  Ui::TomographyIfaceQtTabEnergy m_uiTabEnergy;
  Ui::TomographyIfaceQtTabSystemSettings m_uiTabSystemSettings;

  TomographyROIViewQtWidget *m_tabROIW;
  ImggFormatsConvertViewQtWidget *m_tabImggFormats;

  std::vector<std::string> m_processingJobsIDs;

  std::string m_currentComputeRes;
  std::string m_currentReconTool;

  std::string m_imgPath;

  std::vector<Mantid::API::IRemoteJobManager::RemoteJobInfo> m_localJobsStatus;

  // Settings for external tools. where to find the system Python
  static std::vector<std::string> g_defAddPathPython;
  std::vector<std::string> m_defAddPathPython;

  static const std::string g_SCARFName;
  // a general (all tools in principle) default output path
  static const std::string g_defOutPathLocal;
  static const std::string g_defOutPathRemote;

  TomoPathsConfig m_pathsConfig;

  // several paths or path components related to where the files are found
  // (raw files, reconstructions, pre-post processed files, etc.)
  // These are the defaults
  static const std::string g_defPathComponentPhase;
  static const std::string g_defExperimentRef;
  // reconstruction scripts (external, but shipped with Mantid)
  static const std::string g_defPathReconScripts;
  // base dir for the reconstruction outputs
  static const std::string g_defPathReconOut;
  static const std::string g_defParaviewPath;
  static const std::string g_defParaviewAppendPath;
  static const std::string g_defOctopusVisPath;
  static const std::string g_defOctopusAppendPath;
  static const std::string g_defProcessedSubpath;
  // And these are the paths set up
  std::string m_setupPathComponentPhase;
  std::string m_setupExperimentRef;
  std::string m_setupParaviewPath;
  std::string m_setupOctopusVisPath;
  std::string m_setupProcessedSubpath;

  // here the view puts messages before notifying the presenter to show them
  std::vector<std::string> m_logMsgs;

  /// The not-so-small set of paths, path compnents and related parameters for
  /// the local and remote machines
  TomoSystemSettings m_systemSettings;

  // Basic representation of user settings, read/written on startup/close.
  // TODO: this could be done more sophisticated, with a class using
  // QDataStream and in/out stream operators for example. Keeping
  // it simple for now
  struct UserSettings {
    std::string SCARFBasePath;
    int useKeepAlive; // use if >0, number of seconds for a periodic query
    bool onCloseAskForConfirmation;

    UserSettings()
        : SCARFBasePath("/work/imat/runs/test/"), useKeepAlive(60),
          onCloseAskForConfirmation(false) {}
  };
  UserSettings m_settings;

  // path name for persistent settings
  std::string m_settingsGroup;
  std::string m_settingsSubGroupEnergy;

  // To run aggregation of wavelength/energy bands
  std::unique_ptr<MantidQt::API::BatchAlgorithmRunner> m_aggAlgRunner;

  // TODO? move to TomographyIfaceModel or TomographyIfaceSavuModel.h
  // plugins for Savu config files
  Mantid::API::ITableWorkspace_sptr m_availPlugins;
  Mantid::API::ITableWorkspace_sptr m_currPlugins;
  std::string m_currentParamPath;

  // presenter as in the model-view-presenter
  boost::scoped_ptr<ITomographyIfacePresenter> m_presenter;

  // holders for the external process' arguments
  // as the connection to the presenter is not done via Qt Signals we have no
  // other way of transfering data between them
  std::string m_extExec = "";
  std::vector<std::string> m_extArgs;
};

} // namespace CustomInterfaces
} // namespace MantidQt

#endif // MANTIDQTCUSTOMINTERFACES_TOMOGRAPHY_TOMOGRAPHYIFACEVIEWQTGUI_H_<|MERGE_RESOLUTION|>--- conflicted
+++ resolved
@@ -160,8 +160,6 @@
   bool userConfirmation(const std::string &title,
                         const std::string &body) override;
 
-<<<<<<< HEAD
-=======
   std::string getCachedExecutable() const override { return m_extExec; }
 
   std::vector<std::string> getCachedArguments() const override {
@@ -172,7 +170,6 @@
 signals:
   void externalProcessFinished(const QString &str);
 
->>>>>>> 55ca7b80
 private slots:
   /// for buttons, run tab, and similar
   void reconstructClicked();
