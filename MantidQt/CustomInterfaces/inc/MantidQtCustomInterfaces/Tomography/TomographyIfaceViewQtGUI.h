--- conflicted
+++ resolved
@@ -158,12 +158,8 @@
   std::vector<std::string> getCachedArguments() const override {
     return m_extArgs;
   }
-<<<<<<< HEAD
-  void externalProcessFinished(const std::string &str) override;
-=======
 
   void emitExternalProcessFinished(const QString &str) override;
->>>>>>> c5808354
 
 signals:
   void externalProcessFinished(const QString &str);
@@ -236,11 +232,8 @@
   void runExternalProcess(const std::string &exec,
                           const std::vector<std::string> &args);
 
-<<<<<<< HEAD
   void imageOrStackLoadedInRoi(const std::string &path);
 
-=======
->>>>>>> c5808354
 private:
   /// Setup the interface (tab UI)
   void initLayout() override;
