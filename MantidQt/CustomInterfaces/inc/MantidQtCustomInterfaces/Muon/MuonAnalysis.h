--- conflicted
+++ resolved
@@ -515,32 +515,30 @@
   /// Get period number string in subtracted set
   std::string getSubtractedPeriods() const;
 
-<<<<<<< HEAD
-  /// Function browser widget for fit tab
-  MantidQt::MantidWidgets::FunctionBrowser *m_functionBrowser;
-
-  /// Data selector widget for fit tab
-  MantidQt::MantidWidgets::MuonFitDataSelector *m_dataSelector;
-
-  /// Presenter to get data to fit
-  std::unique_ptr<MuonAnalysisFitDataPresenter> m_fitDataPresenter;
-
-  /// Presenter to get fit function
-  std::unique_ptr<MuonAnalysisFitFunctionPresenter> m_fitFunctionPresenter;
-
-  /// Helper class to load data
-  MuonAnalysisDataLoader m_dataLoader;
-
-  /// Get list of supported instruments
-  QStringList getSupportedInstruments();
-
-  /// Enable/disable "load current run" - if allowed
-  void setLoadCurrentRunEnabled(bool enabled);
-=======
   /// Cached value of config setting
   std::string m_cachedPeakRadius;
   static const std::string PEAK_RADIUS_CONFIG;
->>>>>>> bf0b0046
+  
+  /// Function browser widget for fit tab
+  MantidQt::MantidWidgets::FunctionBrowser *m_functionBrowser;
+
+  /// Data selector widget for fit tab
+  MantidQt::MantidWidgets::MuonFitDataSelector *m_dataSelector;
+
+  /// Presenter to get data to fit
+  std::unique_ptr<MuonAnalysisFitDataPresenter> m_fitDataPresenter;
+
+  /// Presenter to get fit function
+  std::unique_ptr<MuonAnalysisFitFunctionPresenter> m_fitFunctionPresenter;
+
+  /// Helper class to load data
+  MuonAnalysisDataLoader m_dataLoader;
+
+  /// Get list of supported instruments
+  QStringList getSupportedInstruments();
+
+  /// Enable/disable "load current run" - if allowed
+  void setLoadCurrentRunEnabled(bool enabled);
 };
 }
 }
