#ifndef MANTID_CUSTOMINTERFACES_TOMOGRAPHYIFACEPRESENTERTEST_H
#define MANTID_CUSTOMINTERFACES_TOMOGRAPHYIFACEPRESENTERTEST_H

#include "MantidAPI/FrameworkManager.h"
#include "MantidAPI/MatrixWorkspace.h"
#include "MantidQtCustomInterfaces/Tomography/TomographyIfacePresenter.h"

#include "TomographyViewMock.h"
#include <cxxtest/TestSuite.h>

using namespace MantidQt::CustomInterfaces;
using testing::TypedEq;
using testing::Return;

class TomographyIfacePresenterTest : public CxxTest::TestSuite {

public:
  // This pair of boilerplate methods prevent the suite being created statically
  // This means the constructor isn't called when running other tests
  static TomographyIfacePresenterTest *createSuite() {
    return new TomographyIfacePresenterTest();
  }

  static void destroySuite(TomographyIfacePresenterTest *suite) {
    delete suite;
  }

  TomographyIfacePresenterTest() {
    // make sure the framework is initialized
    Mantid::API::FrameworkManager::Instance();
  }

  void setUp() override {
    m_view.reset(new testing::NiceMock<MockTomographyIfaceView>());
    m_presenter.reset(
        new MantidQt::CustomInterfaces::TomographyIfacePresenter(m_view.get()));
  }

  void tearDown() override {
    TS_ASSERT(testing::Mock::VerifyAndClearExpectations(m_view.get()));
  }

  void test_setupSystemSettings() {
    testing::NiceMock<MockTomographyIfaceView> mockView;
    MantidQt::CustomInterfaces::TomographyIfacePresenter pres(&mockView);

    // system settings should be self-contained - no need for any of these:
    EXPECT_CALL(mockView, currentPathsConfig()).Times(0);
    EXPECT_CALL(mockView, enableLoggedActions(false)).Times(0);
    EXPECT_CALL(mockView, setComputeResources(testing::_, testing::_)).Times(0);
    EXPECT_CALL(mockView, setReconstructionTools(testing::_, testing::_))
        .Times(0);

    EXPECT_CALL(mockView, systemSettings())
        .Times(1)
        .WillOnce(Return(TomoSystemSettings()));

    // No errors/warnings
    EXPECT_CALL(mockView, userError(testing::_, testing::_)).Times(0);
    EXPECT_CALL(mockView, userWarning(testing::_, testing::_)).Times(0);

    pres.notify(ITomographyIfacePresenter::SystemSettingsUpdated);
    TSM_ASSERT(
        "Mock not used as expected. Some EXPECT_CALL conditions were not "
        "satisfied.",
        testing::Mock::VerifyAndClearExpectations(&mockView))
  }

  void test_setupGood() {
    testing::NiceMock<MockTomographyIfaceView> mockView;
    MantidQt::CustomInterfaces::TomographyIfacePresenter pres(&mockView);

    // needs the basic paths at a very minimum
    EXPECT_CALL(mockView, currentPathsConfig())
        .Times(1)
        .WillOnce(Return(TomoPathsConfig()));

    EXPECT_CALL(mockView, systemSettings())
        .Times(1)
        .WillOnce(Return(TomoSystemSettings()));
    EXPECT_CALL(mockView, enableLoggedActions(false)).Times(1);
    EXPECT_CALL(mockView, setComputeResources(testing::_, testing::_)).Times(1);
    EXPECT_CALL(mockView, setReconstructionTools(testing::_, testing::_))
        .Times(1);

    // No errors/warnings
    EXPECT_CALL(mockView, userError(testing::_, testing::_)).Times(0);
    EXPECT_CALL(mockView, userWarning(testing::_, testing::_)).Times(0);

    pres.notify(ITomographyIfacePresenter::SetupResourcesAndTools);
    TSM_ASSERT(
        "Mock not used as expected. Some EXPECT_CALL conditions were not "
        "satisfied.",
        testing::Mock::VerifyAndClearExpectations(&mockView))
  }

  void test_setupWithWrongTool() {
    testing::NiceMock<MockTomographyIfaceView> mockView;
    MantidQt::CustomInterfaces::TomographyIfacePresenter pres(&mockView);

    EXPECT_CALL(mockView, systemSettings())
        .Times(1)
        .WillOnce(Return(TomoSystemSettings()));
    EXPECT_CALL(mockView, enableLoggedActions(false)).Times(1);
    EXPECT_CALL(mockView, setComputeResources(testing::_, testing::_)).Times(1);
    EXPECT_CALL(mockView, setReconstructionTools(testing::_, testing::_))
        .Times(1);

    // but this should be called once at setup time
    EXPECT_CALL(mockView, currentPathsConfig())
        .Times(1)
        .WillOnce(Return(TomoPathsConfig()));

    // One error, no warnings
    EXPECT_CALL(mockView, userError(testing::_, testing::_)).Times(0);
    EXPECT_CALL(mockView, userWarning(testing::_, testing::_)).Times(0);

    pres.notify(ITomographyIfacePresenter::SetupResourcesAndTools);

    // needs one tool at a very minimum
    EXPECT_CALL(mockView, currentReconTool()).Times(1).WillOnce(Return(g_ccpi));
    // and basic tools settings
    EXPECT_CALL(mockView, currentPathsConfig()).Times(0);

    // tool config not available
    EXPECT_CALL(mockView, showToolConfig(testing::_)).Times(0);
    // this also implies that a second call to reconToolsSettings doesn't occur

    pres.notify(ITomographyIfacePresenter::SetupReconTool);
    TSM_ASSERT(
        "Mock not used as expected. Some EXPECT_CALL conditions were not "
        "satisfied.",
        testing::Mock::VerifyAndClearExpectations(&mockView))
  }

  //   setup reconstruction tool now in preseter, have a unit test
  void test_setupReconToolGood() {
    testing::NiceMock<MockTomographyIfaceView> mockView;
    MantidQt::CustomInterfaces::TomographyIfacePresenter pres(&mockView);

    EXPECT_CALL(mockView, systemSettings()).Times(0);
    // needs the basic paths at a very minimum
    EXPECT_CALL(mockView, currentReconTool())
        .Times(2)
        .WillRepeatedly(Return("TomoPy"));
    // and basic tools settings
    TomoPathsConfig toolPaths;
    EXPECT_CALL(mockView, currentPathsConfig())
        .Times(1)
        .WillOnce(Return(toolPaths));

    EXPECT_CALL(mockView, showToolConfig(testing::_)).Times(1);

    // No errors/warnings
    EXPECT_CALL(mockView, userError(testing::_, testing::_)).Times(0);
    EXPECT_CALL(mockView, userWarning(testing::_, testing::_)).Times(0);

    pres.notify(ITomographyIfacePresenter::ToolChanged);
    pres.notify(ITomographyIfacePresenter::SetupReconTool);
    TSM_ASSERT(
        "Mock not used as expected. Some EXPECT_CALL conditions were not "
        "satisfied.",
        testing::Mock::VerifyAndClearExpectations(&mockView))
  }

  void test_valuesAtInit() {
    testing::NiceMock<MockTomographyIfaceView> mockView;
    MantidQt::CustomInterfaces::TomographyIfacePresenter pres(&mockView);

    EXPECT_CALL(mockView, systemSettings())
        .Times(1)
        .WillOnce(Return(TomoSystemSettings()));
    // needs basic paths config - using defaults
    EXPECT_CALL(mockView, currentPathsConfig())
        .Times(1)
        .WillOnce(Return(TomoPathsConfig()));
    // No errors, no warnings
    EXPECT_CALL(mockView, userError(testing::_, testing::_)).Times(0);
    EXPECT_CALL(mockView, userWarning(testing::_, testing::_)).Times(0);

    pres.notify(ITomographyIfacePresenter::SetupResourcesAndTools);
    TSM_ASSERT(
        "Mock not used as expected. Some EXPECT_CALL conditions were not "
        "satisfied.",
        testing::Mock::VerifyAndClearExpectations(&mockView))
  }

  void test_logOut_notIn() {
    testing::NiceMock<MockTomographyIfaceView> mockView;
    MantidQt::CustomInterfaces::TomographyIfacePresenter pres(&mockView);

    // would need compute resource and username if logged in
    EXPECT_CALL(mockView, getUsername()).Times(0);
    EXPECT_CALL(mockView, updateLoginControls(testing::_)).Times(0);

    // No errors, no warnings
    EXPECT_CALL(mockView, userError(testing::_, testing::_)).Times(0);
    EXPECT_CALL(mockView, userWarning(testing::_, testing::_)).Times(0);

    pres.notify(ITomographyIfacePresenter::LogOutRequested);
    TSM_ASSERT(
        "Mock not used as expected. Some EXPECT_CALL conditions were not "
        "satisfied.",
        testing::Mock::VerifyAndClearExpectations(&mockView))
  }

  void test_changeTool() {
    testing::NiceMock<MockTomographyIfaceView> mockView;
    MantidQt::CustomInterfaces::TomographyIfacePresenter pres(&mockView);

    std::vector<std::string> tools{"Astra", "TomoPy"};

    TomoPathsConfig toolPaths;
    for (const auto &tool : tools) {
      // expect the current paths config will be read only once
      EXPECT_CALL(mockView, currentPathsConfig())
          .Times(1)
          .WillOnce(Return(toolPaths));

      // expect the current reconstruction tool will be called only once
      EXPECT_CALL(mockView, currentReconTool()).Times(1).WillOnce(Return(tool));

      EXPECT_CALL(mockView, enableRunReconstruct(testing::_)).Times(1);
      EXPECT_CALL(mockView, enableConfigTool(testing::_)).Times(1);

      // No errors, no warnings
      EXPECT_CALL(mockView, userError(testing::_, testing::_)).Times(0);
      EXPECT_CALL(mockView, userWarning(testing::_, testing::_)).Times(0);

      pres.notify(ITomographyIfacePresenter::ToolChanged);
    }
    TSM_ASSERT(
        "Mock not used as expected. Some EXPECT_CALL conditions were not "
        "satisfied.",
        testing::Mock::VerifyAndClearExpectations(&mockView))
  }

  void test_changeResource() {
    testing::NiceMock<MockTomographyIfaceView> mockView;
    MantidQt::CustomInterfaces::TomographyIfacePresenter pres(&mockView);

    EXPECT_CALL(mockView, currentReconTool()).Times(0);

    // No errors, no warnings
    EXPECT_CALL(mockView, userError(testing::_, testing::_)).Times(0);
    EXPECT_CALL(mockView, userWarning(testing::_, testing::_)).Times(0);

    pres.notify(ITomographyIfacePresenter::CompResourceChanged);
    TSM_ASSERT(
        "Mock not used as expected. Some EXPECT_CALL conditions were not "
        "satisfied.",
        testing::Mock::VerifyAndClearExpectations(&mockView))
  }

  void test_changePathsWithBrowseEmpty() {
    testing::NiceMock<MockTomographyIfaceView> mockView;
    MantidQt::CustomInterfaces::TomographyIfacePresenter pres(&mockView);

    EXPECT_CALL(mockView, updatePathsConfig(testing::_)).Times(0);
    EXPECT_CALL(mockView, experimentReference()).Times(0);

    // needs some basic paths config - using defaults from constructor
    EXPECT_CALL(mockView, currentPathsConfig())
        .Times(1)
        .WillOnce(Return(TomoPathsConfig()));

    // No errors, no warnings
    EXPECT_CALL(mockView, userError(testing::_, testing::_)).Times(0);
    EXPECT_CALL(mockView, userWarning(testing::_, testing::_)).Times(0);

    pres.notify(ITomographyIfacePresenter::TomoPathsChanged);
    TSM_ASSERT(
        "Mock not used as expected. Some EXPECT_CALL conditions were not "
        "satisfied.",
        testing::Mock::VerifyAndClearExpectations(&mockView))
  }

  void test_changePathsWithBrowseNonEmpty() {
    for (bool enableFlatDark : {true, false}) {
      testing::NiceMock<MockTomographyIfaceView> mockView;
      MantidQt::CustomInterfaces::TomographyIfacePresenter pres(&mockView);

      TomoPathsConfig cfg;
      cfg.updatePathSamples("/nowhere/foo_samples");
      cfg.updatePathOpenBeam("/nonexistent/bla_ob", enableFlatDark);
      cfg.updatePathDarks("/missing_place/bla_dark", enableFlatDark);
      mockView.updatePathsConfig(cfg);

      EXPECT_CALL(mockView, updatePathsConfig(testing::_)).Times(0);
      EXPECT_CALL(mockView, experimentReference()).Times(0);
<<<<<<< HEAD
=======
      EXPECT_CALL(
          mockView,
          showImage(testing::Matcher<const Mantid::API::MatrixWorkspace_sptr &>(
              testing::_)))
          .Times(0);
      EXPECT_CALL(mockView,
                  showImage(testing::Matcher<const std::string &>(testing::_)))
          .Times(0);
>>>>>>> 7e6546eb

      // needs some basic paths config - using test / inexistent paths
      EXPECT_CALL(mockView, currentPathsConfig())
          .Times(1)
          .WillOnce(Return(cfg));

      // No errors, no warnings
      EXPECT_CALL(mockView, userError(testing::_, testing::_)).Times(0);
      EXPECT_CALL(mockView, userWarning(testing::_, testing::_)).Times(0);

      pres.notify(ITomographyIfacePresenter::TomoPathsChanged);
      TSM_ASSERT(
          "Mock not used as expected. Some EXPECT_CALL conditions were not "
          "satisfied.",
          testing::Mock::VerifyAndClearExpectations(&mockView))
    }
  }

  void test_changePathsEditingByHandEmpty() {
    testing::NiceMock<MockTomographyIfaceView> mockView;
    MantidQt::CustomInterfaces::TomographyIfacePresenter pres(&mockView);

    EXPECT_CALL(mockView, updatePathsConfig(testing::_)).Times(1);
    EXPECT_CALL(mockView, experimentReference()).Times(0);

    // needs some basic paths config - using defaults from constructor
    EXPECT_CALL(mockView, currentPathsConfig())
        .Times(1)
        .WillOnce(Return(TomoPathsConfig()));

    // No errors, no warnings
    EXPECT_CALL(mockView, userError(testing::_, testing::_)).Times(0);
    EXPECT_CALL(mockView, userWarning(testing::_, testing::_)).Times(0);

    pres.notify(ITomographyIfacePresenter::TomoPathsEditedByUser);
    TSM_ASSERT(
        "Mock not used as expected. Some EXPECT_CALL conditions were not "
        "satisfied.",
        testing::Mock::VerifyAndClearExpectations(&mockView))
  }

  void test_changePathsEditingByHand() {
    testing::NiceMock<MockTomographyIfaceView> mockView;
    MantidQt::CustomInterfaces::TomographyIfacePresenter pres(&mockView);

    EXPECT_CALL(mockView, experimentReference()).Times(0);

    // give only the samples path
    TomoPathsConfig cfg;
    cfg.updatePathSamples("/nowhere/foo_samples");
    mockView.updatePathsConfig(cfg);

    EXPECT_CALL(mockView, updatePathsConfig(testing::_)).Times(1);
<<<<<<< HEAD
=======
    EXPECT_CALL(
        mockView,
        showImage(testing::Matcher<const Mantid::API::MatrixWorkspace_sptr &>(
            testing::_)))
        .Times(0);
    EXPECT_CALL(mockView,
                showImage(testing::Matcher<const std::string &>(testing::_)))
        .Times(0);
>>>>>>> 7e6546eb

    // needs some basic paths config - using defaults from constructor
    EXPECT_CALL(mockView, currentPathsConfig())
        .Times(1)
        .WillOnce(Return(TomoPathsConfig()));

    // No errors, no warnings
    EXPECT_CALL(mockView, userError(testing::_, testing::_)).Times(0);
    EXPECT_CALL(mockView, userWarning(testing::_, testing::_)).Times(0);

    pres.notify(ITomographyIfacePresenter::TomoPathsEditedByUser);
    TSM_ASSERT(
        "Mock not used as expected. Some EXPECT_CALL conditions were not "
        "satisfied.",
        testing::Mock::VerifyAndClearExpectations(&mockView))
  }

  void test_loginFails() {
    testing::NiceMock<MockTomographyIfaceView> mockView;
    MantidQt::CustomInterfaces::TomographyIfacePresenter pres(&mockView);

    // 1 Error, no warnings
    EXPECT_CALL(mockView, userError(testing::_, testing::_)).Times(1);
    EXPECT_CALL(mockView, userWarning(testing::_, testing::_)).Times(0);

    pres.notify(ITomographyIfacePresenter::LogInRequested);
    TSM_ASSERT(
        "Mock not used as expected. Some EXPECT_CALL conditions were not "
        "satisfied.",
        testing::Mock::VerifyAndClearExpectations(&mockView))
  }

  void test_runFails() {
    testing::NiceMock<MockTomographyIfaceView> mockView;
    MantidQt::CustomInterfaces::TomographyIfacePresenter pres(&mockView);

    EXPECT_CALL(mockView, systemSettings())
        .Times(1)
        .WillOnce(Return(TomoSystemSettings()));

    // needs basic paths config - using defaults
    EXPECT_CALL(mockView, currentPathsConfig())
        .Times(1)
        .WillOnce(Return(TomoPathsConfig()));

    // No errors, no warnings
    EXPECT_CALL(mockView, userError(testing::_, testing::_)).Times(0);
    EXPECT_CALL(mockView, userWarning(testing::_, testing::_)).Times(0);

    // EXPECT_CALL(mockView, userWarning(testing::_, testing::_)).Times(0);
    pres.notify(ITomographyIfacePresenter::SetupResourcesAndTools);
    TSM_ASSERT(
        "Mock not used as expected. Some EXPECT_CALL conditions were not "
        "satisfied.",
        testing::Mock::VerifyAndClearExpectations(&mockView))
  }

  void test_log() {
    testing::NiceMock<MockTomographyIfaceView> mockView;
    MantidQt::CustomInterfaces::TomographyIfacePresenter pres(&mockView);

    std::vector<std::string> msgs;
    msgs.emplace_back("foo log");
    msgs.emplace_back("baz log");

    EXPECT_CALL(mockView, logMsgs()).Times(1).WillOnce(Return(msgs));

    // No errors, no warnings
    EXPECT_CALL(mockView, userError(testing::_, testing::_)).Times(0);
    EXPECT_CALL(mockView, userWarning(testing::_, testing::_)).Times(0);

    pres.notify(ITomographyIfacePresenter::LogMsg);
    TSM_ASSERT(
        "Mock not used as expected. Some EXPECT_CALL conditions were not "
        "satisfied.",
        testing::Mock::VerifyAndClearExpectations(&mockView))
  }

  void test_refreshJobsNotIn() {
    testing::NiceMock<MockTomographyIfaceView> mockView;
    MantidQt::CustomInterfaces::TomographyIfacePresenter pres(&mockView);

    EXPECT_CALL(mockView, updateJobsInfoDisplay(testing::_, testing::_))
        .Times(1);

    // No errors, no warnings
    EXPECT_CALL(mockView, userError(testing::_, testing::_)).Times(0);
    EXPECT_CALL(mockView, userWarning(testing::_, testing::_)).Times(0);

    pres.notify(ITomographyIfacePresenter::RefreshJobs);
    TSM_ASSERT(
        "Mock not used as expected. Some EXPECT_CALL conditions were not "
        "satisfied.",
        testing::Mock::VerifyAndClearExpectations(&mockView))
  }

  void test_cancelJobNotIn() {
    testing::NiceMock<MockTomographyIfaceView> mockView;
    MantidQt::CustomInterfaces::TomographyIfacePresenter pres(&mockView);

    EXPECT_CALL(mockView, updateJobsInfoDisplay(testing::_, testing::_))
        .Times(1);

    // No errors, no warnings
    EXPECT_CALL(mockView, userError(testing::_, testing::_)).Times(0);
    EXPECT_CALL(mockView, userWarning(testing::_, testing::_)).Times(0);

    pres.notify(ITomographyIfacePresenter::RefreshJobs);
    TSM_ASSERT(
        "Mock not used as expected. Some EXPECT_CALL conditions were not "
        "satisfied.",
        testing::Mock::VerifyAndClearExpectations(&mockView))
  }

  void test_systemSettingsDefs() {
    TomoSystemSettings sets;

    const std::string msg = "Global tomography system settings default values "
                            "should be as expected";

    TSM_ASSERT_EQUALS(msg + " (number of path components for image data)",
                      sets.m_pathComponents.size(), 4);

    TSM_ASSERT_EQUALS(msg + " (prefix for sample images dir)",
                      sets.m_samplesDirPrefix, "data");

    TSM_ASSERT_EQUALS(msg + " (prefix for flat/open beam images dir)",
                      sets.m_flatsDirPrefix, "flat");

    TSM_ASSERT_EQUALS(msg + " (prefix for dark images dir)",
                      sets.m_darksDirPrefix, "dark");

    TSM_ASSERT_EQUALS(
        msg + " (path component in the output for pre-processed images)",
        sets.m_outputPathCompPreProcessed, "pre_processed");

    TSM_ASSERT_EQUALS(msg + " (path component in the output for "
                            "processed/reconstructed images/volumes)",
                      sets.m_outputPathCompReconst, "processed");
  }

  void test_systemSettingsDefsLocal() {
    TomoSystemSettings sets;

    const std::string msg =
        "Local system settings default values should be as expected";

    // Normally this would be 3 for Win32 (example: D:\) and
    // >=5 otherwise
    const std::string path = sets.m_local.m_basePathTomoData;
    TSM_ASSERT_LESS_THAN_EQUALS(
        msg + " (base path for tomography data too short)", 3, path.length());
  }

  void test_systemSettingsDefsRemote() {
    TomoSystemSettings sets;

    const std::string msg =
        "Remote system settings default values should be as expected";

    TSM_ASSERT_EQUALS(msg + " (base path for tomography data)",
                      sets.m_remote.m_basePathTomoData, "/work/imat");

    TSM_ASSERT_EQUALS(msg + " (base path for reconstruction scripts)",
                      sets.m_remote.m_basePathReconScripts,
                      "/work/imat/phase_commissioning");
  }

  void test_filtersSettings() {
    TomoReconFiltersSettings def;

    // When the presenter uses these settings for job submission there
    // the test should be extended with something like this:
    // EXPECT_CALL(mockView, prePostProcSettings()).Times(1).WillOnce(
    //             Return("TomoPy"));

    TSM_ASSERT_EQUALS("Pre-processing filter settings default values should be "
                      "as expected (normalization by air region)",
                      def.prep.normalizeByAirRegion, true);

    TSM_ASSERT_EQUALS("Pre-processing settings default values should be as "
                      "expected (proton-charge normalization)",
                      def.prep.normalizeByProtonCharge, false);

    TSM_ASSERT_EQUALS("Pre-processing filter settings default values should be "
                      "as expected (normalization by flat images)",
                      def.prep.normalizeByFlats, true);

    TSM_ASSERT_EQUALS("Pre-processing filter settings default values should be "
                      "as expected (normalization by dark images)",
                      def.prep.normalizeByDarks, true);

    TSM_ASSERT_EQUALS("Pre-processing settings default values should be as "
                      "expected (median filter width)",
                      def.prep.medianFilterWidth, 3);

    TSM_ASSERT_EQUALS("Pre-processing settings default values should be as "
                      "expected (rotation)",
                      def.prep.rotation, 0);

    TSM_ASSERT_EQUALS("Pre-processing settings default values should be as "
                      "expected (maximum angle)",
                      def.prep.maxAngle, 360.0);

    TSM_ASSERT_LESS_THAN_EQUALS(
        "Pre-processing settings default values should be as "
        "expected (scale down)",
        def.prep.scaleDownFactor, 1);

    TSM_ASSERT_DELTA("Post-processing settings default values should be as "
                     "expected (circular mask)",
                     def.postp.circMaskRadius, 0.94, 1e-5);

    TSM_ASSERT_EQUALS("Post-processing settings default values should be as "
                      "expected (cut-off)",
                      def.postp.cutOffLevel, 0.0);

    TSM_ASSERT_EQUALS("Output settings default values should be as expected",
                      def.outputPreprocImages, true);
  }

  void test_aggregateBandsFailsMissingPaths() {
    testing::NiceMock<MockTomographyIfaceView> mockView;
    MantidQt::CustomInterfaces::TomographyIfacePresenter pres(&mockView);

    // Empty params, missing the required ones for sure
    EXPECT_CALL(mockView, currentAggregateBandsParams())
        .Times(1)
        .WillOnce(Return(std::map<std::string, std::string>()));

    // Error
    EXPECT_CALL(mockView, userError(testing::_, testing::_)).Times(1);
    EXPECT_CALL(mockView, userWarning(testing::_, testing::_)).Times(0);

    pres.notify(ITomographyIfacePresenter::AggregateEnergyBands);
    TSM_ASSERT(
        "Mock not used as expected. Some EXPECT_CALL conditions were not "
        "satisfied.",
        testing::Mock::VerifyAndClearExpectations(&mockView))
  }

  void test_aggregateBandsFailsWrongPaths() {
    testing::NiceMock<MockTomographyIfaceView> mockView;
    MantidQt::CustomInterfaces::TomographyIfacePresenter pres(&mockView);

    std::map<std::string, std::string> params;
    params["InputPath"] = "I_cannot_be_found_fail_";
    params["OutputPath"] = "fail_for_sure_i_m_not_found";
    params["UniformBands"] = "2";
    params["OutPrefixBands"] = "band_prefix_";
    params["InuptImageFormat"] = "FITS";
    params["OutputImageFormat"] = "FITS";

    // Will contain wrong values in the required paths
    EXPECT_CALL(mockView, currentAggregateBandsParams())
        .Times(1)
        .WillOnce(Return(params));

    // Error
    EXPECT_CALL(mockView, userError(testing::_, testing::_)).Times(1);
    EXPECT_CALL(mockView, userWarning(testing::_, testing::_)).Times(0);

    pres.notify(ITomographyIfacePresenter::AggregateEnergyBands);
    TSM_ASSERT(
        "Mock not used as expected. Some EXPECT_CALL conditions were not "
        "satisfied.",
        testing::Mock::VerifyAndClearExpectations(&mockView))
  }

  // disabled as this is I/O intensive and uses the algorithm runner (Qt)
  void disabled_test_aggregateBandsRuns() {
    testing::NiceMock<MockTomographyIfaceView> mockView;
    MantidQt::CustomInterfaces::TomographyIfacePresenter pres(&mockView);

    std::map<std::string, std::string> params;
    params["InputPath"] = "here_some_valid_input_images_path_";
    params["OutputPath"] = "here_some_valid_existing_output_path";
    params["UniformBands"] = "1";
    params["OutPrefixBands"] = "band_prefix_";
    params["InputImageFormat"] = "FITS";
    params["OutputImageFormat"] = "FITS";

    EXPECT_CALL(mockView, runAggregateBands(testing::_)).Times(1);

    // No errors, no warnings
    EXPECT_CALL(mockView, userError(testing::_, testing::_)).Times(0);
    EXPECT_CALL(mockView, userWarning(testing::_, testing::_)).Times(0);

    pres.notify(ITomographyIfacePresenter::AggregateEnergyBands);
    TSM_ASSERT(
        "Mock not used as expected. Some EXPECT_CALL conditions were not "
        "satisfied.",
        testing::Mock::VerifyAndClearExpectations(&mockView))
  }

  void test_sillySessionRemote() {
    // the user does a few silly things...
    testing::NiceMock<MockTomographyIfaceView> mockView;
    MantidQt::CustomInterfaces::TomographyIfacePresenter pres(&mockView);

    EXPECT_CALL(mockView, systemSettings()).Times(0);

    EXPECT_CALL(mockView, currentPathsConfig())
        .Times(1)
        .WillOnce(Return(TomoPathsConfig()));

    // user changes some paths
    pres.notify(ITomographyIfacePresenter::TomoPathsChanged);
    EXPECT_CALL(mockView, currentComputeResource())
        .WillRepeatedly(Return(g_scarfName));

    // user changes the compute resource
    pres.notify(ITomographyIfacePresenter::CompResourceChanged);

    EXPECT_CALL(mockView, currentReconTool())
        .Times(2)
        .WillRepeatedly(Return("TomoPy"));

    // and basic tools settings
    EXPECT_CALL(mockView, currentPathsConfig())
        .Times(1)
        .WillOnce(Return(TomoPathsConfig()));

    // the tool changed event sets up the tool's paths
    pres.notify(ITomographyIfacePresenter::ToolChanged);
    // user opens dialog and sets up a reconstruction tool
    pres.notify(ITomographyIfacePresenter::SetupReconTool);

    TomoPathsConfig pathsCfg;
    EXPECT_CALL(mockView, currentPathsConfig())
        .Times(1)
        .WillOnce(Return(pathsCfg));

    ImageStackPreParams roiEtc;
    EXPECT_CALL(mockView, currentROIEtcParams())
        .Times(1)
        .WillOnce(Return(roiEtc));

    TomoReconFiltersSettings filters;
    EXPECT_CALL(mockView, prePostProcSettings())
        .Times(1)
        .WillOnce(Return(filters));

    // No errors, no warnings
    EXPECT_CALL(mockView, userError(testing::_, testing::_)).Times(0);

    // we get one warning from trying to submit a job to remote
    EXPECT_CALL(mockView, userWarning(testing::_, testing::_)).Times(1);

    // finally, user tries to run a reconstruction job
    pres.notify(ITomographyIfacePresenter::RunReconstruct);
    TSM_ASSERT(
        "Mock not used as expected. Some EXPECT_CALL conditions were not "
        "satisfied.",
        testing::Mock::VerifyAndClearExpectations(&mockView))
  }

  void test_shutDown() {
    testing::NiceMock<MockTomographyIfaceView> mockView;
    MantidQt::CustomInterfaces::TomographyIfacePresenter pres(&mockView);

    EXPECT_CALL(mockView, saveSettings()).Times(1);
    // No errors, no warnings
    EXPECT_CALL(mockView, userError(testing::_, testing::_)).Times(0);
    EXPECT_CALL(mockView, userWarning(testing::_, testing::_)).Times(0);

    pres.notify(ITomographyIfacePresenter::ShutDown);
    TSM_ASSERT(
        "Mock not used as expected. Some EXPECT_CALL conditions were not "
        "satisfied.",
        testing::Mock::VerifyAndClearExpectations(&mockView))
  }

private:
  // boost::shared_ptr
  boost::scoped_ptr<testing::NiceMock<MockTomographyIfaceView>> m_view;
  // MockTomographyIfaceModel *m_model;
  boost::scoped_ptr<MantidQt::CustomInterfaces::TomographyIfacePresenter>
      m_presenter;
  // To have one FITS, etc.
  Mantid::API::MatrixWorkspace_sptr m_ws;
  static std::string g_scarfName;
  static std::string g_ccpi;
};

std::string TomographyIfacePresenterTest::g_scarfName = "SCARF@STFC";
std::string TomographyIfacePresenterTest::g_ccpi = "CCPi CGLS";

#endif // MANTID_CUSTOMINTERFACES_TOMOGRAPHYIFACEPRESENTERTEST_H<|MERGE_RESOLUTION|>--- conflicted
+++ resolved
@@ -288,17 +288,6 @@
 
       EXPECT_CALL(mockView, updatePathsConfig(testing::_)).Times(0);
       EXPECT_CALL(mockView, experimentReference()).Times(0);
-<<<<<<< HEAD
-=======
-      EXPECT_CALL(
-          mockView,
-          showImage(testing::Matcher<const Mantid::API::MatrixWorkspace_sptr &>(
-              testing::_)))
-          .Times(0);
-      EXPECT_CALL(mockView,
-                  showImage(testing::Matcher<const std::string &>(testing::_)))
-          .Times(0);
->>>>>>> 7e6546eb
 
       // needs some basic paths config - using test / inexistent paths
       EXPECT_CALL(mockView, currentPathsConfig())
@@ -352,17 +341,6 @@
     mockView.updatePathsConfig(cfg);
 
     EXPECT_CALL(mockView, updatePathsConfig(testing::_)).Times(1);
-<<<<<<< HEAD
-=======
-    EXPECT_CALL(
-        mockView,
-        showImage(testing::Matcher<const Mantid::API::MatrixWorkspace_sptr &>(
-            testing::_)))
-        .Times(0);
-    EXPECT_CALL(mockView,
-                showImage(testing::Matcher<const std::string &>(testing::_)))
-        .Times(0);
->>>>>>> 7e6546eb
 
     // needs some basic paths config - using defaults from constructor
     EXPECT_CALL(mockView, currentPathsConfig())
