#include "MantidQtCustomInterfaces/Reflectometry/QtReflSettingsView.h"
#include "MantidQtCustomInterfaces/Reflectometry/ReflSettingsPresenter.h"
#include "MantidQtMantidWidgets/HintingLineEdit.h"

namespace MantidQt {
namespace CustomInterfaces {

using namespace MantidQt::MantidWidgets;

//----------------------------------------------------------------------------------------------
/** Constructor
* @param parent :: [input] The parent of this widget
*/
QtReflSettingsView::QtReflSettingsView(QWidget *parent) {

  UNUSED_ARG(parent);
  initLayout();

  m_presenter.reset(new ReflSettingsPresenter(this));
}

//----------------------------------------------------------------------------------------------
/** Destructor
*/
QtReflSettingsView::~QtReflSettingsView() {}

/**
Initialise the Interface
*/
void QtReflSettingsView::initLayout() {
  m_ui.setupUi(this);

  connect(m_ui.getExpDefaultsButton, SIGNAL(clicked()), this,
          SLOT(requestExpDefaults()));
  connect(m_ui.getInstDefaultsButton, SIGNAL(clicked()), this,
          SLOT(requestInstDefaults()));
  connect(m_ui.expSettingsGroup, SIGNAL(clicked(bool)), this,
          SLOT(setPolarisationOptionsEnabled(bool)));
}

/** Returns the presenter managing this view
* @return :: A pointer to the presenter
*/
IReflSettingsPresenter *QtReflSettingsView::getPresenter() const {

  return m_presenter.get();
}

/** This slot notifies the presenter to fill experiment settings with default
* values.
*/
void QtReflSettingsView::requestExpDefaults() const {
  m_presenter->notify(IReflSettingsPresenter::ExpDefaultsFlag);
}

/** This slot notifies the presenter to fill instrument settings with default
* values.
*/
void QtReflSettingsView::requestInstDefaults() const {
  m_presenter->notify(IReflSettingsPresenter::InstDefaultsFlag);
}

/** This slot sets the value of 'm_isPolCorrEnabled' - whether polarisation
* corrections should be enabled or not.
* @param enable :: Value of experiment settings enable status
*/
void QtReflSettingsView::setIsPolCorrEnabled(bool enable) const {
  m_isPolCorrEnabled = enable;
}

/* Sets default values for all experiment settings given a list of default
* values.
*/
void QtReflSettingsView::setExpDefaults(
    const std::vector<std::string> &defaults) const {

  int amIndex =
      m_ui.analysisModeComboBox->findText(QString::fromStdString(defaults[0]));
  if (amIndex != -1)
    m_ui.analysisModeComboBox->setCurrentIndex(amIndex);

  int pcIndex =
      m_ui.polCorrComboBox->findText(QString::fromStdString(defaults[1]));
  if (pcIndex != -1)
    m_ui.polCorrComboBox->setCurrentIndex(pcIndex);

  m_ui.CRhoEdit->setText(QString::fromStdString(defaults[2]));
  m_ui.CAlphaEdit->setText(QString::fromStdString(defaults[3]));
  m_ui.CApEdit->setText(QString::fromStdString(defaults[4]));
  m_ui.CPpEdit->setText(QString::fromStdString(defaults[5]));
}

/* Sets default values for all instrument settings given a list of default
* values.
*/
void QtReflSettingsView::setInstDefaults(
    const std::vector<double> &defaults_double,
    const std::vector<std::string> &defaults_str) const {

  auto intMonCheckState =
      (defaults_double[0] != 0) ? Qt::Checked : Qt::Unchecked;
  m_ui.intMonCheckBox->setCheckState(intMonCheckState);

  m_ui.monIntMinEdit->setText(QString::number(defaults_double[1]));
  m_ui.monIntMaxEdit->setText(QString::number(defaults_double[2]));
  m_ui.monBgMinEdit->setText(QString::number(defaults_double[3]));
  m_ui.monBgMaxEdit->setText(QString::number(defaults_double[4]));
  m_ui.lamMinEdit->setText(QString::number(defaults_double[5]));
  m_ui.lamMaxEdit->setText(QString::number(defaults_double[6]));
  m_ui.I0MonIndexEdit->setText(QString::number(defaults_double[7]));

  int ctIndex = m_ui.detectorCorrectionTypeComboBox->findText(
      QString::fromStdString(defaults_str[0]));
  if (ctIndex != -1)
    m_ui.detectorCorrectionTypeComboBox->setCurrentIndex(ctIndex);
}

/* Sets the enabled status of polarisation corrections and parameters
* @param enable :: [input] bool to enable options or not
*/
void QtReflSettingsView::setPolarisationOptionsEnabled(bool enable) const {

  if (enable && (!m_isPolCorrEnabled || !experimentSettingsEnabled()))
    return;

  m_ui.polCorrComboBox->setEnabled(enable);
  m_ui.CRhoEdit->setEnabled(enable);
  m_ui.CAlphaEdit->setEnabled(enable);
  m_ui.CApEdit->setEnabled(enable);
  m_ui.CPpEdit->setEnabled(enable);

  if (!enable) {
    // Set polarisation corrections text to 'None' when disabled
    int noneIndex = m_ui.polCorrComboBox->findText("None");
    if (noneIndex != -1)
      m_ui.polCorrComboBox->setCurrentIndex(noneIndex);
    // Clear all parameters as well
    m_ui.CRhoEdit->clear();
    m_ui.CAlphaEdit->clear();
    m_ui.CApEdit->clear();
    m_ui.CPpEdit->clear();
  }
}

/** Returns global options for 'Stitch1DMany'
* @return :: Global options for 'Stitch1DMany'
*/
std::string QtReflSettingsView::getStitchOptions() const {

  auto widget = m_ui.expSettingsLayout0->itemAtPosition(7, 1)->widget();
  return static_cast<HintingLineEdit *>(widget)->text().toStdString();
}

/** Creates hints for 'Stitch1DMany'
* @param hints :: Hints as a map
*/
void QtReflSettingsView::createStitchHints(
    const std::map<std::string, std::string> &hints) {

  m_ui.expSettingsLayout0->addWidget(new HintingLineEdit(this, hints), 7, 1, 1,
                                     3);
}

/** Return selected analysis mode
* @return :: selected analysis mode
*/
std::string QtReflSettingsView::getAnalysisMode() const {

  return m_ui.analysisModeComboBox->currentText().toStdString();
}

/** Return direct beam
* @return :: direct beam range
*/
std::string QtReflSettingsView::getDirectBeam() const {

  return m_ui.directBeamEdit->text().toStdString();
}

/** Return selected transmission run(s)
* @return :: selected transmission run(s)
*/
std::string QtReflSettingsView::getTransmissionRuns() const {

  return m_ui.transmissionRunsEdit->text().toStdString();
}

/** Return start overlap
* @return :: start overlap
*/
std::string QtReflSettingsView::getStartOverlap() const {

  return m_ui.startOverlapEdit->text().toStdString();
}

/** Return end overlap
* @return :: end overlap
*/
std::string QtReflSettingsView::getEndOverlap() const {

  return m_ui.endOverlapEdit->text().toStdString();
}

/** Return selected polarisation corrections
* @return :: selected polarisation corrections
*/
std::string QtReflSettingsView::getPolarisationCorrections() const {

  return m_ui.polCorrComboBox->currentText().toStdString();
}

/** Return CRho
* @return :: polarization correction CRho
*/
std::string QtReflSettingsView::getCRho() const {

  return m_ui.CRhoEdit->text().toStdString();
}

/** Return CAlpha
* @return :: polarization correction CAlpha
*/
std::string QtReflSettingsView::getCAlpha() const {

  return m_ui.CAlphaEdit->text().toStdString();
}

/** Return CAp
* @return :: polarization correction CAp
*/
std::string QtReflSettingsView::getCAp() const {

  return m_ui.CApEdit->text().toStdString();
}

/** Return CPp
* @return :: polarization correction CPp
*/
std::string QtReflSettingsView::getCPp() const {

  return m_ui.CPpEdit->text().toStdString();
}

/** Return momentum transfer limits
* @return :: momentum transfer limits
*/
std::string QtReflSettingsView::getMomentumTransferStep() const {

  return m_ui.momentumTransferStepEdit->text().toStdString();
}

/** Return scale factor
* @return :: scale factor
*/
std::string QtReflSettingsView::getScaleFactor() const {

  return m_ui.scaleFactorEdit->text().toStdString();
}

/** Return integrated monitors option
* @return :: integrated monitors check
*/
std::string QtReflSettingsView::getIntMonCheck() const {

  return m_ui.intMonCheckBox->isChecked() ? "1" : "0";
}

/** Return monitor integral wavelength min
* @return :: monitor integral min
*/
std::string QtReflSettingsView::getMonitorIntegralMin() const {

  return m_ui.monIntMinEdit->text().toStdString();
}

/** Return monitor integral wavelength max
* @return :: monitor integral max
*/
std::string QtReflSettingsView::getMonitorIntegralMax() const {

  return m_ui.monIntMaxEdit->text().toStdString();
}

/** Return monitor background wavelength min
* @return :: monitor background min
*/
std::string QtReflSettingsView::getMonitorBackgroundMin() const {

  return m_ui.monBgMinEdit->text().toStdString();
}

/** Return monitor background wavelength max
* @return :: monitor background max
*/
std::string QtReflSettingsView::getMonitorBackgroundMax() const {

  return m_ui.monBgMaxEdit->text().toStdString();
}

/** Return wavelength min
* @return :: lambda min
*/
std::string QtReflSettingsView::getLambdaMin() const {

  return m_ui.lamMinEdit->text().toStdString();
}

/** Return wavelength max
* @return :: lambda max
*/
std::string QtReflSettingsView::getLambdaMax() const {

  return m_ui.lamMaxEdit->text().toStdString();
}

/** Return I0MonitorIndex
* @return :: I0MonitorIndex
*/
std::string QtReflSettingsView::getI0MonitorIndex() const {

  return m_ui.I0MonIndexEdit->text().toStdString();
}

/** Return processing instructions
* @return :: processing instructions
*/
std::string QtReflSettingsView::getProcessingInstructions() const {

  return m_ui.procInstEdit->text().toStdString();
}

/** Return selected correction type
* @return :: selected correction type
*/
std::string QtReflSettingsView::getDetectorCorrectionType() const {

  return m_ui.detectorCorrectionTypeComboBox->currentText().toStdString();
}

<<<<<<< HEAD
=======
/** Returns the status of experiment settings group
* @return :: the status of the checkable group
*/
bool QtReflSettingsView::experimentSettingsEnabled() const {

  return m_ui.expSettingsGroup->isChecked();
}

/** Returns the status of instrument settings group
* @return :: the status of the checkable group
*/
bool QtReflSettingsView::instrumentSettingsEnabled() const {

  return m_ui.instSettingsGroup->isChecked();
}

>>>>>>> d3c062ad
} // namespace CustomInterfaces
} // namespace Mantid<|MERGE_RESOLUTION|>--- conflicted
+++ resolved
@@ -337,8 +337,6 @@
   return m_ui.detectorCorrectionTypeComboBox->currentText().toStdString();
 }
 
-<<<<<<< HEAD
-=======
 /** Returns the status of experiment settings group
 * @return :: the status of the checkable group
 */
@@ -355,6 +353,5 @@
   return m_ui.instSettingsGroup->isChecked();
 }
 
->>>>>>> d3c062ad
 } // namespace CustomInterfaces
 } // namespace Mantid