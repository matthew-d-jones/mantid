--- conflicted
+++ resolved
@@ -242,9 +242,15 @@
       options.push_back("EndOverlap=" + endOv);
 
     // Add transmission runs
-    auto transRuns = this->getTransmissionRuns();
-    if (!transRuns.empty())
-      options.push_back(transRuns);
+    // Add transmission runs
+    auto transRuns = this->getTransmissionRuns(true);
+    if (!transRuns.empty()) {
+      std::vector<std::string> splitRuns;
+      boost::split(splitRuns, transRuns, boost::is_any_of(","));
+      options.push_back("FirstTransmissionRun=TRANS_" + splitRuns[0]);
+      if (splitRuns.size() > 1)
+        options.push_back("SecondTransmissionRun=TRANS_" + splitRuns[1]);
+    }
   }
 
   if (m_view->instrumentSettingsEnabled()) {
@@ -302,101 +308,6 @@
       options.push_back("DetectorCorrectionType=" + correctionType);
   }
 
-<<<<<<< HEAD
-  // Add direct beam
-  auto dbnr = m_view->getDirectBeam();
-  if (!dbnr.empty()) {
-    wrapWithQuotes(dbnr);
-    options.push_back("RegionOfDirectBeam=" + dbnr);
-  }
-
-  // Add polarisation corrections
-  auto polCorr = m_view->getPolarisationCorrections();
-  if (!polCorr.empty())
-    options.push_back("PolarizationAnalysis=" + polCorr);
-
-  // Add integrated monitors option
-  auto intMonCheck = m_view->getIntMonCheck();
-  if (!intMonCheck.empty())
-    options.push_back("NormalizeByIntegratedMonitors=" + intMonCheck);
-
-  // Add monitor integral min
-  auto monIntMin = m_view->getMonitorIntegralMin();
-  if (!monIntMin.empty())
-    options.push_back("MonitorIntegrationWavelengthMin=" + monIntMin);
-
-  // Add monitor integral max
-  auto monIntMax = m_view->getMonitorIntegralMax();
-  if (!monIntMax.empty())
-    options.push_back("MonitorIntegrationWavelengthMax=" + monIntMax);
-
-  // Add monitor background min
-  auto monBgMin = m_view->getMonitorBackgroundMin();
-  if (!monBgMin.empty())
-    options.push_back("MonitorBackgroundWavelengthMin=" + monBgMin);
-
-  // Add monitor background max
-  auto monBgMax = m_view->getMonitorBackgroundMax();
-  if (!monBgMax.empty())
-    options.push_back("MonitorBackgroundWavelengthMax=" + monBgMax);
-
-  // Add lambda min
-  auto lamMin = m_view->getLambdaMin();
-  if (!lamMin.empty())
-    options.push_back("WavelengthMin=" + lamMin);
-
-  // Add lambda max
-  auto lamMax = m_view->getLambdaMax();
-  if (!lamMax.empty())
-    options.push_back("WavelengthMax=" + lamMax);
-
-  // Add I0MonitorIndex
-  auto I0MonitorIndex = m_view->getI0MonitorIndex();
-  if (!I0MonitorIndex.empty())
-    options.push_back("I0MonitorIndex=" + I0MonitorIndex);
-
-  // Add scale factor
-  auto scaleFactor = m_view->getScaleFactor();
-  if (!scaleFactor.empty())
-    options.push_back("ScaleFactor=" + scaleFactor);
-
-  // Add momentum transfer limits
-  auto qTransStep = m_view->getMomentumTransferStep();
-  if (!qTransStep.empty()) {
-    options.push_back("MomentumTransferStep=" + qTransStep);
-  }
-
-  // Add detector limits
-  auto procInst = m_view->getProcessingInstructions();
-  if (!procInst.empty()) {
-    wrapWithQuotes(procInst);
-    options.push_back("ProcessingInstructions=" + procInst);
-  }
-
-  // Add correction type
-  auto correctionType = m_view->getDetectorCorrectionType();
-  if (!correctionType.empty())
-    options.push_back("DetectorCorrectionType=" + correctionType);
-
-  // Add start overlap
-  auto startOv = m_view->getStartOverlap();
-  if (!startOv.empty())
-    options.push_back("StartOverlap=" + startOv);
-
-  // Add end overlap
-  auto endOv = m_view->getEndOverlap();
-  if (!endOv.empty())
-    options.push_back("EndOverlap=" + endOv);
-
-  // Add transmission runs
-  auto transRuns = this->getTransmissionRuns(true);
-  if (!transRuns.empty()) {
-    std::vector<std::string> splitRuns;
-    boost::split(splitRuns, transRuns, boost::is_any_of(","));
-    options.push_back("FirstTransmissionRun=TRANS_" + splitRuns[0]);
-    if (splitRuns.size() > 1)
-      options.push_back("SecondTransmissionRun=TRANS_" + splitRuns[1]);
-=======
   return boost::algorithm::join(options, ",");
 }
 
@@ -404,9 +315,10 @@
 *ADS. Returns a string with transmission runs so that they are considered in the
 *reduction
 *
+* @param loadRuns :: If true, will try to load transmission runs as well
 * @return :: transmission run(s) as a string that will be used for the reduction
 */
-std::string ReflSettingsPresenter::getTransmissionRuns() const {
+std::string ReflSettingsPresenter::getTransmissionRuns(bool loadRuns) const {
 
   auto runs = m_view->getTransmissionRuns();
   if (runs.empty())
@@ -420,18 +332,20 @@
                                 "transmission runs separated by ',' "
                                 "are allowed.");
 
-  for (const auto &run : transRuns) {
-    if (AnalysisDataService::Instance().doesExist("TRANS_" + run))
-      continue;
-    // Load transmission runs and put them in the ADS
-    IAlgorithm_sptr alg = AlgorithmManager::Instance().create("LoadISISNexus");
-    alg->setProperty("Filename", run);
-    alg->setPropertyValue("OutputWorkspace", "TRANS_" + run);
-    alg->execute();
->>>>>>> aabe81a3
-  }
-
-  return boost::algorithm::join(options, ",");
+  if (loadRuns) {
+    for (const auto &run : transRuns) {
+      if (AnalysisDataService::Instance().doesExist("TRANS_" + run))
+        continue;
+      // Load transmission runs and put them in the ADS
+      IAlgorithm_sptr alg =
+          AlgorithmManager::Instance().create("LoadISISNexus");
+      alg->setProperty("Filename", run);
+      alg->setPropertyValue("OutputWorkspace", "TRANS_" + run);
+      alg->execute();
+    }
+  }
+
+  return runs;
 }
 
 /** Returns global options for 'Stitch1DMany'
