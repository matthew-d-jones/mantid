--- conflicted
+++ resolved
@@ -21,13 +21,9 @@
 from SANSUtility import (GetInstrumentDetails, MaskByBinRange,
                          isEventWorkspace, getFilePathFromWorkspace,
                          getWorkspaceReference, slice2histogram, getFileAndName,
-<<<<<<< HEAD
                          mask_detectors_with_masking_ws, check_child_ws_for_name_and_type_for_added_eventdata, extract_spectra,
-                         extract_child_ws_for_added_eventdata, get_det_ids_in_component, MaskWithCylinder, get_masked_det_ids, get_masked_det_ids_from_mask_file)
-=======
-                         mask_detectors_with_masking_ws, check_child_ws_for_name_and_type_for_added_eventdata,
-                         extract_child_ws_for_added_eventdata, INCIDENT_MONITOR_TAG)
->>>>>>> 13b51884
+                         extract_child_ws_for_added_eventdata, get_det_ids_in_component,
+                          MaskWithCylinder, get_masked_det_ids, get_masked_det_ids_from_mask_file, INCIDENT_MONITOR_TAG)
 import isis_instrument
 import isis_reducer
 from reducer_singleton import ReductionStep
