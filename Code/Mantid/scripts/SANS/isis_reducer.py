--- conflicted
+++ resolved
@@ -63,15 +63,9 @@
         self.period_option = period
 
         self.loader = isis_reduction_steps.LoadSample(run, reload, period)
-<<<<<<< HEAD
-        self.loader.execute(reducer, None)
-        
-        self.geometry.execute(None, self.get_wksp_name())
-=======
         self.loader.execute(reducer, self.ISSAMPLE)
         if self.ISSAMPLE:
             self.geometry.execute(None, self.get_wksp_name())
->>>>>>> eb0beb18
         
     def get_wksp_name(self):
         return self.loader.wksp_name
