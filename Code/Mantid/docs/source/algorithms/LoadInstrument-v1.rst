.. algorithm::

.. summary::

.. alias::

.. properties::

Description
-----------

<<<<<<< HEAD
Loads an instrument definition file (`IDF <InstrumentDefinitionFile>`_)
into a workspace, which contains information about detector positions,
their geometric shape, slit properties, links between values stored in
ISIS log-files and components of the instrument and so on. For more on
IDFs see: `InstrumentDefinitionFile <InstrumentDefinitionFile>`_.
=======
Loads an instrument definition file (`IDF <http://www.mantidproject.org/InstrumentDefinitionFile>`_)
into a workspace, which contains information about detector positions,
their geometric shape, slit properties, links between values stored in
ISIS log-files and components of the instrument and so on. For more on
IDFs see: `InstrumentDefinitionFile <http://www.mantidproject.org/InstrumentDefinitionFile>`_.
>>>>>>> 26ab2ba3

By default the algorithm will write a 1:1 map between the spectrum
number and detector ID. Any custom loading algorithm that calls this as
a Child Algorithm will therefore get this 1:1 map be default. If the
custom loader is to write its own map then it is advised to set
``RewriteSpectraMap`` to false to avoid extra work.

The instrument to load can be specified by either the InstrumentXML,
Filename and InstrumentName properties (given here in order of
precedence if more than one is set). At present, if the InstrumentXML is
used the InstrumentName property should also be set.

Usage
-----

**Example - Load instrument to a workspace:**

.. testcode:: exLoadInstrument

   # create sample workspace
   ws=CreateSampleWorkspace();
   inst0=ws.getInstrument();
   
   print "Default workspace has instrument: {0} with {1} parameters".format(inst0.getName(),len(inst0.getParameterNames()));
   
   # load MARI
   det=LoadInstrument(ws,InstrumentName='MARI')
   inst1=ws.getInstrument();
   
   print "Modified workspace has instrument: {0} with {1} parameters".format(inst1.getName(),len(inst1.getParameterNames()));
   print "Instrument {0} has the following detectors: ".format(inst1.getName()),det
   

**Output:**

.. testoutput:: exLoadInstrument

   Default workspace has instrument: basic_rect with 0 parameters
   Modified workspace has instrument: MARI with 68 parameters
   Instrument MARI has the following detectors:  [1 2 3]



.. categories::<|MERGE_RESOLUTION|>--- conflicted
+++ resolved
@@ -9,19 +9,11 @@
 Description
 -----------
 
-<<<<<<< HEAD
-Loads an instrument definition file (`IDF <InstrumentDefinitionFile>`_)
-into a workspace, which contains information about detector positions,
-their geometric shape, slit properties, links between values stored in
-ISIS log-files and components of the instrument and so on. For more on
-IDFs see: `InstrumentDefinitionFile <InstrumentDefinitionFile>`_.
-=======
 Loads an instrument definition file (`IDF <http://www.mantidproject.org/InstrumentDefinitionFile>`_)
 into a workspace, which contains information about detector positions,
 their geometric shape, slit properties, links between values stored in
 ISIS log-files and components of the instrument and so on. For more on
 IDFs see: `InstrumentDefinitionFile <http://www.mantidproject.org/InstrumentDefinitionFile>`_.
->>>>>>> 26ab2ba3
 
 By default the algorithm will write a 1:1 map between the spectrum
 number and detector ID. Any custom loading algorithm that calls this as
