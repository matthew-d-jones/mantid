.. algorithm::

.. summary::

.. alias::

.. properties::

Description
-----------

This algorithm is used to generate a GroupingWorkspace from an XML or
Map file containing detectors' grouping information.

XML File Format
---------------

Extension: .xml

Parameters
##########

-  "instrument": optional attribute of node 'detector-grouping'. It must
   be valid instrument name. If "instrument" is not defined, only tag
   "ids" can be used in this XML file.
-  "ID": optional attribute of node 'group'. It must be an integer, and
   the key to denote group. If "ID" is not given, algorithm will use
   default group ID for each group in the same order as in XML file. The
   automatic group ID starts from 1.
-  "detids": a node to define grouping by detectors' ID. Its value must
   be a list of integers separated by ','. A '-' is used between 2
   integers to define a range of detectors.
-  "component": a node to define that all detectors belonged to a
   component in the instrument are to be in a same group. Its value
   should be a valid component name.
-  "ids": a node to define that all detectors of the spectrum whose ID
   's defined by "ids" will be grouped together.

Example 1 (using detector IDs and explicit group ID):

.. code-block:: xml

 <?xml version="1.0" encoding="UTF-8" ?>
 <detector-grouping instrument="VULCAN">
  <group ID="4">
   <detids>28750-29981</detids>
   <component>bank21</component>
  <group ID="5">
   <component>bank26</component>
  </group>
 </detector-grouping>

Example 2 (using detector IDs and default group ID):

.. code-block:: xml

 <?xml version="1.0" encoding="UTF-8" ?>
 <detector-grouping instrument="VULCAN">
  <group>
   <detids>28750-29981</detids>
   <component>bank21</component>
  <group>
   <component>bank26</component>
  </group>
 </detector-grouping>

Example 3 (using spectra number - note that no instrument is required):

.. code-block:: xml

 <?xml version="1.0" encoding="UTF-8" ?>
 <detector-grouping>
  <group ID="1">
   <ids>3,34-44,47</ids>
  <group ID="2">
   <ids>26</ids>
   <ids>27,28</ids>
  </group>
 </detector-grouping>

Map File Format
---------------

Extension: .map

The file must have the following format\* (extra space and comments
starting with # are allowed)::

   "unused number1"
   "unused number2"
   "number_of_input_spectra1"
   "input spec1" "input spec2" "input spec3" "input spec4"
   "input spec5 input spec6"
   **
   "unused number2"
   "number_of_input_spectra2"
   "input spec1" "input spec2" "input spec3" "input spec4"



\* each phrase in " " is replaced by a single integer

\*\* the section of the file that follows is repeated once for each
group

Some programs require that "unused number1" is the number of groups
specified in the file but Mantid ignores that number and all groups
contained in the file are read regardless. "unused number2" is in other
implementations the group's spectrum number but in this algorithm it is
is ignored and can be any integer (not necessarily the same integer)

An example of an input file follows::

 3
 1
 64
 1 2 3 4 5 6 7 8 9 10
 11 12 13 14 15 16 17 18 19 20
 21 22 23 24 25 26 27 28 29 30
 31 32 33 34 35 36 37 38 39 40
 41 42 43 44 45 46 47 48 49 50
 51 52 53 54 55 56 57 58 59 60
 61 62 63 64
 2
 60
 65 66 67 68 69 70 71 72 73 74
 75 76 77 78 79 80 81 82 83 84
 85 86 87 88 89 90 91 92 93 94
 95 96 97 98 99 100 101 102 103 104
 105 106 107 108 109 110 111 112 113 114
 115 116 117 118 119 120 121 122 123 124
 3
 60
 125 126 127 - 180 181 182 183 184


Usage
-----
.. testcode:: LoadDetectorsGroupingFile

    # create some grouping file
    import mantid
    filename=mantid.config.getString("defaultsave.directory")+"test.xml"
    f=open(filename,'w')
    f.write('<?xml version="1.0" encoding="UTF-8" ?> \n')
    f.write('<detector-grouping instrument="VULCAN"> \n')
    f.write('  <group ID="1"> \n')
    f.write('   <detids>28750-29981</detids> \n')
    f.write('   <component>bank23</component> \n')
    f.write('  </group> \n')
    f.write('  <group ID="2"> \n')
    f.write('   <component>bank26</component> \n')
    f.write('   <component>bank27</component> \n')
    f.write('  </group> \n')
    f.write(' </detector-grouping>')
    f.close()

    #load the grouping file
    ws=LoadDetectorsGroupingFile("test.xml")

    #check some values
    sid=0
    print "Detector "+ws.getDetector(sid).getName()+", with ID "+\
        str(ws.getDetector(sid).getID())+ ", in spectrum "+str(sid)+\
        " belongs to group "+str(int(ws.dataY(sid)[0]))
    sid=2500
    print "Detector "+ws.getDetector(sid).getName()+", with ID "+\
	    str(ws.getDetector(sid).getID())+ ", in spectrum "+str(sid)+\
	    " belongs to group "+str(int(ws.dataY(sid)[0]))
    sid=5000
    print "Detector "+ws.getDetector(sid).getName()+", with ID "+\
	    str(ws.getDetector(sid).getID())+ ", in spectrum "+str(sid)+\
	    " belongs to group "+str(int(ws.dataY(sid)[0]))

.. testcleanup:: LoadDetectorsGroupingFile

   DeleteWorkspace(ws)
   import os,mantid
   filename=mantid.config.getString("defaultsave.directory")+"test.xml"
   os.remove(filename)

Output:

.. testoutput:: LoadDetectorsGroupingFile

<<<<<<< HEAD
    Detector bank23(0,0), with ID 26250, in spectrum 0 belongs to group 1
    Detector bank21(4,4), with ID 28786, in spectrum 2500 belongs to group 1
    Detector bank27(9,0), with ID 33822, in spectrum 5000 belongs to group 2
=======
   Detector bank21(0,0), with ID 26250, in spectrum 0 belongs to group 0
   Detector bank23(4,4), with ID 28786, in spectrum 2500 belongs to group 1
   Detector bank27(9,0), with ID 33822, in spectrum 5000 belongs to group 2
>>>>>>> da669ea6

.. categories::<|MERGE_RESOLUTION|>--- conflicted
+++ resolved
@@ -183,14 +183,8 @@
 
 .. testoutput:: LoadDetectorsGroupingFile
 
-<<<<<<< HEAD
-    Detector bank23(0,0), with ID 26250, in spectrum 0 belongs to group 1
-    Detector bank21(4,4), with ID 28786, in spectrum 2500 belongs to group 1
-    Detector bank27(9,0), with ID 33822, in spectrum 5000 belongs to group 2
-=======
    Detector bank21(0,0), with ID 26250, in spectrum 0 belongs to group 0
    Detector bank23(4,4), with ID 28786, in spectrum 2500 belongs to group 1
    Detector bank27(9,0), with ID 33822, in spectrum 5000 belongs to group 2
->>>>>>> da669ea6
 
 .. categories::