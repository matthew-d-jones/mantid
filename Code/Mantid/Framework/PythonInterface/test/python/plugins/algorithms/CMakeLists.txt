--- conflicted
+++ resolved
@@ -26,11 +26,8 @@
   IndirectILLReductionTest.py
   IndirectTransmissionTest.py
   IndirectTransmissionMonitorTest.py
-<<<<<<< HEAD
   ISISIndirectEnergyTransferTest.py
-=======
   LoadDNSLegacyTest.py
->>>>>>> 3f3e36e8
   LoadFullprofFileTest.py
   LoadLiveDataTest.py
   LoadLogPropertyTableTest.py
