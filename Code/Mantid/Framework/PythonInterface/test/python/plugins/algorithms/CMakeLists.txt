##
## Tests for PythonAlgorithms
##

set ( TEST_PY_FILES
  CheckForSampleLogsTest.py
  ConjoinSpectraTest.py
  CorrectLogTimesTest.py
  CreateLeBailFitInputTest.py
  CreateWorkspaceTest.py
  DakotaChiSquaredTest.py
  DensityOfStatesTest.py
  DSFinterpTest.py
  FilterLogByTimeTest.py
  FindReflectometryLinesTest.py
  GetEiT0atSNSTest.py
<<<<<<< HEAD
  IndirectILLReductionTest.py
=======
  IndirectTransmissionTest.py
>>>>>>> 870980a8
  LoadFullprofFileTest.py
  LoadLiveDataTest.py
  LoadLogPropertyTableTest.py
  LoadMultipleGSSTest.py
  MaskAngleTest.py
  MaskBTPTest.py
  MaskWorkspaceToCalFileTest.py
  MeanTest.py
  MergeCalFilesTest.py
  PDDetermineCharacterizationsTest.py
  RetrieveRunInfoTest.py
  SANSWideAngleCorrectionTest.py
  SavePlot1DTest.py
<<<<<<< HEAD
  SortByQVectorsTest.py
=======
  SofQWMomentsTest.py
>>>>>>> 870980a8
  SortDetectorsTest.py
  SortXAxisTest.py
  Stitch1DManyTest.py
  SuggestTibCNCSTest.py
  SuggestTibHYSPECTest.py
  UpdatePeakParameterTableValueTest.py
  SANSSubtractTest.py
  ExportSampleLogsToCSVFileTest.py
  ExportExperimentLogTest.py
  PoldiMergeTest.py
)

check_tests_valid ( ${CMAKE_CURRENT_SOURCE_DIR} ${TEST_PY_FILES} )

# Prefix for test name=PythonAlgorithms
pyunittest_add_test ( ${CMAKE_CURRENT_SOURCE_DIR} PythonAlgorithms ${TEST_PY_FILES} )<|MERGE_RESOLUTION|>--- conflicted
+++ resolved
@@ -14,11 +14,8 @@
   FilterLogByTimeTest.py
   FindReflectometryLinesTest.py
   GetEiT0atSNSTest.py
-<<<<<<< HEAD
   IndirectILLReductionTest.py
-=======
   IndirectTransmissionTest.py
->>>>>>> 870980a8
   LoadFullprofFileTest.py
   LoadLiveDataTest.py
   LoadLogPropertyTableTest.py
@@ -32,11 +29,8 @@
   RetrieveRunInfoTest.py
   SANSWideAngleCorrectionTest.py
   SavePlot1DTest.py
-<<<<<<< HEAD
   SortByQVectorsTest.py
-=======
   SofQWMomentsTest.py
->>>>>>> 870980a8
   SortDetectorsTest.py
   SortXAxisTest.py
   Stitch1DManyTest.py
