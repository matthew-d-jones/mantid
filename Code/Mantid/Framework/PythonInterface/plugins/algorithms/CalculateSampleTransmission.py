#pylint: disable=no-init,invalid-name
from mantid.simpleapi import *
from mantid.api import *
from mantid.kernel import *
import math
import numpy as np


class CalculateSampleTransmission(PythonAlgorithm):

    _bin_params = None
    _chemical_formula = None
    _density = None
    _thickness = None
    _output_ws = None

    def category(self):
        return 'Sample'


    def summary(self):
        return 'Calculates the scattering & transmission for a given sample material and size over a given wavelength range.'


    def PyInit(self):
        self.declareProperty(name='WavelengthRange', defaultValue='', validator=StringMandatoryValidator(),
                             doc='Wavelength range to calculate transmission for.')

        self.declareProperty(name='ChemicalFormula', defaultValue='', validator=StringMandatoryValidator(),
                             doc='Sample chemical formula')

        self.declareProperty(name='NumberDensity', defaultValue=0.1,
                             doc='Number denisty (atoms/Angstrom^3). Default=0.1')

        self.declareProperty(name='Thickness', defaultValue=0.1,
                             doc='Sample thickness (cm). Default=0.1')

        self.declareProperty(MatrixWorkspaceProperty('OutputWorkspace', '', Direction.Output),
                             doc='Outputs the sample transmission over the wavelength range as a function of wavelength.')


    def validateInputs(self):
        issues = dict()

        density = self.getProperty('NumberDensity').value
        if(density < 0.0):
            issues['NumberDensity'] = 'NumberDensity must be positive'

        thickness = self.getProperty('Thickness').value
        if(thickness < 0.0):
            issues['Thickness'] = 'Thickness must be positive'

        return issues


    def PyExec(self):
        self._setup()

        # Create the workspace and set the sample material
<<<<<<< HEAD
        CreateWorkspace(OutputWorkspace=self._output_ws, NSpec=2, DataX=[0, 0], DataY=[0, 0],
                        VerticalAxisUnit='Text', VerticalAxisValues='Transmission,Scattering')
        Rebin(InputWorkspace=self._output_ws, OutputWorkspace=self._output_ws, Params=self._bin_params)
=======
        CreateWorkspace(OutputWorkspace=self._output_ws, NSpec=2, DataX=[0, 0], DataY=[0, 0])
        Rebin(InputWorkspace=self._output_ws, OutputWorkspace=self._output_ws,
              Params=self._bin_params)
>>>>>>> 9d143315
        SetSampleMaterial(InputWorkspace=self._output_ws, ChemicalFormula=self._chemical_formula)
        ConvertToPointData(InputWorkspace=self._output_ws, OutputWorkspace=self._output_ws)

        ws = mtd[self._output_ws]
        wavelengths = ws.readX(0)
        transmission_data = np.zeros(len(wavelengths))
        scattering_data = np.zeros(len(wavelengths))

        # Calculate transmission and scattering for each wavelength point
        for idx in range(0, len(wavelengths)):
            transmission, scattering = self._calculate_at_wavelength(wavelengths[idx])
            transmission_data[idx] = transmission
            scattering_data[idx] = scattering

        ws.setY(0, transmission_data)
        ws.setY(1, scattering_data)

        self.setProperty('OutputWorkspace', self._output_ws)


    def _setup(self):
        """
        Gets algorithm properties.
        """

        self._bin_params = self.getPropertyValue('WavelengthRange')
        self._chemical_formula = self.getPropertyValue('ChemicalFormula')
        self._density = self.getProperty('NumberDensity').value
        self._thickness = self.getProperty('Thickness').value
        self._output_ws = self.getPropertyValue('OutputWorkspace')


    def _calculate_at_wavelength(self, wavelength):
        """
        Calculates transmission and scattering at a given wavelength.

        @param wavelength Wavelength at which to calculate (in Angstrom)
        @return Tuple of transmission and scattering percentages
        """

        material = mtd[self._output_ws].mutableSample().getMaterial()

        absorption_x_section = material.absorbXSection() * wavelength
        total_x_section = absorption_x_section + material.totalScatterXSection()

        transmission = math.exp(-self._density * total_x_section * self._thickness)
        scattering = 1.0 - math.exp(-self._density * material.totalScatterXSection() * self._thickness)

        return transmission, scattering



# Register algorithm with Mantid
AlgorithmFactory.subscribe(CalculateSampleTransmission)<|MERGE_RESOLUTION|>--- conflicted
+++ resolved
@@ -57,15 +57,10 @@
         self._setup()
 
         # Create the workspace and set the sample material
-<<<<<<< HEAD
         CreateWorkspace(OutputWorkspace=self._output_ws, NSpec=2, DataX=[0, 0], DataY=[0, 0],
                         VerticalAxisUnit='Text', VerticalAxisValues='Transmission,Scattering')
-        Rebin(InputWorkspace=self._output_ws, OutputWorkspace=self._output_ws, Params=self._bin_params)
-=======
-        CreateWorkspace(OutputWorkspace=self._output_ws, NSpec=2, DataX=[0, 0], DataY=[0, 0])
         Rebin(InputWorkspace=self._output_ws, OutputWorkspace=self._output_ws,
               Params=self._bin_params)
->>>>>>> 9d143315
         SetSampleMaterial(InputWorkspace=self._output_ws, ChemicalFormula=self._chemical_formula)
         ConvertToPointData(InputWorkspace=self._output_ws, OutputWorkspace=self._output_ws)
 
