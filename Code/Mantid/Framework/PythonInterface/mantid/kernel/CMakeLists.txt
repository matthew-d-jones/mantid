#############################################################################################
# _kernel Python module
#############################################################################################

set ( MODULE_TEMPLATE src/kernel.cpp.in )

# Files containing export definitions, these are automatically processed
# -- Do NOT sort this list. The order defines the order in which the export
#    definitions occur and some depend on their base classes being exported first --
set ( EXPORT_FILES
  src/Exports/ConfigService.cpp
  src/Exports/DataItem.cpp
  src/Exports/IPropertyManager.cpp
  src/Exports/Property.cpp
  src/Exports/IValidator.cpp
  src/Exports/IPropertySettings.cpp
  src/Exports/EnabledWhenProperty.cpp
  src/Exports/VisibleWhenProperty.cpp
  src/Exports/PropertyWithValue.cpp
  src/Exports/ArrayProperty.cpp
  src/Exports/Quat.cpp
  src/Exports/V3D.cpp
  src/Exports/VMD.cpp
  src/Exports/StlContainers.cpp
  src/Exports/Logger.cpp
  src/Exports/Unit.cpp
  src/Exports/Units.cpp
  src/Exports/BoundedValidator.cpp
  src/Exports/TimeSeriesProperty.cpp
  src/Exports/FilteredTimeSeriesProperty.cpp
  src/Exports/DateAndTime.cpp
  src/Exports/InstrumentInfo.cpp
  src/Exports/FacilityInfo.cpp
  src/Exports/NullValidator.cpp
  src/Exports/ListValidator.cpp
  src/Exports/ArrayLengthValidator.cpp
  src/Exports/ArrayBoundedValidator.cpp
  src/Exports/MandatoryValidator.cpp
  src/Exports/CompositeValidator.cpp
  src/Exports/LogFilter.cpp
  src/Exports/UnitConversion.cpp
  src/Exports/UnitFactory.cpp
  src/Exports/UnitLabel.cpp
  src/Exports/DeltaEMode.cpp
  src/Exports/PropertyManager.cpp
  src/Exports/PropertyHistory.cpp
  src/Exports/Memory.cpp
  src/Exports/ProgressBase.cpp
  src/Exports/Material.cpp
  src/Exports/Statistics.cpp
)

set ( SRC_FILES
  src/Converters/CloneToNumpy.cpp
  src/Converters/NDArrayToVector.cpp
  src/Converters/NDArrayTypeIndex.cpp
  src/Converters/PyArrayType.cpp
  src/Converters/PyObjectToMatrix.cpp
  src/Converters/PyObjectToV3D.cpp
  src/Converters/WrapWithNumpy.cpp
  src/Registry/PropertyWithValueFactory.cpp
  src/Registry/SequenceTypeHandler.cpp
  src/Registry/TypeRegistry.cpp
  src/Registry/DowncastRegistry.cpp
  src/Environment/ErrorHandling.cpp
  src/Environment/Threading.cpp
  src/Environment/WrapperHelpers.cpp
)

set ( INC_FILES
  ${HEADER_DIR}/kernel/Converters/CArrayToNDArray.h
  ${HEADER_DIR}/kernel/Converters/MatrixToNDArray.h
  ${HEADER_DIR}/kernel/Converters/NDArrayToVector.h
  ${HEADER_DIR}/kernel/Converters/NDArrayTypeIndex.h
  ${HEADER_DIR}/kernel/Converters/WrapWithNumpy.h
  ${HEADER_DIR}/kernel/Converters/VectorToNDArray.h
  ${HEADER_DIR}/kernel/Converters/PyArrayType.h
  ${HEADER_DIR}/kernel/Converters/PyObjectToMatrix.h
  ${HEADER_DIR}/kernel/Converters/PyObjectToV3D.h
  ${HEADER_DIR}/kernel/Converters/PySequenceToVector.h
  ${HEADER_DIR}/kernel/Environment/CallMethod.h
  ${HEADER_DIR}/kernel/Environment/ErrorHandling.h
  ${HEADER_DIR}/kernel/Environment/Threading.h
  ${HEADER_DIR}/kernel/Environment/WrapperHelpers.h
  ${HEADER_DIR}/kernel/Policies/MatrixToNumpy.h
  ${HEADER_DIR}/kernel/Policies/VectorToNumpy.h
  ${HEADER_DIR}/kernel/Registry/PropertyValueHandler.h
  ${HEADER_DIR}/kernel/Registry/PropertyWithValueFactory.h
  ${HEADER_DIR}/kernel/Registry/SequenceTypeHandler.h
  ${HEADER_DIR}/kernel/Registry/TypedPropertyValueHandler.h
  ${HEADER_DIR}/kernel/Registry/TypeRegistry.h
  ${HEADER_DIR}/kernel/Registry/DowncastRegistry.h
  ${HEADER_DIR}/kernel/DataServiceExporter.h
  ${HEADER_DIR}/kernel/IsNone.h
  ${HEADER_DIR}/kernel/PropertyWithValueExporter.h
  ${HEADER_DIR}/kernel/PythonObjectInstantiator.h
  ${HEADER_DIR}/kernel/StlExportDefinitions.h
  ${HEADER_DIR}/kernel/TrackingInstanceMethod.h
  ${HEADER_DIR}/kernel/TypedValidatorExporter.h
)

set ( PY_FILES
  __init__.py
  _aliases.py
  environment.py
  funcreturns.py
  plugins.py
)

#############################################################################################
# Generate a source file from the export definitions and provided template
#############################################################################################
create_module ( ${MODULE_TEMPLATE} ${CMAKE_CURRENT_BINARY_DIR}/kernel.cpp EXPORT_FILES
                SRC_FILES )

#############################################################################################
# Add rule to copy over the pure Python files for the module
#############################################################################################
set ( OUTPUT_DIR ${PYTHON_PKG_ROOT}/kernel )

if(CMAKE_GENERATOR STREQUAL Xcode)
  # Set the output directory for the libraries.
  set ( CMAKE_LIBRARY_OUTPUT_DIRECTORY ${PYTHON_PKG_ROOT}/kernel )
endif()

<<<<<<< HEAD
copy_python_files_to_dir ( "${PY_FILES}" ${CMAKE_CURRENT_SOURCE_DIR} ${OUTPUT_DIR}
                           PYTHON_INSTALL_FILES )
=======
copy_files_to_dir ( "${PY_FILES}" ${CMAKE_CURRENT_SOURCE_DIR} ${OUTPUT_DIR} 
                     PYTHON_INSTALL_FILES )
>>>>>>> 9c7f0eef

#############################################################################################
# Generate the packagesetup module for the build & install package
#############################################################################################
set ( PACKAGESETUP_PY packagesetup )
set ( NEXUSLIB ${NEXUS_C_LIBRARIES} )
if ( WIN32 ) #.lib -> .dll
  string ( REPLACE ".lib" ".dll" NEXUSLIB ${NEXUSLIB} )
endif()

# Build version
configure_file ( ${CMAKE_CURRENT_SOURCE_DIR}/${PACKAGESETUP_PY}.py.in ${CMAKE_CURRENT_BINARY_DIR}/${PACKAGESETUP_PY}.py )
# Copy py to build directory, taking care of multi-config (MSVC) builds
copy_files_to_dir ( ${PACKAGESETUP_PY}.py ${CMAKE_CURRENT_BINARY_DIR} ${OUTPUT_DIR}
                    PYTHON_INSTALL_FILES )

# Package version
if ( WIN32 OR APPLE )
  # NeXus library is in the same place relative to the Python library
  get_filename_component ( NEXUSLIB_FILE ${NEXUSLIB} NAME )
  set ( NEXUSLIB ../../${NEXUSLIB_FILE} )
endif()
configure_file ( ${CMAKE_CURRENT_SOURCE_DIR}/${PACKAGESETUP_PY}.py.in ${CMAKE_CURRENT_BINARY_DIR}/${PACKAGESETUP_PY}.install.py )

#############################################################################################
# Create the target for this directory
#############################################################################################

add_library ( PythonKernelModule ${SRC_FILES} ${INC_FILES} ${PYTHON_INSTALL_FILES} )
set_python_properties( PythonKernelModule _kernel )
set_target_output_directory ( PythonKernelModule ${OUTPUT_DIR} .pyd )
# Add the required dependencies
target_link_libraries ( PythonKernelModule Kernel ${Boost_LIBRARIES} ${PYTHON_LIBRARIES} ${PYTHON_DEPS} )

###########################################################################
# Installation settings
###########################################################################
install ( TARGETS PythonKernelModule ${SYSTEM_PACKAGE_TARGET} DESTINATION
          ${BIN_DIR}/mantid/kernel )

# Pure Python files
install ( FILES ${PY_FILES} DESTINATION ${BIN_DIR}/mantid/kernel )
# packagesetup.py that will overwrite the ones from the built target
install ( FILES ${CMAKE_CURRENT_BINARY_DIR}/${PACKAGESETUP_PY}.install.py DESTINATION
          ${BIN_DIR}/mantid/kernel RENAME ${PACKAGESETUP_PY}.py )<|MERGE_RESOLUTION|>--- conflicted
+++ resolved
@@ -123,13 +123,8 @@
   set ( CMAKE_LIBRARY_OUTPUT_DIRECTORY ${PYTHON_PKG_ROOT}/kernel )
 endif()
 
-<<<<<<< HEAD
-copy_python_files_to_dir ( "${PY_FILES}" ${CMAKE_CURRENT_SOURCE_DIR} ${OUTPUT_DIR}
-                           PYTHON_INSTALL_FILES )
-=======
 copy_files_to_dir ( "${PY_FILES}" ${CMAKE_CURRENT_SOURCE_DIR} ${OUTPUT_DIR} 
                      PYTHON_INSTALL_FILES )
->>>>>>> 9c7f0eef
 
 #############################################################################################
 # Generate the packagesetup module for the build & install package
