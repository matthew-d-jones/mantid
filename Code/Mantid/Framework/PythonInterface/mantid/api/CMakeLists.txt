--- conflicted
+++ resolved
@@ -115,13 +115,8 @@
   set ( CMAKE_LIBRARY_OUTPUT_DIRECTORY ${PYTHON_PKG_ROOT}/api )
 endif()
 
-<<<<<<< HEAD
-copy_python_files_to_dir ( "${PY_FILES}" ${CMAKE_CURRENT_SOURCE_DIR} ${OUTPUT_DIR}
-                           PYTHON_INSTALL_FILES )
-=======
-copy_files_to_dir ( "${PY_FILES}" ${CMAKE_CURRENT_SOURCE_DIR} ${OUTPUT_DIR} 
+copy_files_to_dir ( "${PY_FILES}" ${CMAKE_CURRENT_SOURCE_DIR} ${OUTPUT_DIR}
                      PYTHON_INSTALL_FILES )
->>>>>>> 9c7f0eef
 
 #############################################################################################
 # Create the target for this directory
