--- conflicted
+++ resolved
@@ -104,11 +104,7 @@
 
   // Get events information for future processing
   std::vector<Kernel::V3D> vec_event_qsample;
-<<<<<<< HEAD
   std::vector<signal_t> vec_event_signal;
-=======
-  std::vector<float> vec_event_signal;
->>>>>>> 67533862
   std::vector<detid_t> vec_event_det;
   exportEvents(inputWS, vec_event_qsample, vec_event_signal, vec_event_det);
 
@@ -166,17 +162,9 @@
  * It is a convenient algorithm if number of events are few relative to
  * number of detectors
  */
-<<<<<<< HEAD
-void
-ConvertCWSDMDtoHKL::exportEvents(IMDEventWorkspace_sptr mdws,
-                                 std::vector<Kernel::V3D> &vec_event_qsample,
-                                 std::vector<signal_t> &vec_event_signal,
-                                 std::vector<detid_t> &vec_event_det) {
-=======
 void ConvertCWSDMDtoHKL::exportEvents(
     IMDEventWorkspace_sptr mdws, std::vector<Kernel::V3D> &vec_event_qsample,
-    std::vector<float> &vec_event_signal, std::vector<detid_t> &vec_event_det) {
->>>>>>> 67533862
+    std::vector<signal_t> &vec_event_signal, std::vector<detid_t> &vec_event_det) {
   // Set the size of the output vectors
   size_t numevents = mdws->getNEvents();
   g_log.information() << "Number of events = " << numevents << "\n";
@@ -200,11 +188,7 @@
       float tempx = mditer->getInnerPosition(iev, 0);
       float tempy = mditer->getInnerPosition(iev, 1);
       float tempz = mditer->getInnerPosition(iev, 2);
-<<<<<<< HEAD
       signal_t signal = mditer->getInnerSignal(iev);
-=======
-      float signal = mditer->getInnerSignal(iev);
->>>>>>> 67533862
       detid_t detid = mditer->getInnerDetectorID(iev);
       Kernel::V3D qsample(tempx, tempy, tempz);
       vec_event_qsample[currindex] = qsample;
@@ -264,11 +248,7 @@
 void
 ConvertCWSDMDtoHKL::saveEventsToFile(const std::string &filename,
                                      std::vector<Kernel::V3D> &vec_event_pos,
-<<<<<<< HEAD
                                      std::vector<signal_t> &vec_event_signal,
-=======
-                                     std::vector<float> &vec_event_signal,
->>>>>>> 67533862
                                      std::vector<detid_t> &vec_event_detid) {
   // Check
   if (vec_event_detid.size() != vec_event_pos.size() ||
@@ -318,11 +298,7 @@
  */
 API::IMDEventWorkspace_sptr ConvertCWSDMDtoHKL::createHKLMDWorkspace(
     const std::vector<Kernel::V3D> &vec_hkl,
-<<<<<<< HEAD
     const std::vector<signal_t> &vec_signal,
-=======
-    const std::vector<float> &vec_signal,
->>>>>>> 67533862
     const std::vector<detid_t> &vec_detid) {
   // Check
   if (vec_hkl.size() != vec_signal.size() ||
@@ -380,13 +356,8 @@
     std::vector<Mantid::coord_t> millerindex = { static_cast<float>(hkl.X()),
                                                  static_cast<float>(hkl.Y()),
                                                  static_cast<float>(hkl.Z()) };
-<<<<<<< HEAD
     signal_t signal = vec_signal[iq];
     signal_t error = std::sqrt(signal);
-=======
-    float signal = vec_signal[iq];
-    float error = std::sqrt(signal);
->>>>>>> 67533862
     uint16_t runnumber = 1;
     detid_t detid = vec_detid[iq];
 
