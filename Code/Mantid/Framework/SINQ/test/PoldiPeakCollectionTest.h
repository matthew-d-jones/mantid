--- conflicted
+++ resolved
@@ -252,11 +252,7 @@
     void testStructureConstructor()
     {
         UnitCell CsCl(4.126, 4.126, 4.126);
-<<<<<<< HEAD
-        PointGroup_sptr m3m = boost::make_shared<PointGroupLaue13>();
-=======
         PointGroup_sptr m3m = PointGroupFactory::Instance().createPointGroup("m-3m");
->>>>>>> 011e474e
 
         CrystalStructure_sptr structure = boost::make_shared<CrystalStructure>(CsCl, m3m);
 
@@ -292,11 +288,7 @@
     void testSetPeaks()
     {
         UnitCell CsCl(4.126, 4.126, 4.126);
-<<<<<<< HEAD
-        PointGroup_sptr m3m = boost::make_shared<PointGroupLaue13>();
-=======
         PointGroup_sptr m3m = PointGroupFactory::Instance().createPointGroup("m-3m");
->>>>>>> 011e474e
 
         CrystalStructure_sptr structure = boost::make_shared<CrystalStructure>(CsCl, m3m);
 
