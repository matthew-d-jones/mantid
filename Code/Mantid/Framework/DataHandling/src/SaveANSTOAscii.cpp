/*WIKI* 
SaveANSTOAscii is an export-only Ascii-based save format with no associated loader. It is based on a python script by Maximilian Skoda, written for the ISIS Reflectometry GUI
==== Limitations ====
While Files saved with SaveANSTOAscii can be loaded back into mantid using LoadAscii, the resulting workspaces won't be usful as the data written by SaveANSTOAscii is not in the normal X,Y,E,DX format.
*WIKI*/
//----------------------------------------------------------------------
// Includes
//----------------------------------------------------------------------
#include "MantidDataHandling/SaveANSTOAscii.h"
#include "MantidDataHandling/AsciiPointBase.h"

namespace Mantid
{
  namespace DataHandling
  {
    // Register the algorithm into the algorithm factory
    DECLARE_ALGORITHM(SaveANSTOAscii)
    using namespace Kernel;
    using namespace API;

    /// Sets documentation strings for this algorithm
    void SaveANSTOAscii::initDocs()
    {
      this->setWikiSummary("Saves a 2D [[workspace]] to a tab separated ascii file. ");
      this->setOptionalMessage("Saves a 2D workspace to a ascii file.");
    }

<<<<<<< HEAD
    /** virtual method to add information to the file before the data
     *  however this class doesn't have any but must implement it.
     *  @param file :: pointer to output file stream
     */
    void SaveANSTOAscii::extraHeaders(std::ofstream & file)
=======
    using namespace Kernel;
    using namespace API;

    /// Empty constructor
    SaveANSTOAscii::SaveANSTOAscii()
    {
    }

    /// Initialisation method.
    void SaveANSTOAscii::init()
    {
      declareProperty(new WorkspaceProperty<>("InputWorkspace",
        "",Direction::Input), "The name of the workspace containing the data you want to save to a ANSTO file.");

      std::vector<std::string> exts;
      exts.push_back(".txt");
      declareProperty(new FileProperty("Filename", "", FileProperty::Save, exts),
        "The filename of the output ANSTO file.");
      m_sep = '\t';
    }

    /** 
    *   Executes the algorithm.
    */
    void SaveANSTOAscii::exec()
    {
      std::string filename = getProperty("Filename");
      std::ofstream file(filename.c_str());
      if (!file)
      {
        g_log.error("Unable to create file: " + filename);
        throw Exception::FileError("Unable to create file: " , filename);
      }
      m_ws = getProperty("InputWorkspace");
      g_log.information("FILENAME: " + filename);
      auto title ='#'+ m_ws->getTitle();
      const std::vector<double> & xTemp = m_ws->readX(0);
      const size_t xlength = xTemp.size() - 1;
      std::vector<double> XData(xlength, 0);
      for (size_t i = 0; i < xlength; ++i)
      {
        XData[i]=(xTemp[i]+xTemp[i+1])/2.0;
      }
      const std::vector<double> & yData = m_ws->readY(0);
      const std::vector<double> & eData = m_ws->readE(0);
      double qres = (XData[1]-XData[0])/XData[1];
      g_log.information("Constant dq/q from file: " + boost::lexical_cast<std::string>(qres));
      file << std::scientific;
      for (size_t i = 0; i < xlength; ++i)
      {
        double dq = XData[i]*qres;
        outputval(XData[i], file, false);
        outputval(yData[i], file);
        outputval(eData[i], file);
        outputval(dq, file);
        file << std::endl;
      }
      file.close();
    }

    void SaveANSTOAscii::outputval (double val, std::ofstream & file, bool leadingSep)
    {
      bool nancheck = checkIfNan(val);
      bool infcheck = checkIfInfinite(val);
      if (leadingSep)
      {
        if (!nancheck && !infcheck)
        {
          file << m_sep << val;
        }
        else if (nancheck)
        {
          //not a number - output nan
          file << m_sep << "nan";
        }
        else if (infcheck)
        {
          //infinite - output 'inf'
          file << m_sep << "inf";
        }
        else
        {
          //not valid, nan or inf - so output 'und'
          file << m_sep << "und";
        }
      }
      else
      {
        if (!nancheck && !infcheck)
        {
          file << val;
        }
        else if (nancheck)
        {
          //not a number - output nan
          file << "nan";
        }
        else if (infcheck)
        {
          //infinite - output 'inf'
          file << "inf";
        }
        else
        {
          //not valid, nan or inf - so output 'und'
          file << "und";
        }
      }
    }

    bool SaveANSTOAscii::checkIfNan(const double& value) const
    {
      return (boost::math::isnan(value));
    }

    bool SaveANSTOAscii::checkIfInfinite(const double& value) const
>>>>>>> 019c2930
    {
      UNUSED_ARG(file);
    }
  } // namespace DataHandling
} // namespace Mantid<|MERGE_RESOLUTION|>--- conflicted
+++ resolved
@@ -25,130 +25,12 @@
       this->setOptionalMessage("Saves a 2D workspace to a ascii file.");
     }
 
-<<<<<<< HEAD
+
     /** virtual method to add information to the file before the data
      *  however this class doesn't have any but must implement it.
      *  @param file :: pointer to output file stream
      */
     void SaveANSTOAscii::extraHeaders(std::ofstream & file)
-=======
-    using namespace Kernel;
-    using namespace API;
-
-    /// Empty constructor
-    SaveANSTOAscii::SaveANSTOAscii()
-    {
-    }
-
-    /// Initialisation method.
-    void SaveANSTOAscii::init()
-    {
-      declareProperty(new WorkspaceProperty<>("InputWorkspace",
-        "",Direction::Input), "The name of the workspace containing the data you want to save to a ANSTO file.");
-
-      std::vector<std::string> exts;
-      exts.push_back(".txt");
-      declareProperty(new FileProperty("Filename", "", FileProperty::Save, exts),
-        "The filename of the output ANSTO file.");
-      m_sep = '\t';
-    }
-
-    /** 
-    *   Executes the algorithm.
-    */
-    void SaveANSTOAscii::exec()
-    {
-      std::string filename = getProperty("Filename");
-      std::ofstream file(filename.c_str());
-      if (!file)
-      {
-        g_log.error("Unable to create file: " + filename);
-        throw Exception::FileError("Unable to create file: " , filename);
-      }
-      m_ws = getProperty("InputWorkspace");
-      g_log.information("FILENAME: " + filename);
-      auto title ='#'+ m_ws->getTitle();
-      const std::vector<double> & xTemp = m_ws->readX(0);
-      const size_t xlength = xTemp.size() - 1;
-      std::vector<double> XData(xlength, 0);
-      for (size_t i = 0; i < xlength; ++i)
-      {
-        XData[i]=(xTemp[i]+xTemp[i+1])/2.0;
-      }
-      const std::vector<double> & yData = m_ws->readY(0);
-      const std::vector<double> & eData = m_ws->readE(0);
-      double qres = (XData[1]-XData[0])/XData[1];
-      g_log.information("Constant dq/q from file: " + boost::lexical_cast<std::string>(qres));
-      file << std::scientific;
-      for (size_t i = 0; i < xlength; ++i)
-      {
-        double dq = XData[i]*qres;
-        outputval(XData[i], file, false);
-        outputval(yData[i], file);
-        outputval(eData[i], file);
-        outputval(dq, file);
-        file << std::endl;
-      }
-      file.close();
-    }
-
-    void SaveANSTOAscii::outputval (double val, std::ofstream & file, bool leadingSep)
-    {
-      bool nancheck = checkIfNan(val);
-      bool infcheck = checkIfInfinite(val);
-      if (leadingSep)
-      {
-        if (!nancheck && !infcheck)
-        {
-          file << m_sep << val;
-        }
-        else if (nancheck)
-        {
-          //not a number - output nan
-          file << m_sep << "nan";
-        }
-        else if (infcheck)
-        {
-          //infinite - output 'inf'
-          file << m_sep << "inf";
-        }
-        else
-        {
-          //not valid, nan or inf - so output 'und'
-          file << m_sep << "und";
-        }
-      }
-      else
-      {
-        if (!nancheck && !infcheck)
-        {
-          file << val;
-        }
-        else if (nancheck)
-        {
-          //not a number - output nan
-          file << "nan";
-        }
-        else if (infcheck)
-        {
-          //infinite - output 'inf'
-          file << "inf";
-        }
-        else
-        {
-          //not valid, nan or inf - so output 'und'
-          file << "und";
-        }
-      }
-    }
-
-    bool SaveANSTOAscii::checkIfNan(const double& value) const
-    {
-      return (boost::math::isnan(value));
-    }
-
-    bool SaveANSTOAscii::checkIfInfinite(const double& value) const
->>>>>>> 019c2930
     {
       UNUSED_ARG(file);
     }
