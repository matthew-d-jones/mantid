# File: Mantid Properties
# Purpose: This file contains the basic configuration for Mantid.
# WARNING: This file is not intended to be edited by users.
#          If you wish to override any setting in this file
#          Simply copy the entry into the Mantid.user.Properties file
#          and set the value you desire there.  Any settings in the user.properties
#          file will override those set in this file.
#
#          This File will be overwritten with each new version of Mantid, however
#          we will never alter your user.properties file so settings there are safe.

# Set a default facility
default.facility = ISIS

# Set a default instrument
default.instrument =

# Set of PyQt interfaces to add to the Interfaces menu, separated by a space.  Interfaces are seperated from their respective categories by a "/".
mantidqt.python_interfaces = Direct/DGS_Reduction.py SANS/ORNL_SANS.py Reflectometry/REFL_Reduction.py Reflectometry/REFL_SF_Calculator.py Reflectometry/REFM_Reduction.py Utility/TofConverter.py Reflectometry/ISIS_Reflectometry.py Diffraction/Powder_Diffraction_Reduction.py Utility/FilterEvents.py
mantidqt.python_interfaces_directory = @MANTID_ROOT@/scripts

# Where to find mantid plugin libraries
plugins.directory = @PLUGINS@

# Libraries to skip. The strings are searched for when loading libraries so they don't need to be exact
plugins.exclude = dlopen

# Where to find mantid paraview plugin libraries
pvplugins.directory = @PV_PLUGINS@

# Where to find Mantid Qt plugin libraries
mantidqt.plugins.directory = @QTPLUGINS@

# Where to find python plugins
python.plugins.directories = @PYTHONPLUGIN_DIRS@

# Where to load instrument definition files from
instrumentDefinition.directory = @MANTID_ROOT@/instrument

# Whether to check for updated instrument definitions on startup of Mantid
UpdateInstrumentDefinitions.OnStartup = @UPDATE_INSTRUMENT_DEFINTITIONS@
UpdateInstrumentDefinitions.URL = https://api.github.com/repos/mantidproject/mantid/contents/Code/Mantid/instrument

# Whether to report usage statistics back to central server
usagereports.enabled = @ENABLE_USAGE_REPORTS@

# Where to load Grouping files (that are shipped with Mantid) from
groupingFiles.directory = @MANTID_ROOT@/instrument/Grouping

# Where to load Mask files (that are shipped with Mantid) from
maskFiles.directory = @MANTID_ROOT@/instrument/masks

# Where to load OpenCL kernel files
openclKernelFiles.directory = @MANTID_ROOT@/Framework/GPUAlgorithms/src

# Where to load colormap files (.map)
colormaps.directory = @COLORMAPS_FOLDER@

# Location of Python scripts that are required for certain aspects of Mantid to function
# correctly, i.e. customized interfaces
#
# WARNING: Altering this value will almost certainly break Mantid functionality
#
requiredpythonscript.directories = @REQUIREDSCRIPT_DIRS@

# Additional directories for Python scripts. These are added to the Python path by the Python API.
# This key is NOT recursive so sub-directories must be added in addition
pythonscripts.directories = @PYTHONSCRIPT_DIRS@

# Setting this to 1 will allow python algorithms to be reloaded before execution.
pythonalgorithms.refresh.allowed = 0

# A semi-colon(;) separated list of directories to use to search for data
# Use forward slash / for all paths
datasearch.directories = @DATADIRS@

# Path to the ParaView bin directory, i.e. the directory containing the paraview executable
# Warning: Mantid is compiled against a specific version of ParaView. Ensure that this path
# points to the ParaView obtained from the Mantid download page
paraview.path = @PARAVIEW_APP_BIN_DIR@

# Whether to look for ParaView (0 = try to use, 1 = don't use).
paraview.ignore = @IGNORE_PARAVIEW@

# Root of html documentation (kept as unix-style path)
docs.html.root = @HTML_ROOT@

# A semi-colon(;) separated list of directories to use to search for files other than data
# Use forward slash / for all paths
usersearch.directories =

# Setting this to On enables searching the facilitie's archive automatically
datasearch.searcharchive = Off

# A default directory to use for saving files
# Use forward slash / for all paths
defaultsave.directory =

# ICat download directory
icatDownload.directory =

# The Number of algorithms properties to retain im memory for refence in scripts.
algorithms.retained = 50

# Defines the maximum number of cores to use for OpenMP
# For machine default set to 0
MultiThreaded.MaxCores = 0

# Defines the area (in FWHM) on both sides of the peak centre within which peaks are calculated.
# Outside this area peak functions return zero.
curvefitting.peakRadius = 5
curvefitting.defaultPeak=Gaussian
curvefitting.findPeaksFWHM=7
curvefitting.findPeaksTolerance=4

<<<<<<< HEAD
# Allows the system proxy to be overridden (leave commented out to use the system proxy
# proxy.host =
=======
# Network Timeouts (in seconds for various uses within Mantid)
network.default.timeout = 30
network.scriptrepo.timeout = 5
# Allows the system proxy to be overridden (leave commented out to use the system proxy)
# proxy.host = 
>>>>>>> 4162fe53
# proxy.port = 8080
# This is to force https proxy requests to use the http proxy (current necessary)
proxy.httpsTargetUrl = http://www.mantidproject.org

# Defines the precision of h, k, and l when output in peak workspace table
PeakColumn.hklPrec=2

# Do not show 'invisible' workspaces
MantidOptions.InvisibleWorkspaces=0

# This flag controls the way the "unwrapped" instrument view is rendered.
# Change to Off to disable OpenGL and use normal windows graphics.
MantidOptions.InstrumentView.UseOpenGL = On

# Controls the default normalization mode for graph plotting
# Allowed values are:
#   On: Normalize to the bin width for plots
#   Off: Do not normalize
graph1d.autodistribution = On

#Uncommenting the line below will enable algorithm chain re-running whenever a
#workspace is replaced. Uncommenting and setting it to 0 will also turn it off
#enabling this is currently discouraged as it could cause race conditions with python scripts
#AlgorithmChaining.SwitchedOn = 1

# logging configuration
# root level message filter (drop to debug for more messages)
logging.loggers.root.level = notice
# splitting the messages to many logging channels
logging.loggers.root.channel.class = SplitterChannel
logging.loggers.root.channel.channel1 = consoleChannel
logging.loggers.root.channel.channel2 = fileFilterChannel
# output to the console - primarily for console based apps
logging.channels.consoleChannel.class = ConsoleChannel
logging.channels.consoleChannel.formatter = f1
# specific filter for the file channel raising the level to notice (drop to debug for debugging)
logging.channels.fileFilterChannel.class= FilterChannel
logging.channels.fileFilterChannel.channel= fileChannel
logging.channels.fileFilterChannel.level= notice
# output to a file (For error capturing and debugging)
logging.channels.fileChannel.class = @FILECHANNEL@
logging.channels.fileChannel.path =
logging.channels.fileChannel.rotation = 1 M
logging.channels.fileChannel.purgeCount = 9
logging.channels.fileChannel.formatter.class = PatternFormatter
logging.channels.fileChannel.formatter.pattern = %Y-%m-%d %H:%M:%S,%i [%I] %p %s - %t
logging.formatters.f1.class = PatternFormatter
logging.formatters.f1.pattern = @CONSOLEPATTERN@
logging.formatters.f1.times = local
logging.channels.fileChannel.formatter.times = local

workspace.sendto.SansView.arguments=[file]
workspace.sendto.SansView.saveusing=SaveCanSAS1D
workspace.sendto.SansView.target=%SANSVIEWPATH%/SansView.exe
workspace.sendto.SansView.visible=Yes
workspace.sendto.name.SansView=0

# Change this property to On to make Mantid case sensitive (ignored on Windows as file searching is always case insensitve)
filefinder.casesensitive=On

# Control which geometry the Instrument View window displays, valid values
# are "Default", "Neutronic" or "Physical".
instrument.view.geometry=Default

# Disabling multifile loading will allow users to load files with "," or "+"
# in their path, but at the cost of no longer being able to load multiple
# files with a single call to Load.
loading.multifile=On

# Limits the maximum number of files Mantid will attempt to load as part of a range.
# Set to a very high number to disable, however this limit is in place to protect
# you and your computer from simple formatting mistakes
loading.multifilelimit=100

# Hide algorithms that use a Property Manager by default.
algorithms.categories.hidden=Workflow\\Inelastic\\UsesPropertyManager;Workflow\\SANS\\UsesPropertyManager;DataHandling\\LiveData\\Support;Deprecated;Utility\\Development;Remote

# All interface categories are shown by default.
interfaces.categories.hidden =

# ScriptRepository Properties:

# Url for the WebServer that support the upload of the files that the users want to share
UploaderWebServer = @MANTIDPUBLISHER@
# Local system path for the script repository.
ScriptLocalRepository =
# Base Url for the remote script repository. Not necessarily accessible, it is used to construct longer URLs
ScriptRepository = http://download.mantidproject.org/scriptrepository/
# Pattern given to ScriptRepository that is used to hide entries from repository to the users. It is a csv string separated with ';'
ScriptRepositoryIgnore = *pyc;

# The ability to send a job to a cluster form the reduction UIs is turned off. Set it to 'On' to enable it.
cluster.submission=Off

# Used to stop a catalog asynchronous algorithm after the timeout period
catalog.timeout.value=30<|MERGE_RESOLUTION|>--- conflicted
+++ resolved
@@ -113,16 +113,11 @@
 curvefitting.findPeaksFWHM=7
 curvefitting.findPeaksTolerance=4
 
-<<<<<<< HEAD
-# Allows the system proxy to be overridden (leave commented out to use the system proxy
-# proxy.host =
-=======
 # Network Timeouts (in seconds for various uses within Mantid)
 network.default.timeout = 30
 network.scriptrepo.timeout = 5
 # Allows the system proxy to be overridden (leave commented out to use the system proxy)
-# proxy.host = 
->>>>>>> 4162fe53
+# proxy.host =
 # proxy.port = 8080
 # This is to force https proxy requests to use the http proxy (current necessary)
 proxy.httpsTargetUrl = http://www.mantidproject.org
