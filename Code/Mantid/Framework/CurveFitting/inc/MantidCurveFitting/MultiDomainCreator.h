--- conflicted
+++ resolved
@@ -52,19 +52,15 @@
       /// Create a domain from the input workspace
       virtual void createDomain(
         boost::shared_ptr<API::FunctionDomain>& domain, 
-<<<<<<< HEAD
         boost::shared_ptr<API::FunctionValues>& values, size_t i0 = 0);
-=======
-        boost::shared_ptr<API::IFunctionValues>& values, size_t i0 = 0);
       /// Create the output workspace
       boost::shared_ptr<API::Workspace> createOutputWorkspace(
         const std::string& baseName,
         API::IFunction_sptr function,
         boost::shared_ptr<API::FunctionDomain> domain,
-        boost::shared_ptr<API::IFunctionValues> values,
+        boost::shared_ptr<API::FunctionValues> values,
         const std::string& outputWorkspacePropertyName
         );
->>>>>>> c7bfc948
 
       /// Return the size of the domain to be created.
       virtual size_t getDomainSize() const{return 0;}
