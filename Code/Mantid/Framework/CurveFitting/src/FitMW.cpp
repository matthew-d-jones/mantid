// Includes
//----------------------------------------------------------------------
#include "MantidCurveFitting/FitMW.h"
#include "MantidCurveFitting/SeqDomain.h"
#include "MantidCurveFitting/Convolution.h"

#include "MantidAPI/CompositeFunction.h"
#include "MantidAPI/WorkspaceFactory.h"
#include "MantidAPI/MatrixWorkspace.h"
#include "MantidAPI/FunctionProperty.h"
#include "MantidAPI/FunctionDomain1D.h"
#include "MantidAPI/FunctionValues.h"
#include "MantidAPI/IFunctionMW.h"
#include "MantidAPI/WorkspaceProperty.h"

#include "MantidAPI/TextAxis.h"
#include "MantidKernel/BoundedValidator.h"
#include "MantidKernel/EmptyValues.h"
#include "MantidKernel/Matrix.h"

#include <boost/math/special_functions/fpclassify.hpp>
#include <algorithm>

namespace Mantid
{
namespace CurveFitting
{

namespace
{
  /**
   * A simple implementation of Jacobian.
   */
  class SimpleJacobian: public API::Jacobian
  {
  public:
    /// Constructor
    SimpleJacobian(size_t nData,size_t nParams):m_nData(nData),m_nParams(nParams),m_data(nData*nParams){}
    /// Setter
    virtual void set(size_t iY, size_t iP, double value)
    {
      m_data[iY * m_nParams + iP] = value;
    }
    /// Getter
    virtual double get(size_t iY, size_t iP)
    {
      return m_data[iY * m_nParams + iP];
    }
  private:
    size_t m_nData; ///< size of the data / first dimension
    size_t m_nParams; ///< number of parameters / second dimension
    std::vector<double> m_data; ///< data storage
  };

  bool greaterIsLess(double x1, double x2)
  {
    return x1 > x2;
  }
}

  using namespace Kernel;
  using API::Workspace;
  using API::Axis;
  using API::MatrixWorkspace;
  using API::Algorithm;
  using API::Jacobian;

  /**
   * Constructor.
   * @param fit :: Property manager with properties defining the domain to be created
   * @param workspacePropertyName :: Name of the workspace property.
   * @param domainType :: Type of the domain: Simple, Sequential, or Parallel.
   */
  FitMW::FitMW(Kernel::IPropertyManager* fit,
    const std::string& workspacePropertyName, 
    FitMW::DomainType domainType):
    API::IDomainCreator(fit,std::vector<std::string>(1,workspacePropertyName),domainType),
  m_startX(EMPTY_DBL()),
  m_endX(EMPTY_DBL())
  {
    if (m_workspacePropertyNames.empty())
    {
      throw std::runtime_error("Cannot create FitMW: no workspace given");
    }
    m_workspacePropertyName = m_workspacePropertyNames[0];
  }

  /**
   * Constructor. Methods setWorkspace, setWorkspaceIndex and setRange must be called
   * set up the creator.
   * @param domainType :: Type of the domain: Simple, Sequential, or Parallel.
   */
  FitMW::FitMW(FitMW::DomainType domainType):
    API::IDomainCreator(NULL,std::vector<std::string>(),domainType),
  m_startX(EMPTY_DBL()),
  m_endX(EMPTY_DBL()),
  m_maxSize(10)
  {
  }


  /**
   * Set all parameters
   */
  void FitMW::setParameters() const
  {
    // if property manager is set overwrite any set parameters
    if ( m_manager )
    {

      // get the workspace 
      API::Workspace_sptr ws = m_manager->getProperty(m_workspacePropertyName);
      m_matrixWorkspace = boost::dynamic_pointer_cast<API::MatrixWorkspace>(ws);
      if (!m_matrixWorkspace)
      {
        throw std::invalid_argument("InputWorkspace must be a MatrixWorkspace.");
      }

      int index = m_manager->getProperty(m_workspaceIndexPropertyName);
      m_workspaceIndex = static_cast<size_t>(index);
      m_startX = m_manager->getProperty(m_startXPropertyName);
      m_endX = m_manager->getProperty(m_endXPropertyName);
      if ( m_domainType != Simple )
      {
        const int maxSizeInt = m_manager->getProperty( m_maxSizePropertyName );
        m_maxSize = static_cast<size_t>( maxSizeInt );
      }
    }
  }

  /**
   * Declare properties that specify the dataset within the workspace to fit to.
   * @param suffix :: names the dataset
   * @param addProp :: allows for the declaration of certain properties of the dataset
   */
  void FitMW::declareDatasetProperties(const std::string& suffix,bool addProp)
  {
    m_workspaceIndexPropertyName = "WorkspaceIndex" + suffix;
    m_startXPropertyName = "StartX" + suffix;
    m_endXPropertyName = "EndX" + suffix;
    m_maxSizePropertyName = "MaxSize" + suffix;

    if (addProp && !m_manager->existsProperty(m_workspaceIndexPropertyName))
    {
      auto mustBePositive = boost::shared_ptr< BoundedValidator<int> >( new BoundedValidator<int>() );
      mustBePositive->setLower(0);
      declareProperty(new PropertyWithValue<int>(m_workspaceIndexPropertyName,0, mustBePositive),
                      "The Workspace Index to fit in the input workspace");
      declareProperty(new PropertyWithValue<double>(m_startXPropertyName, EMPTY_DBL()),
        "A value of x in, or on the low x boundary of, the first bin to include in\n"
        "the fit (default lowest value of x)" );
      declareProperty(new PropertyWithValue<double>(m_endXPropertyName, EMPTY_DBL()),
        "A value in, or on the high x boundary of, the last bin the fitting range\n"
        "(default the highest value of x)" );
      if ( m_domainType != Simple )
      {
        declareProperty(new PropertyWithValue<int>(m_maxSizePropertyName,1, mustBePositive->clone()),
                        "The maximum number of values per a simple domain.");
      }
    }
  }

  /// Create a domain from the input workspace
  void FitMW::createDomain(
    boost::shared_ptr<API::FunctionDomain>& domain, 
    boost::shared_ptr<API::FunctionValues>& values, size_t i0)
  {
    setParameters();

    const Mantid::MantidVec& X = m_matrixWorkspace->readX(m_workspaceIndex);

    if (X.empty())
    {
      throw std::runtime_error("Workspace contains no data.");
    }

    // find the fitting interval: from -> to
    Mantid::MantidVec::const_iterator from;
    size_t n = 0;
    getStartIterator(X, from, n, m_matrixWorkspace->isHistogramData());
    Mantid::MantidVec::const_iterator to = from + n;

    if ( m_domainType != Simple )
    {
      if ( m_maxSize < n )
      {
        SeqDomain* seqDomain = SeqDomain::create( m_domainType );
        domain.reset( seqDomain );
        size_t m = 0;
        while( m < n )
        {
          // create a simple creator
          FitMW* creator = new FitMW;
          creator->setWorkspace( m_matrixWorkspace );
          creator->setWorkspaceIndex( m_workspaceIndex );
          size_t k = m + m_maxSize;
          if ( k > n ) k = n;
          creator->setRange( *(from + m), *(from + k - 1) );
          seqDomain->addCreator( API::IDomainCreator_sptr( creator ) );
          m = k;
        }
        values.reset();
        return;
      }
      // else continue with simple domain
    }

    // set function domain
    if (m_matrixWorkspace->isHistogramData())
    {
      std::vector<double> x( static_cast<size_t>(to - from) );
      Mantid::MantidVec::const_iterator it = from;
      for(size_t i = 0; it != to; ++it,++i)
      {
        x[i] = (*it + *(it+1)) / 2;
      }
      domain.reset(new API::FunctionDomain1DVector(x));
      x.clear();
    }
    else
    {
      domain.reset(new API::FunctionDomain1DVector(from,to));
    }

    if (!values)
    {
      values.reset(new API::FunctionValues(*domain));
    }
    else
    {
      values->expand(i0 + domain->size());
    }

    // set the data to fit to
    m_startIndex = static_cast<size_t>( from - X.begin() );
    assert( n == domain->size() );
    size_t ito = m_startIndex + n;
    const Mantid::MantidVec& Y = m_matrixWorkspace->readY( m_workspaceIndex );
    const Mantid::MantidVec& E = m_matrixWorkspace->readE( m_workspaceIndex );
    if (ito > Y.size())
    {
      throw std::runtime_error("FitMW: Inconsistent MatrixWorkspace");
    }
    //bool foundZeroOrNegativeError = false;
    for(size_t i = m_startIndex; i < ito; ++i)
    {
      size_t j = i - m_startIndex + i0;
      double y = Y[i];
      double error = E[i];
      double weight = 0.0;

      if ( ! boost::math::isfinite(y) ) // nan or inf data
      {
          if ( !m_ignoreInvalidData ) throw std::runtime_error("Infinte number or NaN found in input data.");
          y = 0.0; // leaving inf or nan would break the fit
      }
      else if ( ! boost::math::isfinite( error ) ) // nan or inf error
      {
          if ( !m_ignoreInvalidData ) throw std::runtime_error("Infinte number or NaN found in input data.");
      }
      else if ( error <= 0 )
      {
          if ( !m_ignoreInvalidData ) weight = 1.0;
      }
      else
      {
          weight = 1.0 / error;
      }

      values->setFitData( j, y );
      values->setFitWeight( j, weight );
    }

  }

  /**
   * Create an output workspace with the calculated values.
   * @param baseName :: Specifies the name of the output workspace
   * @param function :: A Pointer to the fitting function
   * @param domain :: The domain containing x-values for the function
<<<<<<< HEAD
   * @param values :: A API::FunctionValues instance containing the fitting data
=======
   * @param ivalues :: A API::FunctionValues instance containing the fitting data
   * @param outputWorkspacePropertyName :: The property name
>>>>>>> c7bfc948
   */
  boost::shared_ptr<API::Workspace> FitMW::createOutputWorkspace(
        const std::string& baseName,
        API::IFunction_sptr function,
        boost::shared_ptr<API::FunctionDomain> domain,
<<<<<<< HEAD
        boost::shared_ptr<API::FunctionValues> values)
=======
        boost::shared_ptr<API::IFunctionValues> ivalues,
        const std::string& outputWorkspacePropertyName
    )
>>>>>>> c7bfc948
  {
    if (!values)
    {
      throw std::logic_error("FunctionValues expected");
    }

    // Compile list of functions to output. The top-level one is first
    std::list<API::IFunction_sptr> functionsToDisplay(1, function);
    if(m_outputCompositeMembers)
    {
      appendCompositeFunctionMembers(functionsToDisplay,function);
    }

    // Nhist = Data histogram, Difference Histogram + nfunctions
    const size_t nhistograms = functionsToDisplay.size() + 2;
    const size_t nyvalues = values->size();
    auto ws = createEmptyResultWS(nhistograms, nyvalues);
    // The workspace was constructed with a TextAxis
    API::TextAxis *textAxis = static_cast<API::TextAxis*>(ws->getAxis(1));
    textAxis->setLabel(0,"Data");
    textAxis->setLabel(1,"Calc");
    textAxis->setLabel(2,"Diff");

    // Add each calculated function
    auto iend = functionsToDisplay.end();
    size_t wsIndex(1); // Zero reserved for data
    for(auto it = functionsToDisplay.begin(); it != iend; ++it)
    {
      if(wsIndex > 2) textAxis->setLabel(wsIndex, (*it)->name());
      addFunctionValuesToWS(*it, ws, wsIndex, domain, values);
      if(it == functionsToDisplay.begin()) wsIndex += 2; //Skip difference histogram for now
      else ++wsIndex;
    }

    // Set the difference spectrum
    const MantidVec& Ycal = ws->readY(1);
    MantidVec& Diff = ws->dataY(2);
    const size_t nData = values->size();
    for(size_t i = 0; i < nData; ++i)
    {
      Diff[i] = values->getFitData(i) - Ycal[i];
    }

    if ( !outputWorkspacePropertyName.empty() )
    {
      declareProperty(new API::WorkspaceProperty<MatrixWorkspace>(outputWorkspacePropertyName,"",Direction::Output),
          "Name of the output Workspace holding resulting simulated spectrum");
      m_manager->setPropertyValue(outputWorkspacePropertyName,baseName+"Workspace");
      m_manager->setProperty(outputWorkspacePropertyName,ws);
    }
    return ws;
  }

  /**
   * Calculate size and starting iterator in the X array
   * @param X :: The x array.
   * @param from :: iterator to the beginning of the fitting data
   * @param n :: Size of the fitting data
   * @param isHisto :: True if it's histogram data.
   */
  void FitMW::getStartIterator(const Mantid::MantidVec& X, Mantid::MantidVec::const_iterator& from, size_t& n, bool isHisto) const
  {
    if (X.empty())
    {
      throw std::runtime_error("Workspace contains no data.");
    }

    setParameters();

    // find the fitting interval: from -> to
    Mantid::MantidVec::const_iterator to;

    bool isXAscending = X.front() < X.back();

    if (isXAscending)
    {
      if (m_startX == EMPTY_DBL() && m_endX == EMPTY_DBL())
      {
        m_startX = X.front();
        from = X.begin();
        m_endX = X.back();
        to = X.end();
      }
      else if (m_startX == EMPTY_DBL() || m_endX == EMPTY_DBL())
      {
        throw std::invalid_argument("Both StartX and EndX must be given to set fitting interval.");
      }
      else
      {
        if (m_startX > m_endX)
        {
          std::swap(m_startX,m_endX);
        }
        from = std::lower_bound(X.begin(),X.end(),m_startX);
        to = std::upper_bound(from,X.end(),m_endX);
      }
    }
    else // x is descending
    {
      if (m_startX == EMPTY_DBL() && m_endX == EMPTY_DBL())
      {
        m_startX = X.front();
        from = X.begin();
        m_endX = X.back();
        to = X.end();
      }
      else if (m_startX == EMPTY_DBL() || m_endX == EMPTY_DBL())
      {
        throw std::invalid_argument("Both StartX and EndX must be given to set fitting interval.");
      }
      else
      {
        if (m_startX < m_endX)
        {
          std::swap(m_startX,m_endX);
        }
        //from = std::lower_bound(X.begin(),X.end(),startX,([](double x1,double x2)->bool{return x1 > x2;}));
        //to = std::upper_bound(from,X.end(),endX,([](double x1,double x2)->bool{return x1 > x2;}));
        from = std::lower_bound(X.begin(),X.end(),m_startX,greaterIsLess);
        to = std::upper_bound(from,X.end(),m_endX,greaterIsLess);
      }
    }

    n = static_cast<size_t>(to - from);

    if (isHisto)
    {
      if ( X.end() == to )
      {
        to = X.end() - 1;
        --n;
      }
    }
  }

  /**
   * Return the size of the domain to be created.
   */
  size_t FitMW::getDomainSize() const 
  {
    setParameters();
    const Mantid::MantidVec& X = m_matrixWorkspace->readX(m_workspaceIndex);
    size_t n = 0;
    Mantid::MantidVec::const_iterator from;
    getStartIterator(X, from, n, m_matrixWorkspace->isHistogramData());
    return n;
  }

  /**
   * Initialize the function with the workspace.
   * @param function :: Function to initialize.
   */
  void FitMW::initFunction(API::IFunction_sptr function)
  {
    setParameters();
    if (!function)
    {
      throw std::runtime_error("Cannot initialize empty function.");
    }
    function->setWorkspace(m_matrixWorkspace);
    function->setMatrixWorkspace( m_matrixWorkspace, m_workspaceIndex, m_startX, m_endX);
  }

  //--------------------------------------------------------------------------------------------------------------
  /**
   * @param functionList The current list of functions to append to
   * @param function A function that may or not be composite
   */
  void FitMW::appendCompositeFunctionMembers(std::list<API::IFunction_sptr> & functionList,
                                             const API::IFunction_sptr & function) const
  {
      // if function is a Convolution then output of convolved model's mebers may be required
      if ( m_convolutionCompositeMembers && boost::dynamic_pointer_cast<CurveFitting::Convolution>(function) )
      {
          appendConvolvedCompositeFunctionMembers( functionList, function );
      }
      else
      {
        const auto compositeFn = boost::dynamic_pointer_cast<API::CompositeFunction>(function);
        if(!compositeFn) return;

        const size_t nlocals = compositeFn->nFunctions();
        for(size_t i = 0; i < nlocals; ++i)
        {
          auto localFunction = compositeFn->getFunction(i);
          auto localComposite = boost::dynamic_pointer_cast<API::CompositeFunction>(localFunction);
          if(localComposite) appendCompositeFunctionMembers(functionList, localComposite);
          else functionList.insert(functionList.end(), localFunction);
        }
      }
  }

  /**
    * If the fit function is Convolution and flag m_convolutionCompositeMembers is set and Convolution's
    * second function (the model) is composite then use members of the model for the output.
    * @param functionList :: A list of Convolutions constructed from the resolution of the fitting function (index 0)
    *   and members of the model.
    * @param function A Convolution function which model may or may not be a composite function.
    * @return True if all conditions are fulfilled and it is possible to produce the output.
    */
  void FitMW::appendConvolvedCompositeFunctionMembers(std::list<API::IFunction_sptr> &functionList, const API::IFunction_sptr &function) const
  {
      boost::shared_ptr<CurveFitting::Convolution> convolution = boost::dynamic_pointer_cast<CurveFitting::Convolution>(function);

      const auto compositeFn = boost::dynamic_pointer_cast<API::CompositeFunction>( convolution->getFunction(1) );
      if(!compositeFn)
      {
          functionList.insert( functionList.end(), convolution );
      }
      else
      {
          auto resolution = convolution->getFunction(0);
          const size_t nlocals = compositeFn->nFunctions();
          for(size_t i = 0; i < nlocals; ++i)
          {
            auto localFunction = compositeFn->getFunction(i);
            boost::shared_ptr<CurveFitting::Convolution> localConvolution = boost::make_shared<CurveFitting::Convolution>();
            localConvolution->addFunction( resolution );
            localConvolution->addFunction( localFunction );
            functionList.insert( functionList.end(), localConvolution );
          }
      }
  }

  /**
   * Creates a workspace to hold the results. If the input workspace contains histogram data then so will this
   * It assigns the X and input data values but no Y,E data for any functions
   * @param nhistograms The number of histograms
   * @param nyvalues The number of y values to hold
   */
  API::MatrixWorkspace_sptr FitMW::createEmptyResultWS(const size_t nhistograms, const size_t nyvalues)
  {
    size_t nxvalues(nyvalues);
    if(m_matrixWorkspace->isHistogramData()) nxvalues += 1;
    API::MatrixWorkspace_sptr ws =
        API::WorkspaceFactory::Instance().create("Workspace2D", nhistograms, nxvalues, nyvalues);
    ws->setTitle("");
    ws->setYUnitLabel(m_matrixWorkspace->YUnitLabel());
    ws->setYUnit(m_matrixWorkspace->YUnit());
    ws->getAxis(0)->unit() = m_matrixWorkspace->getAxis(0)->unit();
    API::TextAxis* tAxis = new API::TextAxis(nhistograms);
    ws->replaceAxis(1,tAxis);

    const MantidVec& inputX = m_matrixWorkspace->readX(m_workspaceIndex);
    const MantidVec& inputY = m_matrixWorkspace->readY(m_workspaceIndex);
    const MantidVec& inputE = m_matrixWorkspace->readE(m_workspaceIndex);
    // X values for all
    for(size_t i = 0;i < nhistograms; i++)
    {
      ws->dataX(i).assign(inputX.begin() + m_startIndex, inputX.begin() + m_startIndex + nxvalues);
    }
    // Data values for the first histogram
    ws->dataY(0).assign( inputY.begin() + m_startIndex, inputY.begin() + m_startIndex + nyvalues);
    ws->dataE(0).assign( inputE.begin() + m_startIndex, inputE.begin() + m_startIndex + nyvalues);

    return ws;
  }

  /**
   * Add the calculated function values to the workspace. Estimate an error for each calculated value.
   * @param function The function to evaluate
   * @param ws A workspace to fill
   * @param wsIndex The index to store the values
   * @param domain The domain to calculate the values over
   * @param resultValues A presized values holder for the results
   */
  void FitMW::addFunctionValuesToWS(const API::IFunction_sptr & function, boost::shared_ptr<API::MatrixWorkspace> & ws,
      const size_t wsIndex, const boost::shared_ptr<API::FunctionDomain> & domain, boost::shared_ptr<API::FunctionValues> resultValues) const
  {
    const size_t nData = resultValues->size();
    resultValues->zeroCalculated();

    // Function value
    function->function(*domain,*resultValues);

    size_t nParams = function->nParams();
    // and errors
    SimpleJacobian J(nData, nParams);
    try
    {
      function->functionDeriv(*domain,J);
    }
    catch(...)
    {
      function->calNumericalDeriv(*domain,J);
    }

    // the function should contain the parameter's covariance matrix
    auto covar = function->getCovarianceMatrix();

    if (covar)
    {
      // if the function has a covariance matrix attached - use it for the errors
      const Kernel::Matrix<double> &C = *covar;
      // The formula is E = J * C * J^T 
      // We don't do full 3-matrix multiplication because we only need the diagonals of E
      std::vector<double> E(nData);
      for(size_t k = 0; k < nData; ++k)
      {
        double s = 0.0;
        for(size_t i=0; i<nParams;++i)
        {
          double tmp = J.get(k,i);
          s += C[i][i] * tmp * tmp;
          for(size_t j=i+1; j<nParams;++j)
          {
            s += J.get(k,i) * C[i][j] * J.get(k,j) * 2;
          }
        }
        E[k] = s;
      }

      double chi2 = function->getChiSquared();
      MantidVec& yValues = ws->dataY(wsIndex);
      MantidVec& eValues = ws->dataE(wsIndex);
      for(size_t i=0; i < nData; i++)
      {
        yValues[i] = resultValues->getCalculated(i);
        eValues[i] = std::sqrt( E[i] * chi2 );
      }

    }
    else
    {
      // otherwise use the parameter errors which is OK for uncorrelated parameters
      MantidVec& yValues = ws->dataY(wsIndex);
      MantidVec& eValues = ws->dataE(wsIndex);
      for(size_t i=0; i < nData; i++)
      {
        yValues[i] = resultValues->getCalculated(i);
        double err = 0.0;
        for(size_t j=0; j< nParams;++j)
        {
          double d = J.get(i,j) * function->getError(j);
          err += d*d;
        }
        eValues[i] = std::sqrt(err);

      }
    }

  }

} // namespace Algorithm
} // namespace Mantid<|MERGE_RESOLUTION|>--- conflicted
+++ resolved
@@ -278,24 +278,16 @@
    * @param baseName :: Specifies the name of the output workspace
    * @param function :: A Pointer to the fitting function
    * @param domain :: The domain containing x-values for the function
-<<<<<<< HEAD
    * @param values :: A API::FunctionValues instance containing the fitting data
-=======
-   * @param ivalues :: A API::FunctionValues instance containing the fitting data
    * @param outputWorkspacePropertyName :: The property name
->>>>>>> c7bfc948
    */
   boost::shared_ptr<API::Workspace> FitMW::createOutputWorkspace(
         const std::string& baseName,
         API::IFunction_sptr function,
         boost::shared_ptr<API::FunctionDomain> domain,
-<<<<<<< HEAD
-        boost::shared_ptr<API::FunctionValues> values)
-=======
-        boost::shared_ptr<API::IFunctionValues> ivalues,
+        boost::shared_ptr<API::FunctionValues> values,
         const std::string& outputWorkspacePropertyName
     )
->>>>>>> c7bfc948
   {
     if (!values)
     {
