#include "MantidAPI/AlgorithmFactory.h"
#include "MantidAPI/Column.h"
#include "MantidAPI/ColumnFactory.h"
#include "MantidAPI/MatrixWorkspace.h"
#include "MantidNexusCPP/NeXusFile.hpp"
#include "MantidNexusCPP/NeXusException.hpp"
#include "MantidAPI/WorkspaceFactory.h"
#include "MantidAPI/WorkspaceProperty.h"
#include "MantidDataObjects/PeaksWorkspace.h"
#include "MantidDataObjects/TableColumn.h"
#include "MantidDataObjects/TableWorkspace.h"
#include "MantidDataObjects/Peak.h"
#include "MantidKernel/Quat.h"
#include "MantidKernel/V3D.h"
#include "MantidKernel/DateAndTime.h"
#include "MantidKernel/Logger.h"
#include "MantidKernel/PhysicalConstants.h"
#include "MantidKernel/Unit.h"
#include <algorithm>
#include <boost/shared_ptr.hpp>
#include <exception>
#include <fstream>
#include <iostream>
#include <math.h>
#include <ostream>
#include <stdio.h>
#include <stdlib.h>
#include <string>

using namespace Mantid::API;
using namespace Mantid::Kernel;
using namespace Mantid::Geometry;

namespace Mantid
{
namespace DataObjects
{
  /// Register the workspace as a type
  DECLARE_WORKSPACE(PeaksWorkspace );

//  Kernel::Logger& PeaksWorkspace::g_log = Kernel::Logger::get("PeaksWorkspace");


  //---------------------------------------------------------------------------------------------
  /** Constructor. Create a table with all the required columns.
   *
   * @return PeaksWorkspace object
   */
  PeaksWorkspace::PeaksWorkspace()
  : IPeaksWorkspace()
  {
    initColumns();
  }

  //---------------------------------------------------------------------------------------------
  /** Virtual constructor. Clone method to duplicate the peaks workspace.
   *
   * @return PeaksWorkspace object
   */
  PeaksWorkspace* PeaksWorkspace::clone() const
  {
    //Deep copy via copy construtor.
    return new PeaksWorkspace(*this);
  }


  //---------------------------------------------------------------------------------------------
  /** Copy constructor
   *
   * @param other :: other PeaksWorkspace to copy from
   * @return
   */
  PeaksWorkspace::PeaksWorkspace(const PeaksWorkspace & other)
  : IPeaksWorkspace(other),
    peaks(other.peaks)
  {
    initColumns();
    this->peaks = other.peaks;
  }

  //---------------------------------------------------------------------------------------------
  /** Clone a shared pointer
   *
   * @param other :: other PeaksWorkspace to copy from
   * @return copy of the peaksworkspace
   */
  boost::shared_ptr<PeaksWorkspace> PeaksWorkspace::clone()
  {
    // Copy construct and return
    return boost::shared_ptr<PeaksWorkspace>(new PeaksWorkspace(*this));
  }

  //---------------------------------------------------------------------------------------------
  /** Initialize all columns */
  void PeaksWorkspace::initColumns()
  {
    // Note: These column names must match what PeakColumn expects!
    addColumn( "int", "RunNumber");
    addColumn( "int", "DetID");
    addColumn( "double", "h");
    addColumn( "double", "k");
    addColumn( "double", "l");
    addColumn( "double", "Wavelength");
    addColumn( "double", "Energy");
    addColumn( "double", "TOF");
    addColumn( "double", "DSpacing");
    addColumn( "double", "Intens");
    addColumn( "double", "SigInt");
    addColumn( "double", "BinCount");
    addColumn( "str", "BankName");
    addColumn( "double", "Row");
    addColumn( "double", "Col");
    addColumn( "V3D", "QLab");
    addColumn( "V3D", "QSample");
  }

  //=====================================================================================
  //=====================================================================================
  /** Comparator class for sorting peaks by one or more criteria
   */
  class PeakComparator : public std::binary_function<Peak,Peak,bool>
  {
  public:
    std::vector< std::pair<std::string, bool> > & criteria;

    /** Constructor for the comparator for sorting peaks
    * @param criteria : a vector with a list of pairs: column name, bool;
    *        where bool = true for ascending, false for descending sort.
    */
    PeakComparator(std::vector< std::pair<std::string, bool> > & criteria)
    : criteria(criteria)
    {
    }

    /** Compare two peaks using the stored criteria */
    inline bool operator()(const Peak& a, const Peak& b)
    {
      for (size_t i = 0; i < criteria.size(); i++)
      {
        std::string & col = criteria[i].first;
        bool ascending = criteria[i].second;
        bool lessThan = false;
        if (col == "BankName")
        {
          // If this criterion is equal, move on to the next one
          std::string valA = a.getBankName();
          std::string valB = b.getBankName();
          // Move on to lesser criterion if equal
          if (valA == valB)
            continue;
          lessThan = (valA < valB);
        }
        else
        {
          // General double comparison
          double valA = a.getValueByColName(col);
          double valB = b.getValueByColName(col);
          // Move on to lesser criterion if equal
          if (valA == valB)
            continue;
          lessThan = (valA < valB);
        }
        // Flip the sign of comparison if descending.
        if (ascending)
          return lessThan;
        else
          return !lessThan;

      }
      // If you reach here, all criteria were ==; so not <, so return false
      return false;
    }
  };


  //---------------------------------------------------------------------------------------------
  /** Sort the peaks by one or more criteria
   *
   * @param criteria : a vector with a list of pairs: column name, bool;
   *        where bool = true for ascending, false for descending sort.
   *        The peaks are sorted by the first criterion first, then the 2nd if equal, etc.
   */
  void PeaksWorkspace::sort(std::vector< std::pair<std::string, bool> > & criteria)
  {
    PeakComparator comparator(criteria);
    std::stable_sort(peaks.begin(), peaks.end(), comparator);
  }


  //---------------------------------------------------------------------------------------------
  /** Destructor */
  PeaksWorkspace::~PeaksWorkspace()
  {
//    ClearDeleteCalibrationData();
  }

  //---------------------------------------------------------------------------------------------

  //---------------------------------------------------------------------------------------------
  /** Add a column (used by constructor). */
  bool PeaksWorkspace::addColumn(const std::string& type, const std::string& name)
  {
    UNUSED_ARG(type)
    // Create the PeakColumn.
    columns.push_back( boost::shared_ptr<Mantid::DataObjects::PeakColumn>(new Mantid::DataObjects::PeakColumn( this->peaks, name) ) );
    // Cache the names
    columnNames.push_back(name);
    return true;
  }

  //---------------------------------------------------------------------------------------------
  /// @return the index of the column with the given name.
  int PeaksWorkspace::getColumnIndex(const std::string& name) const
  {
    for (int i=0; i < int(columns.size()); i++)
      if (columns[i]->name() == name)
        return i;
    throw std::invalid_argument("Column named " + name + " was not found in the PeaksWorkspace.");
  }

  //---------------------------------------------------------------------------------------------
  /// Gets the shared pointer to a column by index.
  boost::shared_ptr<Mantid::API::Column> PeaksWorkspace::getColumn(int index)
  {
    if (index >= static_cast<int>(columns.size())) throw std::invalid_argument("PeaksWorkspace::getColumn() called with invalid index.");
    return columns[index];
  }

  //---------------------------------------------------------------------------------------------
  /// Gets the shared pointer to a column by index.
  boost::shared_ptr<const Mantid::API::Column> PeaksWorkspace::getColumn(int index) const
  {
    if (index >= static_cast<int>(columns.size())) throw std::invalid_argument("PeaksWorkspace::getColumn() called with invalid index.");
    return columns[index];
  }

<<<<<<< HEAD

=======
  void PeaksWorkspace::saveNexus(::NeXus::File * file ) const
  {
	  // This is not fully implemented. Currently a partial save.
	  int pNum = getNumberPeaks();

//	  //std::vector<Peak>& myPeaks = getPeaks();
//      std::vector<Peak> my1Peaks = peaks;
//	  // Peak myPeak = getPeak(0);
//	  Peak my1Peak = peaks[0];
//	  int cNum = columnCount();
//	  int rNum = rowCount();
//	  API::Column_const_sptr col = getColumn(0);
//	  std::vector<std::string> cNames = columnNames;
//  file->writeData("Column_names", columnNames ); // This is not resolved by linker
//  file->writeData("column names",cNames); // This is not resolved by linker.
//  file->writeData( "Column_1", col ); // This is not resolved by linker.

    std::vector<int> detectorID;
    std::vector<double> H;
	std::vector<double> K;
	std::vector<double> L;
	std::vector<double> intensity;
	std::vector<double> sigmaIntensity;
	std::vector<double> binCount;
	std::vector<double> initialEnergy;
	std::vector<double> finalEnergy;
	std::vector<double> waveLength;
	std::vector<double> scattering;
	std::vector<double> dSpacing;
	std::vector<double> TOF;
    std::vector<int> runNumber;
	std::vector<double> goniometerMatrix;
	// etc.

	for (size_t i=0; i < peaks.size(); i++)
	  {
	    Peak p = peaks[i];
        detectorID.push_back( p.getDetectorID() );  
        H.push_back( p.getH() );
		K.push_back( p.getK() );
		L.push_back( p.getL() );
		intensity.push_back( p.getIntensity() );
		sigmaIntensity.push_back( p.getSigmaIntensity() );
		binCount.push_back( p.getBinCount() );
		initialEnergy.push_back( p.getInitialEnergy() );
		finalEnergy.push_back( p.getFinalEnergy() );
		waveLength.push_back( p.getWavelength() );
		scattering.push_back( p.getScattering() );
		dSpacing.push_back( p.getDSpacing() );
		TOF.push_back( p.getTOF() );
		runNumber.push_back( p.getRunNumber() );
		{
		   Matrix<double> gm = p.getGoniometerMatrix();
		   goniometerMatrix.push_back( gm[0][0]);
		   goniometerMatrix.push_back( gm[1][0]);
		   goniometerMatrix.push_back( gm[2][0]);
		   goniometerMatrix.push_back( gm[0][1]);
		   goniometerMatrix.push_back( gm[1][1]);
		   goniometerMatrix.push_back( gm[2][1]);
		   goniometerMatrix.push_back( gm[0][2]);
		   goniometerMatrix.push_back( gm[1][2]);
		   goniometerMatrix.push_back( gm[1][2]);
		}
      // etc.
	  }

	// Start Peaks Workspace
    file->makeGroup("peaks_workspace", "NXentry", true);  // For when peaksWorkspace can be loaded
	//file->makeGroup("table_workspace","NXentry",true);  // We currently save it as table workspace

    // Detectors column
	file->writeData("column_1", detectorID);
	file->openData("column_1");
	file->putAttr("name", "Dectector ID");
	file->putAttr("interpret_as","An integer");
	file->putAttr("units","Not known");
	file->closeData();

	// H column
    file->writeData("column_2", H);
	file->openData("column_2");
	file->putAttr("name", "H");
	file->putAttr("interpret_as","A double");
	file->putAttr("units","Not known");  // Units may need changing when known
	file->closeData();

	// K column
    file->writeData("column_3", K);
	file->openData("column_3");
	file->putAttr("name", "K");
	file->putAttr("interpret_as","A double");
	file->putAttr("units","Not known");  // Units may need changing when known
	file->closeData();

	// L column
    file->writeData("column_4", L);
	file->openData("column_4");
	file->putAttr("name", "L");
	file->putAttr("interpret_as","A double");
	file->putAttr("units","Not known");  // Units may need changing when known
	file->closeData();

	// Intensity column
	file->writeData("column_5", intensity);
	file->openData("column_5");
	file->putAttr("name", "Intensity");
	file->putAttr("interpret_as","A double");
	file->putAttr("units","Not known");  // Units may need changing when known
	file->closeData();

	// Sigma Intensity column
	file->writeData("column_6", sigmaIntensity);
	file->openData("column_6");
	file->putAttr("name", "Sigma Intensity");
	file->putAttr("interpret_as","A double");
	file->putAttr("units","Not known");  // Units may need changing when known
	file->closeData();

	// Bin Count column
	file->writeData("column_7", binCount);
	file->openData("column_7");
	file->putAttr("name", "Bin Count");
	file->putAttr("interpret_as","A double");
	file->putAttr("units","Not known");  // Units may need changing when known
	file->closeData();

    // Initial Energy column
	file->writeData("column_8", initialEnergy );
	file->openData("column_8");
	file->putAttr("name", "Initial Energy");
	file->putAttr("interpret_as","A double");
	file->putAttr("units","Not known");  // Units may need changing when known
	file->closeData();

    // Final Energy column
	file->writeData("column_9", finalEnergy );
	file->openData("column_9");
	file->putAttr("name", "Final Energy");
	file->putAttr("interpret_as","A double");
	file->putAttr("units","Not known");  // Units may need changing when known
	file->closeData();

	// Wave Length Column
	file->writeData("column_10", waveLength );
	file->openData("column_10");
	file->putAttr("name", "Wave Length");
	file->putAttr("interpret_as","A double");
	file->putAttr("units","Not known");  // Units may need changing when known
	file->closeData();

	// Scattering Column
	file->writeData("column_11", scattering );
	file->openData("column_11");
	file->putAttr("name", "Scattering");
	file->putAttr("interpret_as","A double");
	file->putAttr("units","Not known");  // Units may need changing when known
	file->closeData();

	// D Spacing Column
	file->writeData("column_12", dSpacing );
	file->openData("column_12");
	file->putAttr("name", "D Spacing");
	file->putAttr("interpret_as","A double");
	file->putAttr("units","Not known");  // Units may need changing when known
	file->closeData();

	// TOF Column
	file->writeData("column_13", TOF );
	file->openData("column_13");
	file->putAttr("name", "TOF");
	file->putAttr("interpret_as","A double");
	file->putAttr("units","Not known");  // Units may need changing when known
	file->closeData();

	//Run Number column
	file->writeData("column_14", runNumber );
	file->openData("column_14");
	file->putAttr("name", "Run Number");
	file->putAttr("interpret_as","A integer");
	file->putAttr("units","Not known");  // Units may need changing when known
	file->closeData();

	// Goniometer Matrix Column
	std::vector<int> array_dims;
	array_dims.push_back(peaks.size());
    array_dims.push_back(9);
	file->writeData("column_15", goniometerMatrix, array_dims);
	file->openData("column_15");
	file->putAttr("name", "Goniometer Matrix");
	file->putAttr("interpret_as","A matrix of 3x3 doubles");
	file->putAttr("units","Not known");  // Units may need changing when known
	file->closeData();




    // etc.

	file->closeGroup(); // end of peaks workpace

  }
>>>>>>> 63fa1482
}
}

///\cond TEMPLATE

namespace Mantid
{
  namespace Kernel
  {

    template<> DLLExport
    Mantid::DataObjects::PeaksWorkspace_sptr IPropertyManager::getValue<Mantid::DataObjects::PeaksWorkspace_sptr>(const std::string &name) const
    {
      PropertyWithValue<Mantid::DataObjects::PeaksWorkspace_sptr>* prop =
        dynamic_cast<PropertyWithValue<Mantid::DataObjects::PeaksWorkspace_sptr>*>(getPointerToProperty(name));
      if (prop)
      {
        return *prop;
      }
      else
      {
        std::string message = "Attempt to assign property "+ name +" to incorrect type. Expected PeaksWorkspace.";
        throw std::runtime_error(message);
      }
    }

    template<> DLLExport
    Mantid::DataObjects::PeaksWorkspace_const_sptr IPropertyManager::getValue<Mantid::DataObjects::PeaksWorkspace_const_sptr>(const std::string &name) const
    {
      PropertyWithValue<Mantid::DataObjects::PeaksWorkspace_sptr>* prop =
        dynamic_cast<PropertyWithValue<Mantid::DataObjects::PeaksWorkspace_sptr>*>(getPointerToProperty(name));
      if (prop)
      {
        return prop->operator()();
      }
      else
      {
        std::string message = "Attempt to assign property "+ name +" to incorrect type. Expected const PeaksWorkspace.";
        throw std::runtime_error(message);
      }
    }

  } // namespace Kernel
} // namespace Mantid

///\endcond TEMPLATE<|MERGE_RESOLUTION|>--- conflicted
+++ resolved
@@ -234,26 +234,12 @@
     return columns[index];
   }
 
-<<<<<<< HEAD
-
-=======
   void PeaksWorkspace::saveNexus(::NeXus::File * file ) const
   {
-	  // This is not fully implemented. Currently a partial save.
-	  int pNum = getNumberPeaks();
-
-//	  //std::vector<Peak>& myPeaks = getPeaks();
-//      std::vector<Peak> my1Peaks = peaks;
-//	  // Peak myPeak = getPeak(0);
-//	  Peak my1Peak = peaks[0];
-//	  int cNum = columnCount();
-//	  int rNum = rowCount();
-//	  API::Column_const_sptr col = getColumn(0);
-//	  std::vector<std::string> cNames = columnNames;
-//  file->writeData("Column_names", columnNames ); // This is not resolved by linker
-//  file->writeData("column names",cNames); // This is not resolved by linker.
-//  file->writeData( "Column_1", col ); // This is not resolved by linker.
-
+
+	int pNum = getNumberPeaks();
+
+	// Column vectors for peaks table
     std::vector<int> detectorID;
     std::vector<double> H;
 	std::vector<double> K;
@@ -269,8 +255,8 @@
 	std::vector<double> TOF;
     std::vector<int> runNumber;
 	std::vector<double> goniometerMatrix;
-	// etc.
-
+
+	// Populate column vectors from Peak Workspace
 	for (size_t i=0; i < peaks.size(); i++)
 	  {
 	    Peak p = peaks[i];
@@ -303,9 +289,8 @@
       // etc.
 	  }
 
-	// Start Peaks Workspace
-    file->makeGroup("peaks_workspace", "NXentry", true);  // For when peaksWorkspace can be loaded
-	//file->makeGroup("table_workspace","NXentry",true);  // We currently save it as table workspace
+	// Start Peaks Workspace in Nexus File
+    file->makeGroup("peaks_workspace", "NXentry", true);  // For when peaksWorkspace can be loaded 
 
     // Detectors column
 	file->writeData("column_1", detectorID);
@@ -430,15 +415,9 @@
 	file->putAttr("units","Not known");  // Units may need changing when known
 	file->closeData();
 
-
-
-
-    // etc.
-
 	file->closeGroup(); // end of peaks workpace
 
   }
->>>>>>> 63fa1482
 }
 }
 
