--- conflicted
+++ resolved
@@ -17,132 +17,6 @@
 
 class CompositeBraggScattererTest : public CxxTest::TestSuite {
 public:
-<<<<<<< HEAD
-    // This pair of boilerplate methods prevent the suite being created statically
-    // This means the constructor isn't called when running other tests
-    static CompositeBraggScattererTest *createSuite() { return new CompositeBraggScattererTest(); }
-    static void destroySuite( CompositeBraggScattererTest *suite ) { delete suite; }
-
-
-    void testConstructor()
-    {
-        TS_ASSERT_THROWS_NOTHING(CompositeBraggScatterer scatterers);
-    }
-
-    void testCreate()
-    {
-        TS_ASSERT_THROWS_NOTHING(CompositeBraggScatterer_sptr scatterer = CompositeBraggScatterer::create());
-
-        std::vector<BraggScatterer_sptr> scatterers;
-        scatterers.push_back(getInitializedScatterer("Si", "0.35, 0, 0"));
-        scatterers.push_back(getInitializedScatterer("Si", "1/4, 1/4, 1/4"));
-
-        CompositeBraggScatterer_sptr scatterer = CompositeBraggScatterer::create(scatterers);
-        TS_ASSERT_EQUALS(scatterer->nScatterers(), 2);
-        TS_ASSERT_EQUALS(boost::dynamic_pointer_cast<BraggScattererInCrystalStructure>(scatterer->getScatterer(0))->getPosition(), V3D(0.35, 0, 0));
-        TS_ASSERT_EQUALS(boost::dynamic_pointer_cast<BraggScattererInCrystalStructure>(scatterer->getScatterer(1))->getPosition(), V3D(0.25, 0.25, 0.25));
-    }
-
-    void testClone()
-    {
-        CompositeBraggScatterer_sptr scatterer = getCompositeScatterer();
-        BraggScatterer_sptr clone = scatterer->clone();
-
-        CompositeBraggScatterer_sptr collectionClone = boost::dynamic_pointer_cast<CompositeBraggScatterer>(clone);
-
-        TS_ASSERT(collectionClone);
-        TS_ASSERT_EQUALS(collectionClone->nScatterers(), 2);
-        TS_ASSERT_EQUALS(boost::dynamic_pointer_cast<BraggScattererInCrystalStructure>(collectionClone->getScatterer(0))->getPosition(), V3D(0.35, 0, 0));
-        TS_ASSERT_EQUALS(boost::dynamic_pointer_cast<BraggScattererInCrystalStructure>(collectionClone->getScatterer(1))->getPosition(), V3D(0.25, 0.25, 0.25));
-    }
-
-    void testAddGetScatterer()
-    {
-        UnitCell cell(5.43, 5.43, 5.43);
-        CompositeBraggScatterer_sptr scatterer = CompositeBraggScatterer::create();
-        TS_ASSERT_EQUALS(scatterer->propertyCount(), 0);
-
-        IsotropicAtomBraggScatterer_sptr siOne = getInitializedScatterer("Si", "[0, 0, 0]");
-        size_t oldCount = scatterer->nScatterers();
-        scatterer->addScatterer(siOne);
-        TS_ASSERT_EQUALS(scatterer->propertyCount(), 1);
-
-        TS_ASSERT_EQUALS(scatterer->nScatterers(), oldCount + 1);
-
-        // Properties are propagated.
-        scatterer->setProperty("UnitCell", unitCellToStr(cell));
-
-        TS_ASSERT_THROWS(scatterer->getScatterer(2), std::out_of_range);
-    }
-
-    void testRemoveScatterer()
-    {
-        CompositeBraggScatterer_sptr scattererCollection = getCompositeScatterer();
-        size_t oldCount = scattererCollection->nScatterers();
-
-        TS_ASSERT_THROWS_NOTHING(scattererCollection->getScatterer(oldCount - 1));
-        TS_ASSERT_THROWS_NOTHING(scattererCollection->removeScatterer(0));
-
-        TS_ASSERT_EQUALS(scattererCollection->nScatterers(), oldCount - 1);
-
-        TS_ASSERT_THROWS(scattererCollection->getScatterer(oldCount - 1), std::out_of_range);
-        TS_ASSERT_THROWS(scattererCollection->removeScatterer(10), std::out_of_range);
-
-        scattererCollection->removeScatterer(0);
-
-        // Unused properties are removed, so when there are no scatterers, there are no properties.
-        TS_ASSERT_EQUALS(scattererCollection->propertyCount(), 0);
-    }
-
-    void testRemoveAllScatterers()
-    {
-        CompositeBraggScatterer_sptr scattererCollection = getCompositeScatterer();
-
-        TS_ASSERT_DIFFERS(scattererCollection->nScatterers(), 0);
-        TS_ASSERT_THROWS_NOTHING(scattererCollection->removeAllScatterers());
-        TS_ASSERT_EQUALS(scattererCollection->nScatterers(), 0);
-
-        TS_ASSERT_THROWS_NOTHING(scattererCollection->removeAllScatterers());
-        TS_ASSERT_EQUALS(scattererCollection->propertyCount(), 0);
-    }
-
-    void testStructureFactorCalculation()
-    {
-        /* To check that structure factor calculation is correct also for
-         * oblique cells with low symmetry, this hypothetical Si with monoclinic
-         * cell and one atom in a general position is used.
-         *
-         * For comparison, a shelxl .ins file was prepared with the structure and
-         * squared structure factor amplitudes were calculated using the LIST 4 option.
-         */
-        UnitCell cell(5.43, 6.43, 7.43, 90.0, 103.0, 90.0);
-        SpaceGroup_const_sptr spaceGroup = SpaceGroupFactory::Instance().createSpaceGroup("P 1 2/m 1");
-
-        CompositeBraggScatterer_sptr coll = CompositeBraggScatterer::create();
-
-        V3D position(0.2, 0.3, 0.4);
-        std::vector<V3D> positions = spaceGroup->getEquivalentPositions(position);
-
-        for(auto pos = positions.begin(); pos != positions.end(); ++pos) {
-            std::ostringstream strm;
-            strm << (*pos);
-            coll->addScatterer(getInitializedScatterer("Si", strm.str(), 0.01267));
-
-        }
-
-        coll->setProperty("UnitCell", unitCellToStr(cell));
-
-        // Load reference data, obtained with SHELXL-2014.
-        std::map<V3D, double> referenceData = getCalculatedStructureFactors();
-
-        for(auto it = referenceData.begin(); it != referenceData.end(); ++it) {
-            double ampl = std::abs(coll->calculateStructureFactor(it->first));
-            double sqAmpl = ampl * ampl;
-
-            // F^2 is calculated to two decimal places, so the maximum deviation is 5e-3,
-            TS_ASSERT_DELTA(sqAmpl, it->second, 5.1e-3);
-        }
-=======
   // This pair of boilerplate methods prevent the suite being created statically
   // This means the constructor isn't called when running other tests
   static CompositeBraggScattererTest *createSuite() {
@@ -198,28 +72,21 @@
     UnitCell cell(5.43, 5.43, 5.43);
     SpaceGroup_const_sptr spaceGroup =
         SpaceGroupFactory::Instance().createSpaceGroup("P 1 2/m 1");
-
     CompositeBraggScatterer_sptr scatterer = CompositeBraggScatterer::create();
     TS_ASSERT_EQUALS(scatterer->propertyCount(), 0);
 
-    IsotropicAtomBraggScatterer_sptr siOne =
+    IsotropicAtomBraggScatterer_sptr siOne = 
         getInitializedScatterer("Si", "[0, 0, 0]");
     TS_ASSERT_DIFFERS(siOne->getSpaceGroup()->hmSymbol(),
                       spaceGroup->hmSymbol());
-
     size_t oldCount = scatterer->nScatterers();
     scatterer->addScatterer(siOne);
-    TS_ASSERT_EQUALS(scatterer->propertyCount(), 2);
+    TS_ASSERT_EQUALS(scatterer->propertyCount(), 1);
 
     TS_ASSERT_EQUALS(scatterer->nScatterers(), oldCount + 1);
 
     // Properties are propagated.
     scatterer->setProperty("UnitCell", unitCellToStr(cell));
-    scatterer->setProperty("SpaceGroup", spaceGroup->hmSymbol());
-
-    // The scatterer is cloned, so the new space group is not in siOne
-    TS_ASSERT_EQUALS(
-        boost::dynamic_pointer_cast<BraggScattererInCrystalStructure>(
             scatterer->getScatterer(0))
             ->getSpaceGroup()
             ->hmSymbol(),
@@ -279,7 +146,13 @@
     coll->addScatterer(
         getInitializedScatterer("Si", "[0.2, 0.3, 0.4]", 0.01267));
 
-    coll->setProperty("SpaceGroup", spaceGroup->hmSymbol());
+        for(auto pos = positions.begin(); pos != positions.end(); ++pos) {
+            std::ostringstream strm;
+            strm << (*pos);
+            coll->addScatterer(getInitializedScatterer("Si", strm.str(), 0.01267));
+
+        }
+
     coll->setProperty("UnitCell", unitCellToStr(cell));
 
     // Load reference data, obtained with SHELXL-2014.
@@ -292,7 +165,6 @@
       // F^2 is calculated to two decimal places, so the maximum deviation is
       // 5e-3,
       TS_ASSERT_DELTA(sqAmpl, it->second, 5.1e-3);
->>>>>>> 58fc6881
     }
   }
 
