--- conflicted
+++ resolved
@@ -66,11 +66,7 @@
 
   /**
    * Run the load algorithm with the supplied filename and spectrum range
-<<<<<<< HEAD
-   * 
-=======
-   *
->>>>>>> 011e474e
+   *
    * @param filename :: The name of the file to load
    * @param outputName :: The name of the output workspace
    * @param specMin :: Lower spectra bound
