--- conflicted
+++ resolved
@@ -57,6 +57,8 @@
 
     connect(m_uiForm.spSpectraMin, SIGNAL(valueChanged(int)), this, SLOT(specMinChanged(int)));
     connect(m_uiForm.spSpectraMax, SIGNAL(valueChanged(int)), this, SLOT(specMaxChanged(int)));
+
+    connect(m_batchAlgoRunner, SIGNAL(batchComplete(bool)), this, SLOT(plotFit()));
   }
 
   void MSDFit::run()
@@ -101,16 +103,11 @@
       m_batchAlgoRunner->addAlgorithm(saveAlg, saveInputProps);
     }
 
-<<<<<<< HEAD
     m_batchAlgoRunner->executeBatchAsync();
-=======
+
     // Set the result workspace for Python script export
     QString dataName = m_uiForm.dsSampleInput->getCurrentDataName();
     m_pythonExportWsName = dataName.left(dataName.lastIndexOf("_")).toStdString() + "_msd";
-
-    // Plot the fit result
-    plotFit();
->>>>>>> 8e8ab9df
   }
 
   void MSDFit::singleFit()
@@ -136,15 +133,9 @@
     msdAlg->setProperty("SpecMax", fitSpec);
     msdAlg->setProperty("OutputWorkspace", m_pythonExportWsName);
 
-<<<<<<< HEAD
     m_batchAlgoRunner->addAlgorithm(msdAlg);
 
-    connect(m_batchAlgoRunner, SIGNAL(batchComplete(bool)), this, SLOT(plotFit(bool)));
     m_batchAlgoRunner->executeBatchAsync();
-=======
-    QString pyOutput = runPythonCode(pyInput).trimmed();
-    plotFit(pyOutput, 0);
->>>>>>> 8e8ab9df
   }
 
   bool MSDFit::validate()
@@ -172,17 +163,6 @@
     m_uiForm.dsSampleInput->readSettings(settings.group());
   }
 
-<<<<<<< HEAD
-  void MSDFit::plotFit(bool error)
-  {
-    disconnect(m_batchAlgoRunner, SIGNAL(batchComplete(bool)), this, SLOT(plotFit(bool)));
-
-    // Ignore errors
-    if(error)
-      return;
-
-    if(Mantid::API::AnalysisDataService::Instance().doesExist(m_pythonExportWsName + "_Workspaces"))
-=======
   /**
    * Plots fitted data on the mini plot.
    *
@@ -200,18 +180,12 @@
       specNo = m_uiForm.spPlotSpectrum->value();
 
     if(Mantid::API::AnalysisDataService::Instance().doesExist(wsName.toStdString()))
->>>>>>> 8e8ab9df
     {
       // Remove the old fit
       m_uiForm.ppPlot->removeSpectrum("Fit");
 
       // Get the workspace
-<<<<<<< HEAD
-      auto groupWs = Mantid::API::AnalysisDataService::Instance().retrieveWS<const Mantid::API::WorkspaceGroup>(m_pythonExportWsName + "_Workspaces");
-      auto ws = boost::dynamic_pointer_cast<Mantid::API::MatrixWorkspace>(groupWs->getItem(0));
-=======
       auto groupWs = Mantid::API::AnalysisDataService::Instance().retrieveWS<const Mantid::API::WorkspaceGroup>(wsName.toStdString());
->>>>>>> 8e8ab9df
 
       // If the user has just done a single fit then we probably havent got a workspace to plot
       // when the change the spectrum selector
