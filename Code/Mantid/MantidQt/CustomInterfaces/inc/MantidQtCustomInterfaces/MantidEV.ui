--- conflicted
+++ resolved
@@ -116,13 +116,8 @@
            <rect>
             <x>0</x>
             <y>0</y>
-<<<<<<< HEAD
-            <width>738</width>
-            <height>633</height>
-=======
             <width>500</width>
             <height>500</height>
->>>>>>> 3cc8f575
            </rect>
           </property>
           <property name="minimumSize">
@@ -621,13 +616,8 @@
            <rect>
             <x>0</x>
             <y>0</y>
-<<<<<<< HEAD
-            <width>738</width>
-            <height>633</height>
-=======
             <width>372</width>
             <height>330</height>
->>>>>>> 3cc8f575
            </rect>
           </property>
           <layout class="QVBoxLayout" name="verticalLayout_10">
@@ -991,13 +981,8 @@
            <rect>
             <x>0</x>
             <y>0</y>
-<<<<<<< HEAD
-            <width>738</width>
-            <height>633</height>
-=======
             <width>429</width>
             <height>526</height>
->>>>>>> 3cc8f575
            </rect>
           </property>
           <layout class="QVBoxLayout" name="verticalLayout_12">
@@ -1591,13 +1576,8 @@
            <rect>
             <x>0</x>
             <y>0</y>
-<<<<<<< HEAD
-            <width>738</width>
-            <height>633</height>
-=======
             <width>345</width>
             <height>280</height>
->>>>>>> 3cc8f575
            </rect>
           </property>
           <layout class="QVBoxLayout" name="verticalLayout_14">
@@ -2127,264 +2107,6 @@
           </layout>
          </widget>
         </widget>
-<<<<<<< HEAD
-       </item>
-      </layout>
-     </widget>
-     <widget class="QWidget" name="ChangeHKL">
-      <attribute name="title">
-       <string>Change HKL</string>
-      </attribute>
-      <layout class="QVBoxLayout" name="verticalLayout_15">
-       <item>
-        <widget class="QScrollArea" name="scrollArea_4">
-         <property name="frameShape">
-          <enum>QFrame::NoFrame</enum>
-         </property>
-         <property name="frameShadow">
-          <enum>QFrame::Plain</enum>
-         </property>
-         <property name="widgetResizable">
-          <bool>true</bool>
-         </property>
-         <widget class="QWidget" name="scrollAreaWidgetContents_6">
-          <property name="geometry">
-           <rect>
-            <x>0</x>
-            <y>0</y>
-            <width>738</width>
-            <height>633</height>
-           </rect>
-          </property>
-          <layout class="QVBoxLayout" name="verticalLayout_16">
-           <item>
-            <layout class="QHBoxLayout" name="horizontalLayout_37">
-             <item>
-              <widget class="QLabel" name="HKL_Transfrom_lbl">
-               <property name="toolTip">
-                <string>Transform the UB matrix&lt;br&gt; and peak indexes using the specified 3X3 matrix.</string>
-               </property>
-               <property name="text">
-                <string>Specify 3x3 Matrix to Apply to HKL</string>
-               </property>
-              </widget>
-             </item>
-            </layout>
-           </item>
-           <item>
-            <layout class="QHBoxLayout" name="horizontalLayout_38">
-             <item>
-              <spacer name="horizontalSpacer_48">
-               <property name="orientation">
-                <enum>Qt::Horizontal</enum>
-               </property>
-               <property name="sizeType">
-                <enum>QSizePolicy::Fixed</enum>
-               </property>
-               <property name="sizeHint" stdset="0">
-                <size>
-                 <width>15</width>
-                 <height>0</height>
-                </size>
-               </property>
-              </spacer>
-             </item>
-             <item>
-              <widget class="QLabel" name="HKL_Tran_Row_1_lbl">
-               <property name="text">
-                <string>HKL Transformation, Row 1</string>
-               </property>
-              </widget>
-             </item>
-             <item>
-              <spacer name="horizontalSpacer_45">
-               <property name="orientation">
-                <enum>Qt::Horizontal</enum>
-               </property>
-               <property name="sizeHint" stdset="0">
-                <size>
-                 <width>40</width>
-                 <height>20</height>
-                </size>
-               </property>
-              </spacer>
-             </item>
-             <item>
-              <widget class="QLineEdit" name="HKL_tran_row_1_ledt">
-               <property name="sizePolicy">
-                <sizepolicy hsizetype="Fixed" vsizetype="Fixed">
-                 <horstretch>0</horstretch>
-                 <verstretch>0</verstretch>
-                </sizepolicy>
-               </property>
-               <property name="toolTip">
-                <string>First row of the&lt;br&gt; transformation matrix to apply the HKL indexes.</string>
-               </property>
-               <property name="text">
-                <string>1,  0,  0</string>
-               </property>
-              </widget>
-             </item>
-            </layout>
-           </item>
-           <item>
-            <layout class="QHBoxLayout" name="horizontalLayout_39">
-             <item>
-              <spacer name="horizontalSpacer_49">
-               <property name="orientation">
-                <enum>Qt::Horizontal</enum>
-               </property>
-               <property name="sizeType">
-                <enum>QSizePolicy::Fixed</enum>
-               </property>
-               <property name="sizeHint" stdset="0">
-                <size>
-                 <width>15</width>
-                 <height>0</height>
-                </size>
-               </property>
-              </spacer>
-             </item>
-             <item>
-              <widget class="QLabel" name="HKL_Tran_Row_2_lbl">
-               <property name="text">
-                <string>HKL Transformation, Row 2</string>
-               </property>
-              </widget>
-             </item>
-             <item>
-              <spacer name="horizontalSpacer_46">
-               <property name="orientation">
-                <enum>Qt::Horizontal</enum>
-               </property>
-               <property name="sizeHint" stdset="0">
-                <size>
-                 <width>40</width>
-                 <height>20</height>
-                </size>
-               </property>
-              </spacer>
-             </item>
-             <item>
-              <widget class="QLineEdit" name="HKL_tran_row_2_ledt">
-               <property name="sizePolicy">
-                <sizepolicy hsizetype="Fixed" vsizetype="Fixed">
-                 <horstretch>0</horstretch>
-                 <verstretch>0</verstretch>
-                </sizepolicy>
-               </property>
-               <property name="toolTip">
-                <string>Second row of the&lt;br&gt; transformation matrix to apply the HKL indexes.</string>
-               </property>
-               <property name="text">
-                <string>0,  1,  0</string>
-               </property>
-              </widget>
-             </item>
-            </layout>
-           </item>
-           <item>
-            <layout class="QHBoxLayout" name="horizontalLayout_40">
-             <item>
-              <spacer name="horizontalSpacer_50">
-               <property name="orientation">
-                <enum>Qt::Horizontal</enum>
-               </property>
-               <property name="sizeType">
-                <enum>QSizePolicy::Fixed</enum>
-               </property>
-               <property name="sizeHint" stdset="0">
-                <size>
-                 <width>15</width>
-                 <height>0</height>
-                </size>
-               </property>
-              </spacer>
-             </item>
-             <item>
-              <widget class="QLabel" name="HKL_Tran_Row_3_lbl">
-               <property name="text">
-                <string>HKL Transformation, Row 3</string>
-               </property>
-              </widget>
-             </item>
-             <item>
-              <spacer name="horizontalSpacer_47">
-               <property name="orientation">
-                <enum>Qt::Horizontal</enum>
-               </property>
-               <property name="sizeHint" stdset="0">
-                <size>
-                 <width>40</width>
-                 <height>20</height>
-                </size>
-               </property>
-              </spacer>
-             </item>
-             <item>
-              <widget class="QLineEdit" name="HKL_tran_row_3_ledt">
-               <property name="sizePolicy">
-                <sizepolicy hsizetype="Fixed" vsizetype="Fixed">
-                 <horstretch>0</horstretch>
-                 <verstretch>0</verstretch>
-                </sizepolicy>
-               </property>
-               <property name="toolTip">
-                <string>Third row of the&lt;br&gt; transformation matrix to apply the HKL indexes.</string>
-               </property>
-               <property name="text">
-                <string>0,  0,  1</string>
-               </property>
-              </widget>
-             </item>
-            </layout>
-           </item>
-           <item>
-            <spacer name="verticalSpacer_5">
-             <property name="orientation">
-              <enum>Qt::Vertical</enum>
-             </property>
-             <property name="sizeHint" stdset="0">
-              <size>
-               <width>20</width>
-               <height>40</height>
-              </size>
-             </property>
-            </spacer>
-           </item>
-           <item>
-            <layout class="QHBoxLayout" name="horizontalLayout_42">
-             <item>
-              <spacer name="horizontalSpacer_44">
-               <property name="orientation">
-                <enum>Qt::Horizontal</enum>
-               </property>
-               <property name="sizeHint" stdset="0">
-                <size>
-                 <width>40</width>
-                 <height>20</height>
-                </size>
-               </property>
-              </spacer>
-             </item>
-             <item>
-              <widget class="QPushButton" name="ApplyChangeHKL_btn">
-               <property name="toolTip">
-                <string>Use the specified matrix&lt;br&gt; to update the peak indexes and UB matrix.</string>
-               </property>
-               <property name="text">
-                <string>Apply</string>
-               </property>
-              </widget>
-             </item>
-            </layout>
-           </item>
-          </layout>
-         </widget>
-        </widget>
-       </item>
-      </layout>
-=======
        </item>
       </layout>
      </widget>
@@ -2641,7 +2363,6 @@
         </widget>
        </item>
       </layout>
->>>>>>> 3cc8f575
       <zorder>HKL_Transfrom_lbl</zorder>
       <zorder>scrollArea_4</zorder>
      </widget>
@@ -2666,13 +2387,8 @@
            <rect>
             <x>0</x>
             <y>0</y>
-<<<<<<< HEAD
-            <width>738</width>
-            <height>633</height>
-=======
             <width>720</width>
             <height>635</height>
->>>>>>> 3cc8f575
            </rect>
           </property>
           <layout class="QVBoxLayout" name="verticalLayout_17">
@@ -2682,11 +2398,7 @@
               <string>Apply the IntegratePeaksMD&lt;br&gt; algorithm to integrate the current list of peaks, using spherical regions around the peaks in reciprocal space.  This is the fastest of the integration methods. See the algorithm documentation for more details.</string>
              </property>
              <property name="text">
-<<<<<<< HEAD
-              <string>Spherical Integration</string>
-=======
               <string>Spherical or Cylindrical Integration</string>
->>>>>>> 3cc8f575
              </property>
             </widget>
            </item>
@@ -2847,8 +2559,6 @@
                </property>
               </widget>
              </item>
-<<<<<<< HEAD
-=======
              <item>
               <widget class="QCheckBox" name="Cylinder_ckbx">
                <property name="toolTip">
@@ -3002,7 +2712,6 @@
                </property>
               </widget>
              </item>
->>>>>>> 3cc8f575
             </layout>
            </item>
            <item>
