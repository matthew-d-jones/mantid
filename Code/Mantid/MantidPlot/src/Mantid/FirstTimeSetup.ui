--- conflicted
+++ resolved
@@ -37,7 +37,6 @@
    <string>Welcome to Mantid</string>
   </property>
   <property name="styleSheet">
-<<<<<<< HEAD
    <string notr="true">QDialog#FirstTimeSetup{
 	background-image: url(:/First_use_Background.png);
 }
@@ -63,9 +62,6 @@
 	font: 28px &quot;Segoe UI&quot;;
     font-weight: bold;
 }
-=======
-   <string notr="true">QDialog#FirstTimeSetup{background-image: url(:/First_use_Background.png);}
->>>>>>> 43bc5da1
 </string>
   </property>
   <layout class="QVBoxLayout" name="verticalLayout">
