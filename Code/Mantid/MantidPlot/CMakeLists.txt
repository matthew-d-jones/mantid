# NOTE that there are a lot of places in this CMakeLists where files need to
# be explicitly listed - we not only have to add the sources and headers,
# but also the files that need to be made known to Qt and sip.

###########################################################################
# Add the source files
###########################################################################

set ( QTIPLOT_SRCS src/ApplicationWindow.cpp
                   src/ArrowMarker.cpp
                   src/AssociationsDialog.cpp
                   src/AxesDialog.cpp
                   src/AxisDetails.cpp
                   src/Bar.cpp
                   src/BoxCurve.cpp
                   src/CanvasPicker.cpp
                   src/ColorMapDialog.cpp
                   src/Cone3D.cpp
                   src/ConfigDialog.cpp
                   src/ContourLinesEditor.cpp
                   src/Convolution.cpp
                   src/Correlation.cpp
                   src/CurveRangeDialog.cpp
                   src/CurvesDialog.cpp
                   src/CustomActionDialog.cpp
                   src/DataPickerTool.cpp
                   src/DataSetDialog.cpp
                   src/Differentiation.cpp
                   src/DockedWindow.cpp
                   src/ErrDialog.cpp
                   src/ExpDecayDialog.cpp
                   src/ExponentialFit.cpp
                   src/ExportDialog.cpp
                   src/FFT.cpp
                   src/FFTDialog.cpp
                   src/FFTFilter.cpp
                   src/Filter.cpp
                   src/FilterDialog.cpp
                   src/FindDialog.cpp
                   src/Fit.cpp
                   src/FitDialog.cpp
                   src/fit_gsl.cpp
                   src/FitModelHandler.cpp
                   src/FloatingWindow.cpp
                   src/Folder.cpp
                   src/FunctionCurve.cpp
                   src/FunctionDialog.cpp
                   src/Graph3D.cpp
                   src/Graph.cpp
                   src/Grid.cpp
                   src/GridDetails.cpp
                   src/ImageDialog.cpp
                   src/ImageExportDialog.cpp
                   src/ImageMarker.cpp
                   src/ImportASCIIDialog.cpp
                   src/importOPJ.cpp
                   src/IntDialog.cpp
                   src/Integration.cpp
                   src/Interpolation.cpp
                   src/InterpolationDialog.cpp
                   src/LabelTool.cpp
                   src/LayerDialog.cpp
                   src/LegendWidget.cpp
                   src/LineDialog.cpp
                   src/LineProfileTool.cpp
                   src/LogisticFit.cpp
                   src/MatrixCommand.cpp
                   src/Matrix.cpp
                   src/MatrixDialog.cpp
                   src/MatrixModel.cpp
                   src/MatrixSizeDialog.cpp
                   src/MatrixValuesDialog.cpp
                   src/MdiSubWindow.cpp
                   src/MultiLayer.cpp
                   src/MultiPeakFit.cpp
                   src/MultiPeakFitTool.cpp
                   src/muParserScript.cpp
                   src/muParserScripting.cpp
                   src/MyParser.cpp
                   src/NonLinearFit.cpp
                   src/Note.cpp
                   src/nrutil.cpp
                   src/OpenProjectDialog.cpp
                   src/pixmaps.cpp
                   src/Plot3DDialog.cpp
                   src/Plot.cpp
                   src/PlotCurve.cpp
                   src/PlotDialog.cpp
                   src/PlotWizard.cpp
                   src/PluginFit.cpp
                   src/PolynomFitDialog.cpp
                   src/PolynomialFit.cpp
                   src/PythonScript.cpp
                   src/PythonScripting.cpp
                   src/QwtBarCurve.cpp
                   src/QwtErrorPlotCurve.cpp
                   src/QwtHistogram.cpp
                   src/QwtPieCurve.cpp
                   src/RangeSelectorTool.cpp
                   src/RenameWindowDialog.cpp
                   src/ScaleDetails.cpp
                   src/ScaleDraw.cpp
                   src/ScalePicker.cpp
                   src/ScreenPickerTool.cpp
                   src/Script.cpp
                   src/ScriptCode.cpp
                   src/Scripted.cpp
                   src/ScriptingEnv.cpp
                   src/ScriptingLangDialog.cpp
                   src/ScriptingWindow.cpp
                   src/ScriptFileInterpreter.cpp
                   src/MultiTabScriptInterpreter.cpp
                   src/ScriptOutputDisplay.cpp
                   src/SelectionMoveResizer.cpp
                   src/SendToProgramDialog.cpp
                   src/SetColValuesDialog.cpp
                   src/SigmoidalFit.cpp
                   src/SmoothCurveDialog.cpp
                   src/SmoothFilter.cpp
                   src/SortDialog.cpp
                   src/Spectrogram.cpp
                   src/SurfaceDialog.cpp
                   src/Table.cpp
                   src/TableDialog.cpp
                   src/TableStatistics.cpp
                   src/TextDialog.cpp
                   src/TextEditor.cpp
                   src/TextFileIO.cpp
                   src/TiledWindow.cpp
                   src/TitlePicker.cpp
                   src/TranslateCurveTool.cpp
                   src/TSVSerialiser.cpp
                   src/UserFunction.cpp
                   src/VectorCurve.cpp
                   src/origin/OPJFile.cpp
                   src/plot2D/ImageSymbol.cpp
                   src/plot2D/ScaleEngine.cpp
                   src/analysis/fft2D.cpp
                   src/lib/src/CollapsiveGroupBox.cpp
                   src/lib/src/ColorBox.cpp
                   src/lib/src/ColorButton.cpp
                   src/lib/src/ColorMapEditor.cpp
                   src/lib/src/DoubleSpinBox.cpp
                   src/lib/src/ExtensibleFileDialog.cpp
                   src/lib/src/LineNumberDisplay.cpp
                   src/lib/src/PatternBox.cpp
                   src/lib/src/PenStyleBox.cpp
                   src/lib/src/SymbolBox.cpp
                   src/lib/src/SymbolDialog.cpp
                   src/lib/src/TextFormatButtons.cpp
                   src/lib/3rdparty/qtcolorpicker/src/qtcolorpicker.cpp
)

set ( QTIPLOT_C_SRC src/zlib123/minigzip.c )

# Suppress compiler warning on file that isn't ours
if ( CMAKE_COMPILER_IS_GNUCXX )
  set_source_files_properties ( src/lib/3rdparty/qtcolorpicker/src/qtcolorpicker.cpp
                                PROPERTIES COMPILE_FLAGS -Wno-cast-qual )
endif ()

set ( MANTID_SRCS  src/Mantid/AlgorithmMonitor.cpp
                   src/Mantid/AlgorithmHistoryWindow.cpp
                   src/Mantid/ErrorBarSettings.cpp
                   src/Mantid/FirstTimeSetup.cpp
                   src/Mantid/FitParameterTie.cpp
                   src/Mantid/FlowLayout.cpp
                   src/Mantid/IFunctionWrapper.cpp
                   src/Mantid/ImportWorkspaceDlg.cpp
                   src/Mantid/InputHistory.cpp
                   src/Mantid/LoadDAEDlg.cpp
                   src/Mantid/ManageCustomMenus.cpp
                   src/Mantid/ManageInterfaceCategories.cpp
                   src/Mantid/MantidAbout.cpp
                   src/Mantid/MantidApplication.cpp
                   src/Mantid/MantidCurve.cpp
                   src/Mantid/MantidDock.cpp
                   src/Mantid/MantidMatrix.cpp
                   src/Mantid/MantidMatrixCurve.cpp
                   src/Mantid/MantidMatrixFunction.cpp
                   src/Mantid/MantidMDCurve.cpp
                   src/Mantid/MantidMDCurveDialog.cpp
                   src/Mantid/MantidMatrixDialog.cpp
                   src/Mantid/MantidSampleLogDialog.cpp
                   src/Mantid/MantidSampleMaterialDialog.cpp
                   src/Mantid/MantidUI.cpp
                   src/Mantid/MantidTable.cpp
                   src/Mantid/MantidWSIndexDialog.cpp
                   src/Mantid/PeakPickerTool.cpp
                   src/Mantid/Preferences.cpp
                   src/Mantid/RemoveErrorsDialog.cpp
                   src/Mantid/SetUpParaview.cpp
                   src/Mantid/UserFitFunctionDialog.cpp
                   src/Mantid/WorkspaceIcons.cpp
                   src/Mantid/InstrumentWidget/BinDialog.cpp
                   src/Mantid/InstrumentWidget/CompAssemblyActor.cpp
                   src/Mantid/InstrumentWidget/ComponentActor.cpp
                   src/Mantid/InstrumentWidget/SampleActor.cpp
                   src/Mantid/InstrumentWidget/GLActorCollection.cpp
                   src/Mantid/InstrumentWidget/GLActor.cpp
                   src/Mantid/InstrumentWidget/GLActorVisitor.cpp
                   src/Mantid/InstrumentWidget/GLColor.cpp
                   src/Mantid/InstrumentWidget/GLObject.cpp
                   src/Mantid/InstrumentWidget/ICompAssemblyActor.cpp
                   src/Mantid/InstrumentWidget/InputController.cpp
                   src/Mantid/InstrumentWidget/InstrumentActor.cpp
                   src/Mantid/InstrumentWidget/InstrumentTreeModel.cpp
                   src/Mantid/InstrumentWidget/InstrumentTreeWidget.cpp
                   src/Mantid/InstrumentWidget/InstrumentWindow.cpp
                   src/Mantid/InstrumentWidget/InstrumentWindowTab.cpp
                   src/Mantid/InstrumentWidget/InstrumentWindowRenderTab.cpp
                   src/Mantid/InstrumentWidget/InstrumentWindowPickTab.cpp
                   src/Mantid/InstrumentWidget/InstrumentWindowMaskTab.cpp
                   src/Mantid/InstrumentWidget/InstrumentWindowTreeTab.cpp
                   src/Mantid/InstrumentWidget/MantidGLWidget.cpp
                   src/Mantid/InstrumentWidget/ColorMapWidget.cpp
                   src/Mantid/InstrumentWidget/ObjCompAssemblyActor.cpp
                   src/Mantid/InstrumentWidget/ObjComponentActor.cpp
                   src/Mantid/InstrumentWidget/OpenGLError.cpp
                   src/Mantid/InstrumentWidget/RectangularDetectorActor.cpp
                   src/Mantid/InstrumentWidget/UnwrappedCylinder.cpp
                   src/Mantid/InstrumentWidget/UnwrappedSphere.cpp
                   src/Mantid/InstrumentWidget/UnwrappedSurface.cpp
                   src/Mantid/InstrumentWidget/RotationSurface.cpp
                   src/Mantid/InstrumentWidget/PanelsSurface.cpp
                   src/Mantid/InstrumentWidget/ProjectionSurface.cpp
                   src/Mantid/InstrumentWidget/Projection3D.cpp
                   src/Mantid/InstrumentWidget/PeakMarker2D.cpp
                   src/Mantid/InstrumentWidget/PeakOverlay.cpp
                   src/Mantid/InstrumentWidget/RectF.cpp
                   src/Mantid/InstrumentWidget/OneCurvePlot.cpp
                   src/Mantid/InstrumentWidget/CollapsiblePanel.cpp
                   src/Mantid/InstrumentWidget/XIntegrationControl.cpp
                   src/Mantid/InstrumentWidget/Shape2D.cpp
                   src/Mantid/InstrumentWidget/Shape2DCollection.cpp
                   src/Mantid/InstrumentWidget/SimpleWidget.cpp
                   src/Mantid/InstrumentWidget/Viewport.cpp
                   src/Mantid/InstrumentWidget/DetXMLFile.cpp
                   src/Mantid/InstrumentWidget/UCorrectionDialog.cpp
)

###########################################################################
# Add the headers (so they show up in Visual Studio solutions)
###########################################################################

set ( QTIPLOT_HDRS src/ApplicationWindow.h
                   src/ArrowMarker.h
                   src/AssociationsDialog.h
                   src/AxesDialog.h
                   src/AxisDetails.h
                   src/Bar.h
                   src/BoxCurve.h
                   src/CanvasPicker.h
                   src/ColorMapDialog.h
                   src/Cone3D.h
                   src/ConfigDialog.h
                   src/ContourLinesEditor.h
                   src/Convolution.h
                   src/Correlation.h
                   src/cursors.h
                   src/CurveRangeDialog.h
                   src/CurvesDialog.h
                   src/CustomActionDialog.h
                   src/customevents.h
                   src/DataPickerTool.h
                   src/DataSetDialog.h
                   src/Differentiation.h
                   src/DockedWindow.h
                   src/ErrDialog.h
                   src/ExpDecayDialog.h
                   src/ExponentialFit.h
                   src/ExportDialog.h
                   src/FFTDialog.h
                   src/FFTFilter.h
                   src/FFT.h
                   src/FilterDialog.h
                   src/Filter.h
                   src/FindDialog.h
                   src/FitDialog.h
                   src/fit_gsl.h
                   src/Fit.h
                   src/FitModelHandler.h
                   src/FloatingWindow.h
                   src/Folder.h
                   src/FunctionCurve.h
                   src/FunctionDialog.h
                   src/globals.h
                   src/Graph3D.h
                   src/Graph.h
                   src/Grid.h
                   src/GridDetails.h
                   src/ImageDialog.h
                   src/ImageExportDialog.h
                   src/ImageMarker.h
                   src/ImportASCIIDialog.h
                   src/importOPJ.h
                   src/IntDialog.h
                   src/Integration.h
                   src/InterpolationDialog.h
                   src/Interpolation.h
                   src/LabelTool.h
                   src/LayerDialog.h
                   src/LegendWidget.h
                   src/LineDialog.h
                   src/LineProfileTool.h
                   src/LogisticFit.h
                   src/MatrixCommand.h
                   src/MatrixDialog.h
                   src/Matrix.h
                   src/MatrixModel.h
                   src/MatrixSizeDialog.h
                   src/MatrixValuesDialog.h
                   src/MdiSubWindow.h
                   src/MultiLayer.h
                   src/MultiPeakFit.h
                   src/MultiPeakFitTool.h
                   src/muParserScript.h
                   src/muParserScripting.h
                   src/MyParser.h
                   src/NonLinearFit.h
                   src/Note.h
                   src/nrutil.h
                   src/OpenProjectDialog.h
                   src/pixmaps.h
                   src/Plot3DDialog.h
                   src/PlotCurve.h
                   src/PlotDialog.h
                   src/Plot.h
                   src/PlotToolInterface.h
                   src/PlotWizard.h
                   src/PluginFit.h
                   src/PolynomFitDialog.h
                   src/PolynomialFit.h
                   src/PythonScript.h
                   src/PythonScripting.h
                   src/PythonSystemHeader.h
                   src/PythonThreading.h
                   src/QwtBarCurve.h
                   src/qwt_compat.h
                   src/QwtErrorPlotCurve.h
                   src/QwtHistogram.h
                   src/QwtPieCurve.h
                   src/RangeSelectorTool.h
                   src/RenameWindowDialog.h
                   src/resource.h
                   src/ScaleDetails.h
                   src/ScaleDraw.h
                   src/ScalePicker.h
                   src/ScreenPickerTool.h
                   src/Scripted.h
                   src/Script.h
                   src/ScriptCode.h
                   src/ScriptingEnv.h
                   src/ScriptingLangDialog.h
                   src/ScriptingWindow.h
                   src/MultiTabScriptInterpreter.h
                   src/ScriptOutputDisplay.h
                   src/ScriptFileInterpreter.h
                   src/SelectionMoveResizer.h
                   src/SendToProgramDialog.h
                   src/SetColValuesDialog.h
                   src/SigmoidalFit.h
                   src/SmoothCurveDialog.h
                   src/SmoothFilter.h
                   src/SortDialog.h
                   src/Spectrogram.h
                   src/SurfaceDialog.h
                   src/TableDialog.h
                   src/Table.h
                   src/TableStatistics.h
                   src/TextDialog.h
                   src/TextEditor.h
                   src/TextFileIO.h
                   src/TiledWindow.h
                   src/TitlePicker.h
                   src/TranslateCurveTool.h
                   src/TSVSerialiser.h
                   src/UserFunction.h
                   src/VectorCurve.h
                   src/analysis/fft2D.h
                   src/origin/OPJFile.h
                   src/plot2D/ImageSymbol.h
                   src/plot2D/ScaleEngine.h
                   src/lib/include/CollapsiveGroupBox.h
                   src/lib/include/ColorBox.h
                   src/lib/include/ColorButton.h
                   src/lib/include/ColorMapEditor.h
                   src/lib/include/DoubleSpinBox.h
                   src/lib/include/ExtensibleFileDialog.h
                   src/lib/include/LineNumberDisplay.h
                   src/lib/include/PatternBox.h
                   src/lib/include/PenStyleBox.h
                   src/lib/include/SymbolBox.h
                   src/lib/include/SymbolDialog.h
                   src/lib/include/TextFormatButtons.h
                   src/lib/3rdparty/qtcolorpicker/src/qtcolorpicker.h
)

set ( MANTID_HDRS  src/Mantid/AlgorithmMonitor.h
                   src/Mantid/AlgorithmHistoryWindow.h
                   src/Mantid/ErrorBarSettings.h
                   src/Mantid/FirstTimeSetup.h
                   src/Mantid/FitParameterTie.h
                   src/Mantid/FlowLayout.h
                   src/Mantid/IFunctionWrapper.h
                   src/Mantid/ImportWorkspaceDlg.h
                   src/Mantid/InputHistory.h
                   src/Mantid/LoadDAEDlg.h
                   src/Mantid/ManageCustomMenus.h
                   src/Mantid/ManageInterfaceCategories.h
                   src/Mantid/MantidAbout.h
                   src/Mantid/MantidApplication.h
                   src/Mantid/MantidCurve.h
                   src/Mantid/MantidDock.h
                   src/Mantid/MantidMatrixCurve.h
                   src/Mantid/MantidMDCurve.h
                   src/Mantid/MantidMDCurveDialog.h
                   src/Mantid/MantidMatrixDialog.h
                   src/Mantid/MantidMatrix.h
                   src/Mantid/MantidMatrixFunction.h
                   src/Mantid/MantidAlgorithmMetatype.h
                   src/Mantid/MantidSampleLogDialog.h
                   src/Mantid/MantidSampleMaterialDialog.h
                   src/Mantid/MantidUI.h
                   src/Mantid/MantidWSIndexDialog.h
                   src/Mantid/MantidTable.h
                   src/Mantid/PeakPickerTool.h
                   src/Mantid/Preferences.h
                   src/Mantid/RemoveErrorsDialog.h
                   src/Mantid/SetUpParaview.h
                   src/Mantid/UserFitFunctionDialog.h
                   src/Mantid/WorkspaceIcons.h
                   src/Mantid/InstrumentWidget/BinDialog.h
                   src/Mantid/InstrumentWidget/CompAssemblyActor.h
                   src/Mantid/InstrumentWidget/ComponentActor.h
                   src/Mantid/InstrumentWidget/SampleActor.h
                   src/Mantid/InstrumentWidget/GLActorCollection.h
                   src/Mantid/InstrumentWidget/GLActor.h
                   src/Mantid/InstrumentWidget/GLActorVisitor.h
                   src/Mantid/InstrumentWidget/GLColor.h
                   src/Mantid/InstrumentWidget/GLObject.h
                   src/Mantid/InstrumentWidget/ICompAssemblyActor.h
                   src/Mantid/InstrumentWidget/InputController.h
                   src/Mantid/InstrumentWidget/InstrumentActor.h
                   src/Mantid/InstrumentWidget/InstrumentTreeModel.h
                   src/Mantid/InstrumentWidget/InstrumentTreeWidget.h
                   src/Mantid/InstrumentWidget/InstrumentWindow.h
                   src/Mantid/InstrumentWidget/InstrumentWindowTab.h
                   src/Mantid/InstrumentWidget/InstrumentWindowRenderTab.h
                   src/Mantid/InstrumentWidget/InstrumentWindowPickTab.h
                   src/Mantid/InstrumentWidget/InstrumentWindowMaskTab.h
                   src/Mantid/InstrumentWidget/InstrumentWindowTreeTab.h
                   src/Mantid/InstrumentWidget/MantidGLWidget.h
                   src/Mantid/InstrumentWidget/ColorMapWidget.h
                   src/Mantid/InstrumentWidget/ObjCompAssemblyActor.h
                   src/Mantid/InstrumentWidget/ObjComponentActor.h
                   src/Mantid/InstrumentWidget/OpenGLError.h
                   src/Mantid/InstrumentWidget/RectangularDetectorActor.h
                   src/Mantid/InstrumentWidget/UnwrappedCylinder.h
                   src/Mantid/InstrumentWidget/UnwrappedSphere.h
                   src/Mantid/InstrumentWidget/UnwrappedSurface.h
                   src/Mantid/InstrumentWidget/RotationSurface.h
                   src/Mantid/InstrumentWidget/PeakMarker2D.h
                   src/Mantid/InstrumentWidget/PeakOverlay.h
                   src/Mantid/InstrumentWidget/PanelsSurface.h
                   src/Mantid/InstrumentWidget/ProjectionSurface.h
                   src/Mantid/InstrumentWidget/Projection3D.h
                   src/Mantid/InstrumentWidget/RectF.h
                   src/Mantid/InstrumentWidget/OneCurvePlot.h
                   src/Mantid/InstrumentWidget/CollapsiblePanel.h
                   src/Mantid/InstrumentWidget/XIntegrationControl.h
                   src/Mantid/InstrumentWidget/Shape2D.h
                   src/Mantid/InstrumentWidget/Shape2DCollection.h
                   src/Mantid/InstrumentWidget/SimpleWidget.h
                   src/Mantid/InstrumentWidget/Viewport.h
                   src/Mantid/InstrumentWidget/DetXMLFile.h
                   src/Mantid/InstrumentWidget/UCorrectionDialog.h
                   src/Mantid/IProjectSerialisable.h
)

###########################################################################
# Add Qt to the include path
###########################################################################

include ( UseSystemQt4 )

###########################################################################
# Do the sip generation.
###########################################################################

include_directories ( ${PYTHON_INCLUDE_PATH} )

set ( SIP_SPEC ${CMAKE_CURRENT_SOURCE_DIR}/src/qti.sip )
set ( SIP_SRC_IN ${CMAKE_CURRENT_SOURCE_DIR}/src/sipqti.cpp.in )
set ( SIP_SRC ${CMAKE_CURRENT_BINARY_DIR}/sipqti.cpp )
set ( SIP_SRC_AUTO sip_qtipart0.cpp )


# We need to manually add all the headers that are in qti.sip
# so that the dependencies are known to CMake
set ( SIP_HDRS src/MdiSubWindow.h
               src/Table.h
               src/Matrix.h
               src/ArrowMarker.h
               src/ImageMarker.h
               src/LegendWidget.h
               src/Grid.h
               src/Graph.h
               src/MultiLayer.h
               src/Note.h
               src/Graph3D.h
               src/ApplicationWindow.h
               src/Spectrogram.h
               src/PythonScripting.h
               src/PythonScript.h
               src/Folder.h
               src/plot2D/ImageSymbol.h
               src/Mantid/ErrorBarSettings.h
               src/Mantid/MantidUI.h
               src/Mantid/MantidMatrix.h
               src/Mantid/InstrumentWidget/InstrumentWindow.h
)

set( SRC_UNITY_IGNORE_FILES )

###########################################################################
# Sip generated files
###########################################################################

# The code generated by sip causes compiler warnings therefore the
# generated file is wrapped by ${SIP_SRC} and these warnings are
# disabled. In order for VS2010 to to this correctly the second
# custom command below is required along with the committed
# src/sipqti.cpp.rule file.
add_custom_command ( OUTPUT ${SIP_SRC_AUTO}
                     COMMAND ${SIP_EXECUTABLE}
                          -I ${PYQT4_SIP_DIR} -I ${CMAKE_CURRENT_SOURCE_DIR}/../MantidQt/Python ${PYQT4_SIP_FLAGS}
                          -c ${CMAKE_CURRENT_BINARY_DIR} -j1 -w -o
                          ${SIP_SPEC}
                     DEPENDS src/qti.sip ${SIP_HDRS}
                     COMMENT "Generating python bindings using sip"
)

add_custom_command ( OUTPUT ${SIP_SRC}
                     COMMAND ${CMAKE_COMMAND} ARGS -E copy_if_different ${SIP_SRC_IN} ${SIP_SRC}
                     DEPENDS ${SIP_SRC_AUTO}
                     COMMENT ""
)

# Needed for sip.h header that can end up in a different place to to the main Python include directory
include_directories ( ${SIP_INCLUDE_DIR} )
# Needed for sip generated files to find includes in src
include_directories ( ${CMAKE_CURRENT_SOURCE_DIR} )

###########################################################################
# Specify the files that we need to pass to Qt macros
###########################################################################

set ( QTIPLOT_MOC_FILES src/ApplicationWindow.h
                        src/AssociationsDialog.h
                        src/AxesDialog.h
                        src/AxisDetails.h
                        src/CanvasPicker.h
                        src/ColorMapDialog.h
                        src/ConfigDialog.h
                        src/ContourLinesEditor.h
                        src/Convolution.h
                        src/Correlation.h
                        src/CurveRangeDialog.h
                        src/CurvesDialog.h
                        src/CustomActionDialog.h
                        src/DataPickerTool.h
                        src/DataSetDialog.h
                        src/Differentiation.h
                        src/DockedWindow.h
                        src/ErrDialog.h
                        src/ExpDecayDialog.h
                        src/ExponentialFit.h
                        src/ExportDialog.h
                        src/FFTDialog.h
                        src/FFTFilter.h
                        src/FFT.h
                        src/FilterDialog.h
                        src/Filter.h
                        src/FindDialog.h
                        src/FitDialog.h
                        src/Fit.h
                        src/FloatingWindow.h
                        src/Folder.h
                        src/FunctionDialog.h
                        src/Graph3D.h
                        src/Graph.h
                        src/Grid.h
                        src/GridDetails.h
                        src/ImageDialog.h
                        src/ImageExportDialog.h
                        src/ImportASCIIDialog.h
                        src/IntDialog.h
                        src/Integration.h
                        src/InterpolationDialog.h
                        src/Interpolation.h
                        src/LabelTool.h
                        src/LayerDialog.h
                        src/LegendWidget.h
                        src/LineDialog.h
                        src/LineProfileTool.h
                        src/LogisticFit.h
                        src/MatrixDialog.h
                        src/Matrix.h
                        src/MatrixModel.h
                        src/MatrixSizeDialog.h
                        src/MatrixValuesDialog.h
                        src/MdiSubWindow.h
                        src/MultiLayer.h
                        src/MultiPeakFit.h
                        src/MultiPeakFitTool.h
                        src/muParserScript.h
                        src/muParserScripting.h
                        src/NonLinearFit.h
                        src/Note.h
                        src/OpenProjectDialog.h
                        src/Plot3DDialog.h
                        src/PlotCurve.h
                        src/PlotDialog.h
                        src/Plot.h
                        src/PlotWizard.h
                        src/PluginFit.h
                        src/PolynomFitDialog.h
                        src/PolynomialFit.h
                        src/PythonScript.h
                        src/PythonScripting.h
                        src/QwtPieCurve.h
                        src/RangeSelectorTool.h
                        src/RenameWindowDialog.h
                   	src/ScaleDetails.h
                        src/ScalePicker.h
                        src/ScreenPickerTool.h
                        src/Script.h
                        src/ScriptingEnv.h
                        src/ScriptingLangDialog.h
                        src/ScriptingWindow.h
                        src/MultiTabScriptInterpreter.h
                        src/ScriptOutputDisplay.h
                        src/ScriptFileInterpreter.h
                        src/SelectionMoveResizer.h
                        src/SendToProgramDialog.h
                        src/SetColValuesDialog.h
                        src/SigmoidalFit.h
                        src/SmoothCurveDialog.h
                        src/SmoothFilter.h
                        src/Spectrogram.h
                        src/SortDialog.h
                        src/SurfaceDialog.h
                        src/TableDialog.h
                        src/Table.h
                        src/TableStatistics.h
                        src/TextDialog.h
                        src/TextEditor.h
                        src/TiledWindow.h
                        src/TitlePicker.h
                        src/TranslateCurveTool.h
                        src/lib/include/CollapsiveGroupBox.h
                        src/lib/include/ColorBox.h
                        src/lib/include/ColorButton.h
                        src/lib/include/ColorMapEditor.h
                        src/lib/include/DoubleSpinBox.h
                        src/lib/include/ExtensibleFileDialog.h
                        src/lib/include/LineNumberDisplay.h
                        src/lib/include/PatternBox.h
                        src/lib/include/PenStyleBox.h
                        src/lib/include/SymbolBox.h
                        src/lib/include/SymbolDialog.h
                        src/lib/include/TextFormatButtons.h
                        src/lib/3rdparty/qtcolorpicker/src/qtcolorpicker.h
)

set ( MANTID_MOC_FILES src/Mantid/AlgorithmMonitor.h
                       src/Mantid/AlgorithmHistoryWindow.h
                       src/Mantid/ErrorBarSettings.h
                       src/Mantid/FirstTimeSetup.h
                       src/Mantid/IFunctionWrapper.h
                       src/Mantid/ImportWorkspaceDlg.h
                       src/Mantid/LoadDAEDlg.h
                       src/Mantid/ManageCustomMenus.h
                       src/Mantid/ManageInterfaceCategories.h
                       src/Mantid/MantidAbout.h
                       src/Mantid/MantidApplication.h
                       src/Mantid/MantidCurve.h
                       src/Mantid/MantidDock.h
                       src/Mantid/MantidMatrixCurve.h
                       src/Mantid/MantidMDCurve.h
                       src/Mantid/MantidMDCurveDialog.h
                       src/Mantid/MantidMatrixDialog.h
                       src/Mantid/MantidMatrix.h
                       src/Mantid/MantidMatrixFunction.h
                       src/Mantid/MantidSampleLogDialog.h
                       src/Mantid/MantidSampleMaterialDialog.h
                       src/Mantid/MantidUI.h
                       src/Mantid/MantidWSIndexDialog.h
                       src/Mantid/MantidTable.h
                       src/Mantid/PeakPickerTool.h
                       src/Mantid/RemoveErrorsDialog.h
                       src/Mantid/SetUpParaview.h
                       src/Mantid/UserFitFunctionDialog.h
                       src/Mantid/InstrumentWidget/XIntegrationControl.h
                       src/Mantid/InstrumentWidget/BinDialog.h
                       src/Mantid/InstrumentWidget/InputController.h
                       src/Mantid/InstrumentWidget/InstrumentTreeModel.h
                       src/Mantid/InstrumentWidget/InstrumentTreeWidget.h
                       src/Mantid/InstrumentWidget/InstrumentWindow.h
                       src/Mantid/InstrumentWidget/InstrumentWindowTab.h
                       src/Mantid/InstrumentWidget/InstrumentWindowRenderTab.h
                       src/Mantid/InstrumentWidget/InstrumentWindowPickTab.h
                       src/Mantid/InstrumentWidget/InstrumentWindowMaskTab.h
                       src/Mantid/InstrumentWidget/InstrumentWindowTreeTab.h
                       src/Mantid/InstrumentWidget/ColorMapWidget.h
                       src/Mantid/InstrumentWidget/MantidGLWidget.h
                       src/Mantid/InstrumentWidget/OneCurvePlot.h
                       src/Mantid/InstrumentWidget/CollapsiblePanel.h
                       src/Mantid/InstrumentWidget/InstrumentActor.h
                       src/Mantid/InstrumentWidget/PeakOverlay.h
                       src/Mantid/InstrumentWidget/ProjectionSurface.h
                       src/Mantid/InstrumentWidget/Projection3D.h
                       src/Mantid/InstrumentWidget/Shape2DCollection.h
                       src/Mantid/InstrumentWidget/UnwrappedSurface.h
					   src/Mantid/InstrumentWidget/UCorrectionDialog.h
)

set ( UI_FILES src/SendToProgramDialog.ui
               src/Mantid/FirstTimeSetup.ui
               src/Mantid/UserFitFunctionDialog.ui
               src/Mantid/MantidAbout.ui
               src/Mantid/RemoveErrorsDialog.ui
               src/Mantid/SetUpParaview.ui
               src/Mantid/ManageCustomMenus.ui
               src/Mantid/ManageInterfaceCategories.ui
               src/Mantid/MantidMDCurveDialog.ui
               src/Mantid/MantidSampleMaterialDialog.ui
      			   src/Mantid/InstrumentWidget/UCorrectionDialog.ui
)

qt4_wrap_cpp ( MOCCED_FILES ${QTIPLOT_MOC_FILES} ${MANTID_MOC_FILES} )
# Call separate function on third-party code that expects moc output to have certain name
qt4_generate_moc ( src/lib/3rdparty/qtcolorpicker/src/qtcolorpicker.cpp
                   ${CMAKE_CURRENT_BINARY_DIR}/qtcolorpicker.moc )
set_source_files_properties ( ${CMAKE_CURRENT_BINARY_DIR}/qtcolorpicker.moc
                             PROPERTIES HEADER_FILE_ONLY true )
set ( MOCCED_FILES ${MOCCED_FILES} ${CMAKE_CURRENT_BINARY_DIR}/qtcolorpicker.moc )

set ( SRC_FILES ${QTIPLOT_SRCS} ${MANTID_SRCS} ${SIP_SRC} )
set ( INC_FILES ${QTIPLOT_HDRS} ${MANTID_HDRS} )
set ( ALL_SRC ${SRC_FILES} ${MOCCED_FILES} )

# Use a precompiled header where they are supported
enable_precompiled_headers( src/PrecompiledHeader.h ALL_SRC )

qt4_wrap_ui ( UI_HDRS ${UI_FILES} )

# The generated ui headers will go here:
include_directories ( ${CMAKE_CURRENT_BINARY_DIR} )

###########################################################################
# Internal icon links
###########################################################################

qt4_add_resources ( RES_FILES ${PROJECT_SOURCE_DIR}/Images/images.qrc )
qt4_add_resources ( RES_FILES ${PROJECT_SOURCE_DIR}/Images//fonts/fonts.qrc )
qt4_add_resources ( RES_FILES ${CMAKE_CURRENT_SOURCE_DIR}/icons/icons.qrc )
qt4_add_resources ( RES_FILES ${PROJECT_SOURCE_DIR}/MantidQt/SliceViewer/icons/SliceViewerIcons.qrc )
qt4_add_resources ( RES_FILES ${PROJECT_SOURCE_DIR}/MantidQt/CustomInterfaces/icons/CustomInterfacesIcons.qrc )
qt4_add_resources ( RES_FILES ${PROJECT_SOURCE_DIR}/Vates/VatesSimpleGui/ViewWidgets/icons/ViewWidgetsIcons.qrc )

###########################################################################
# Add the dependencies
###########################################################################

include_directories ( SYSTEM ${MUPARSER_INCLUDE_DIR} )
include_directories ( ${ZLIB_INCLUDE_DIRS} )

include_directories ( SYSTEM ${QWT_INCLUDE_DIR} )

find_package ( QwtPlot3d REQUIRED )
include_directories ( SYSTEM ${QWTPLOT3D_INCLUDE_DIR} )

find_package ( QScintilla REQUIRED )
include_directories ( ${QSCINTILLA_INCLUDE_DIR} )

###########################################################################
# Now create the target and add its dependencies and flags
###########################################################################

add_definitions ( -DSCRIPTING_MUPARSER )
add_definitions ( -DSCRIPTING_PYTHON )
add_definitions ( -DQSCINTILLA_DLL )     # Will only have an effect on Windows (as is desired)

include_directories ( src )
include_directories ( src/lib/include )
include_directories ( src/lib/3rdparty/qtcolorpicker/src )

include_directories ( ../QtPropertyBrowser/src )
include_directories ( ../MantidQt/API/inc )
include_directories ( ../MantidQt/MantidWidgets/inc )
include_directories ( ../MantidQt/SliceViewer/inc )
include_directories ( ../MantidQt/SpectrumViewer/inc )
include_directories ( ../MantidQt/Factory/inc )
# ui_ files end up in these places
include_directories ( ${CMAKE_BINARY_DIR}/MantidQt/API )
include_directories ( ${CMAKE_BINARY_DIR}/MantidQt/MantidWidgets )
include_directories ( ${CMAKE_BINARY_DIR}/MantidQt/SliceViewer )


###########################################################################
# Application icon files
###########################################################################
if( WIN32 )
   set ( MANTID_RC_FILE icons/MantidPlotDesktop.rc )
   if ( CONSOLE )
     set ( WIN_CONSOLE )
   else ()
     set( WIN_CONSOLE WIN32 )
   endif( CONSOLE )
endif( WIN32 )

if ( APPLE )
  set ( MANTID_RC_FILE ${CMAKE_SOURCE_DIR}/Images/MantidPlot.icns )
  set_source_files_properties(MANTID_RC_FILE PROPERTIES MACOSX_PACKAGE_LOCATION Resources)
endif ()

###########################################################################
# Config reset scripts
###########################################################################

if ( WIN32 )
  set ( CONFIG_RESET_SCRIPT mantid_reset_settings.bat )
else ()
  set ( CONFIG_RESET_SCRIPT mantid_reset_settings.sh )
endif ()

copy_files_to_dir ( "${CONFIG_RESET_SCRIPT}"
                     ${CMAKE_CURRENT_SOURCE_DIR}
                     ${CMAKE_LIBRARY_OUTPUT_DIRECTORY}/${CMAKE_CFG_INTDIR}
                     CONFIG_RESET_SCRIPT_FILE )

###########################################################################
# Required Python config files
###########################################################################

# Top-level python scripts
set( PY_FILES mantidplot.py mantidplotrc.py mantid_qt_settings_editor.py)
copy_files_to_dir ( "${PY_FILES}"
                            ${CMAKE_CURRENT_SOURCE_DIR}
                            ${CMAKE_LIBRARY_OUTPUT_DIRECTORY}/${CMAKE_CFG_INTDIR}
                            PYTHON_INSTALL_FILES )
# mantidplot package
set( MTDPLOTPY_FILES
  __init__.py
  proxies.py
)
copy_files_to_dir ( "${MTDPLOTPY_FILES}"
                            ${CMAKE_CURRENT_SOURCE_DIR}/pymantidplot
                            ${CMAKE_LIBRARY_OUTPUT_DIRECTORY}/${CMAKE_CFG_INTDIR}/pymantidplot
                            MTDPLOT_INSTALL_FILES )
                            
set( FUTURE_FILES
  __init__.py
  pyplot.py
)
copy_files_to_dir ( "${FUTURE_FILES}"
                            ${CMAKE_CURRENT_SOURCE_DIR}/pymantidplot/future
                            ${CMAKE_LIBRARY_OUTPUT_DIRECTORY}/${CMAKE_CFG_INTDIR}/pymantidplot/future
                            MTDPLOT_FUTURE_INSTALL_FILES )

# IPython scripts
set( IPY_FILES
  __init__.py
  mantid_ipython_widget.py
)
copy_files_to_dir ( "${IPY_FILES}"
                     ${CMAKE_CURRENT_SOURCE_DIR}/ipython_widget
                     ${CMAKE_LIBRARY_OUTPUT_DIRECTORY}/${CMAKE_CFG_INTDIR}/ipython_widget
                     IPYTHON_INSTALL_FILES )

# SysMon scripts
set( SYSMON_FILES
  __init__.py
  _version.py
  config.py
  sysmon.py
  sysmon_tools.py
  ui_sysmon.py
  ui_sysmon.ui
)
copy_files_to_dir ( "${SYSMON_FILES}"
                     ${CMAKE_CURRENT_SOURCE_DIR}/SysMon
                     ${CMAKE_LIBRARY_OUTPUT_DIRECTORY}/${CMAKE_CFG_INTDIR}/SysMon
                     SYSMON_INSTALL_FILES )

###########################################################################
# MantidPlot executable
###########################################################################

add_executable ( MantidPlot ${WIN_CONSOLE} MACOSX_BUNDLE ${ALL_SRC} src/main.cpp
							${INC_FILES} ${QTIPLOT_C_SRC} ${UI_HDRS}
							${RES_FILES} ${MANTID_RC_FILE}
							${PYTHON_INSTALL_FILES} ${MTDPLOT_INSTALL_FILES} ${CONFIG_RESET_SCRIPT_FILE} ${MTDPLOT_FUTURE_INSTALL_FILES} ${IPYTHON_INSTALL_FILES} ${SYSMON_INSTALL_FILES}
)

# Library dependencies
target_link_libraries ( MantidPlot
                        ${CORE_MANTIDLIBS}
                        MantidQtAPI MantidWidgets MantidQtSliceViewer MantidQtFactory
                        MantidQtSpectrumViewer
                        QtPropertyBrowser ${QT_LIBRARIES}
                        ${QWT_LIBRARIES} ${QWTPLOT3D_LIBRARIES}
                        ${QSCINTILLA_LIBRARIES}
                        ${PYTHON_LIBRARIES}
                        ${ZLIB_LIBRARIES}
)
# Plugin dependencies
add_dependencies( MantidPlot mantidqtpython )

if (OSX_VERSION VERSION_GREATER 10.8)
  set_target_properties(MantidPlot PROPERTIES INSTALL_RPATH "@executable_path/")
endif ()

###########################################################################
# Custom Info.plist file for OS X
###########################################################################
if( APPLE )
  # Setting the CFBundleIdentifer attribute on OS X 10.6 (SL) and before
  # causes problems with trying to install the package on the same
  # machine as it was built. It tries to relocate the package to the build directory
  # because the bundle identifiers match. Mountain Lion requires the attribute
  # to avoid crashes when accessing certain system dialogs from Qt.
  # The ideal would be to pass the --no-relocate
  # option to packagemaker but we can't control that so only set the
  # identifier for 10.7 and above
  #
  # This can disappear when if/when we move to a drag-n-drop package.
  if (OSX_VERSION VERSION_GREATER 10.7 OR OSX_VERSION VERSION_EQUAL 10.7)
    set ( MAC_BUNDLE_IDENTIFIER "org.mantidproject.MantidPlot" )
  else()
    set ( MAC_BUNDLE_IDENTIFIER "" )
  endif()

  configure_file ( ${CMAKE_CURRENT_SOURCE_DIR}/../Installers/MacInstaller/Info.plist.in
                   ${CMAKE_CURRENT_BINARY_DIR}/Info.plist
                   @ONLY )

  set_target_properties( MantidPlot PROPERTIES MACOSX_BUNDLE_INFO_PLIST
                         ${CMAKE_CURRENT_BINARY_DIR}/Info.plist )
endif()

###########################################################################
# Entry point flag for Windows to ensure we always link to standard main
###########################################################################
if( WIN32 )
   set_target_properties( MantidPlot PROPERTIES LINK_FLAGS "/ENTRY:mainCRTStartup" )
   if ( CONSOLE )
     set_target_properties( MantidPlot PROPERTIES COMPILE_DEFINITIONS "_CONSOLE" )
   endif ( CONSOLE )
endif( WIN32 )

###########################################################################
# MantidPlot Python Unit Tests
###########################################################################

# List of .py files than must be run WITHIN MantidPlot.
set ( MANTIDPLOT_TEST_PY_FILES
    MantidPlotAlgorithmDialogTest.py
    MantidPlotInstrumentViewTest.py
    MantidPlotSliceViewerTest.py
    MantidPlot1DPlotTest.py
    MantidPlot2DPlotTest.py
    MantidPlotProxiesTest.py
    MantidPlotPythonImportTest.py
    MantidPlotFoldersTest.py
    MantidPlotMdiSubWindowTest.py
    MantidPlotTiledWindowTest.py
    MantidPlotInputArgsCheck.py
    MantidPlotFuturePyplotGeneralTest.py
)

if ( 0 )
	message (STATUS "Your CMAKE_SYSTEM string is '${CMAKE_SYSTEM}'")
	message (STATUS "Your CMAKE_SYSTEM_NAME string is '${CMAKE_SYSTEM_NAME}'")
	message (STATUS "Your CMAKE_BINARY_DIR string is '${CMAKE_BINARY_DIR}'")
	message (STATUS "Your BIN_DIR string is '${BIN_DIR}'")
	message (STATUS "Your CMAKE_LIBRARY_OUTPUT_DIRECTORY string is '${CMAKE_LIBRARY_OUTPUT_DIRECTORY}'")
	message (STATUS "Your CMAKE_CFG_INTDIR string is '${CMAKE_CFG_INTDIR}'")
	message (STATUS "Your CMAKE_CURRENT_BINARY_DIR string is '${CMAKE_CURRENT_BINARY_DIR}'")
endif ()


# Check system version
if ( ${CMAKE_SYSTEM} MATCHES ".*\\.el5" )
  	# This is RHEL5. GUI tests hang on this platform for some reason
  	message ( "RHEL5 hangs on GUI tests. Disabling MantidPlot python tests." )
else ()
	# Find the path to the built MantidPlot app. Need different paths for MAC for some reason.
	set (MANTIDPLOT_PATH  "${CMAKE_BINARY_DIR}/${BIN_DIR}/MantidPlot" )

	# Screenshots destination
	if ("$ENV{WORKSPACE}" STREQUAL "")
		set (SCREENSHOTS_DIR "${CMAKE_LIBRARY_OUTPUT_DIRECTORY}/screenshots" )
	else ()
		set (SCREENSHOTS_DIR "$ENV{WORKSPACE}/screenshots" )
	endif ()

	# Add an environment property MANTID_SOURCE so that the script can find the source of xmlrunner
	set (TEST_ENVIRONMENT "MANTID_SOURCE=${CMAKE_SOURCE_DIR};PYTHONPATH=${CMAKE_CURRENT_SOURCE_DIR}/test;MANTID_SCREENSHOT_REPORT=${SCREENSHOTS_DIR}" )

	# Fixes for Darwin (MacOS)
	if ( ${CMAKE_SYSTEM_NAME} MATCHES "Darwin")
		set (MANTIDPLOT_PATH  "${CMAKE_LIBRARY_OUTPUT_DIRECTORY}/${BIN_DIR}/MantidPlot" )
		# Append to the path and set MANTIDPATH for MacOS' MantidPlot to run
		set (TEST_ENVIRONMENT "PATH=$ENV{PATH}:${CMAKE_LIBRARY_OUTPUT_DIRECTORY};MANTIDPATH=${CMAKE_LIBRARY_OUTPUT_DIRECTORY};MANTID_SOURCE=${CMAKE_SOURCE_DIR};MANTID_SCREENSHOT_REPORT=${SCREENSHOTS_DIR}" )
	endif ()

	# Make a ctest target for each file
	foreach  ( PYFILE ${MANTIDPLOT_TEST_PY_FILES} )
	 	# Add the test. Name of test = name of the file
		add_test ( ${PYFILE} ${MANTIDPLOT_PATH} -xq ${CMAKE_CURRENT_SOURCE_DIR}/test/${PYFILE} )
		# Set the previously-built environment
		set_tests_properties ( ${PYFILE} PROPERTIES
                           RUN_SERIAL 1
                           ENVIRONMENT "${TEST_ENVIRONMENT}"
                           TIMEOUT ${TESTING_TIMEOUT} )
	endforeach ()

    add_dependencies( GUITests MantidPlot )
endif()

###########################################################################
# Installation settings
###########################################################################

install ( TARGETS MantidPlot RUNTIME DESTINATION ${BIN_DIR}
                             BUNDLE DESTINATION .
)

# Ship required files. Explicit so some can be disabled easily if necessary
install ( FILES ${PY_FILES} DESTINATION ${BIN_DIR} )
foreach(PY_FILE ${MTDPLOTPY_FILES} )
  install ( FILES pymantidplot/${PY_FILE} DESTINATION ${BIN_DIR}/pymantidplot )
endforeach()
foreach(FUT_PY_FILE ${FUTURE_FILES} )
  install ( FILES pymantidplot/future/${FUT_PY_FILE} DESTINATION ${BIN_DIR}/pymantidplot/future )
endforeach()
foreach(PY_FILE ${IPY_FILES} )
  install ( FILES ipython_widget/${PY_FILE} DESTINATION ${BIN_DIR}/ipython_widget )
endforeach()
foreach(PY_FILE ${SYSMON_FILES} )
  install ( FILES SysMon/${PY_FILE} DESTINATION ${BIN_DIR}/SysMon )
endforeach()
install ( FILES ${CONFIG_RESET_SCRIPT} DESTINATION ${BIN_DIR} )

<<<<<<< HEAD

=======
# file make_package.rb contains hard-coded path to the libraries
# this causes fail of the installation with macports
# therefore MACPORTS option is introduced
>>>>>>> e4390c4d
if ( APPLE )
  if (OSX_VERSION VERSION_LESS 10.9 OR MACPORTS)
    configure_file ( ${CMAKE_CURRENT_SOURCE_DIR}/FixBundle.cmake.in
                   ${CMAKE_CURRENT_BINARY_DIR}/FixBundle.cmake
                   @ONLY )

<<<<<<< HEAD
  install ( SCRIPT ${CMAKE_CURRENT_BINARY_DIR}/FixBundle.cmake )
=======
    install ( SCRIPT ${CMAKE_CURRENT_BINARY_DIR}/FixBundle.cmake )
  else ()
    install ( FILES  make_package.rb DESTINATION MantidPlot.app/ )
    configure_file ( ${CMAKE_CURRENT_SOURCE_DIR}/FixMavericksBundle.cmake.in
                   ${CMAKE_CURRENT_BINARY_DIR}/FixMavericksBundle.cmake
                   @ONLY )
    install ( SCRIPT ${CMAKE_CURRENT_BINARY_DIR}/FixMavericksBundle.cmake )
  endif ()
>>>>>>> e4390c4d
endif ()<|MERGE_RESOLUTION|>--- conflicted
+++ resolved
@@ -1055,23 +1055,16 @@
 endforeach()
 install ( FILES ${CONFIG_RESET_SCRIPT} DESTINATION ${BIN_DIR} )
 
-<<<<<<< HEAD
-
-=======
 # file make_package.rb contains hard-coded path to the libraries
 # this causes fail of the installation with macports
 # therefore MACPORTS option is introduced
->>>>>>> e4390c4d
 if ( APPLE )
   if (OSX_VERSION VERSION_LESS 10.9 OR MACPORTS)
-    configure_file ( ${CMAKE_CURRENT_SOURCE_DIR}/FixBundle.cmake.in
+  configure_file ( ${CMAKE_CURRENT_SOURCE_DIR}/FixBundle.cmake.in
                    ${CMAKE_CURRENT_BINARY_DIR}/FixBundle.cmake
                    @ONLY )
 
-<<<<<<< HEAD
   install ( SCRIPT ${CMAKE_CURRENT_BINARY_DIR}/FixBundle.cmake )
-=======
-    install ( SCRIPT ${CMAKE_CURRENT_BINARY_DIR}/FixBundle.cmake )
   else ()
     install ( FILES  make_package.rb DESTINATION MantidPlot.app/ )
     configure_file ( ${CMAKE_CURRENT_SOURCE_DIR}/FixMavericksBundle.cmake.in
@@ -1079,5 +1072,4 @@
                    @ONLY )
     install ( SCRIPT ${CMAKE_CURRENT_BINARY_DIR}/FixMavericksBundle.cmake )
   endif ()
->>>>>>> e4390c4d
 endif ()