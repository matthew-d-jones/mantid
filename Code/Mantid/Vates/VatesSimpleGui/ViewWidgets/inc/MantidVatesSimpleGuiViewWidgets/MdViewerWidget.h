#ifndef MDVIEWERWIDGET_H_
#define MDVIEWERWIDGET_H_

#include "ui_MdViewerWidget.h"
#include "MantidVatesSimpleGuiViewWidgets/WidgetDllOption.h"
#include "MantidVatesSimpleGuiViewWidgets/RebinAlgorithmDialogProvider.h"
#include "MantidVatesSimpleGuiViewWidgets/RebinnedSourcesManager.h"

#include "MantidQtAPI/VatesViewerInterface.h"
#include "MantidQtAPI/WorkspaceObserver.h"
#include "boost/shared_ptr.hpp"
#include "MantidQtAPI/MdConstants.h"
#include "MantidQtAPI/MdSettings.h"
#include "MantidVatesSimpleGuiViewWidgets/BackgroundRgbProvider.h"

#include <QPointer>
#include <QWidget>
#include <QString>

class pqLoadDataReaction;
class pqPipelineSource;
class pqViewSettingsReaction;
class vtkSMDoubleVectorProperty;

class QAction;
class QEvent;
class QHBoxLayout;
class QObject;
class QString;

namespace Mantid
{
namespace Vates
{
namespace SimpleGui
{

class RotationPointDialog;
class SaveScreenshotReaction;
class ViewBase;
class RebinDialog;
/**
 *
  This class represents the central widget for handling VATES visualization
  operations for 3D and 4D datasets.

  @date 11/08/2011

  Copyright &copy; 2011 ISIS Rutherford Appleton Laboratory, NScD Oak Ridge National Laboratory & European Spallation Source

  This file is part of Mantid.

  Mantid is free software; you can redistribute it and/or modify
  it under the terms of the GNU General Public License as published by
  the Free Software Foundation; either version 3 of the License, or
  (at your option) any later version.

  Mantid is distributed in the hope that it will be useful,
  but WITHOUT ANY WARRANTY; without even the implied warranty of
  MERCHANTABILITY or FITNESS FOR A PARTICULAR PURPOSE.  See the
  GNU General Public License for more details.

  You should have received a copy of the GNU General Public License
  along with this program.  If not, see <http://www.gnu.org/licenses/>.

  File change history is stored at: <https://github.com/mantidproject/mantid>
  Code Documentation is available at: <http://doxygen.mantidproject.org>
 */
class EXPORT_OPT_MANTIDVATES_SIMPLEGUI_VIEWWIDGETS MdViewerWidget : public MantidQt::API::VatesViewerInterface, MantidQt::API::WorkspaceObserver
{
  Q_OBJECT

public:
  /// Plugin mode constructor.
  MdViewerWidget();
  /// Standalone mode constructor.
  MdViewerWidget(QWidget *parent);
  /// Default destructor.
  virtual ~MdViewerWidget();

  /// Add extra menus for standalone mode.
  void addMenus();
  /// Connect data loader.
  void connectLoadDataReaction(QAction *action);
  /// Filter events to check for hide.
  bool eventFilter(QObject *obj, QEvent *ev);
  /// See MantidQt::API::VatesViewerInterface
  void renderWorkspace(QString workspaceName, int workspaceType, std::string instrumentName);
  /// See MantidQt::API::VatesViewerInterface
  void setupPluginMode();

public slots:
  /// Seet MantidQt::API::VatesViewerInterface
  void shutdown();

protected slots:
  /// Check for certain updates when an accept is fired.
  void checkForUpdates();
  /// Turn on/off the LOD threshold.
  void onLodToggled(bool state);
  /// Pop-up the rotation point dialog.
  void onRotationPoint();
  /// Show the wiki help in a browser.
  void onWikiHelp();
  /// Load and render data.
  void onDataLoaded(pqPipelineSource *source);
  /// Perform actions when rendering is done.
  void renderingDone();
  /// Execute view switch.
  void switchViews(ModeControlWidget::Views v);
  /// On rebin 
  void onRebin(std::string algorithmType);
  /// On  unbin
  void onUnbin();
  /// On switching an MDEvent source to a temporary source.
  void onSwitchSoures(std::string rebinnedWorkspaceName, std::string sourceType);

protected:
  /// Handle workspace preDeletion tasks.
  void preDeleteHandle(const std::string &wsName,
                       const boost::shared_ptr<Mantid::API::Workspace> ws);
  /// Handle workspace replacement tasks.
  void afterReplaceHandle(const std::string &wsName,
                          const boost::shared_ptr<Mantid::API::Workspace> ws);

private:
  Q_DISABLE_COPY(MdViewerWidget)

  ViewBase *currentView; ///< Holder for the current view
  pqLoadDataReaction *dataLoader; ///< Holder for the load data reaction
  ViewBase *hiddenView; ///< Holder for the view that is being switched from
  bool isPluginInitialized; ///< Flag for plugin initialization
  double lodThreshold; ///< Default value for the LOD threshold (5 MB)
  QAction *lodAction; ///< Holder for the LOD threshold menu item
  bool pluginMode; ///< Flag to say widget is in plugin mode
  RotationPointDialog *rotPointDialog; ///< Holder for the rotation point dialog
  SaveScreenshotReaction *screenShot; ///< Holder for the screen shot reaction
  Ui::MdViewerWidgetClass ui; ///< The MD viewer's UI form
  QHBoxLayout *viewLayout; ///< Layout manager for the view widget
  pqViewSettingsReaction *viewSettings; ///< Holder for the view settings reaction
  bool viewSwitched;
  ModeControlWidget::Views initialView; ///< Holds the initial view
<<<<<<< HEAD
  MantidQt::API::MdSettings mdSettings;///<Holds the MD settings which are used to persist data
  MantidQt::API::MdConstants mdConstants;/// < Holds the MD constants
=======
  RebinAlgorithmDialogProvider m_rebinAlgorithmDialogProvider; ///<Provides dialogs to execute rebin algorithms
  RebinnedSourcesManager m_rebinnedSourcesManager; ///<Holds the rebinned sources manager
  QString m_rebinnedWorkspaceIdentifier; ///< Holds the identifier for temporary workspaces
>>>>>>> 80c7a0ec

  /// Check the environmental variables.
  void checkEnvSetup();
  /// Setup color selection widget connections.
  void connectColorSelectionWidget();
  /// Setup connections for all dialogs.
  void connectDialogs();
  /// Setup rotation point dialog connections.
  void connectRotationPointDialog();
  /// Create the pqPVApplicationCore object in plugin mode.
  void createAppCoreForPlugin();
  /// Add view specific stuff to a menu.
  void createMenus();
  /// Disconnect dialog connections.
  void disconnectDialogs();
  /// Consolidate constructor related items.
  void internalSetup(bool pMode);
  /// Disable communication with the proxy tab widget.
  void removeProxyTabWidgetConnections();
  /// Perform first render and final setup for mode buttons.
  void renderAndFinalSetup();
  /// Set the signals/slots for the ParaView components based on the view.
  void setParaViewComponentsForView();
  /// Run the necessary setup for the main view.
  void setupMainView();
  /// Mimic ParaView behavior setup without QMainWindow.
  void setupParaViewBehaviors();
  /// Creates the UI and mode switch connection.
  void setupUiAndConnections();
  /// Create the requested view.
  ViewBase *setMainViewWidget(QWidget *container, ModeControlWidget::Views v);
  /// Helper function to swap current and hidden view pointers.
  void swapViews();
  /// Update the state of application widgets.
  void updateAppState();
  /// Get the initial view for the current workspace and user setting
  ModeControlWidget::Views getInitialView(int workspaceType, std::string instrumentName);
  /// Check that the view is valid for teh workspace type
  ModeControlWidget::Views checkViewAgainstWorkspace(ModeControlWidget::Views view, int workspaceType);
  /// Get the technique associated with an instrument.
  const std::string getTechniqueForInstrument(const std::string& instrumentName) const;
  /// Get the view for a specified instrument
  QString getViewForInstrument(const std::string& instrument) const;
  /// Check if a technique contains a keyword
  bool checkIfTechniqueContainsKeyword(const std::set<std::string>& techniques, const std::string& keyword) const;
  /// Reset the current view to the appropriate initial view.
  void resetCurrentView(int workspaceType, const std::string& instrumentName);
  /// Render rebinned workspace
  void prepareRebinnedWorkspace(const std::string rebinnedWorkspaceName, std::string sourceType); 
  /// Set visibility listener
  void setVisibilityListener();
<<<<<<< HEAD
  /// Set up the default color for the background of the view.
  void setColorForBackground();
=======
  /// Render the original workspace
  void renderOriginalWorkspace(const std::string originalWorkspaceName);
  /// Delete a specific workspace
  void deleteSpecificSource(std::string workspaceName);
  /// Remove the rebinning when switching views or otherwise.
  void removeRebinning(pqPipelineSource* source, bool forced, ModeControlWidget::Views view = ModeControlWidget::STANDARD);
  /// Remove all rebinned sources
  void removeAllRebinning(ModeControlWidget::Views view);
  /// Sets a listener for when sources are being destroyed
  void setDestroyedListener();
>>>>>>> 80c7a0ec
};

} // SimpleGui
} // Vates
} // Mantid

#endif // MDVIEWERWIDGET_H_<|MERGE_RESOLUTION|>--- conflicted
+++ resolved
@@ -140,14 +140,11 @@
   pqViewSettingsReaction *viewSettings; ///< Holder for the view settings reaction
   bool viewSwitched;
   ModeControlWidget::Views initialView; ///< Holds the initial view
-<<<<<<< HEAD
   MantidQt::API::MdSettings mdSettings;///<Holds the MD settings which are used to persist data
   MantidQt::API::MdConstants mdConstants;/// < Holds the MD constants
-=======
   RebinAlgorithmDialogProvider m_rebinAlgorithmDialogProvider; ///<Provides dialogs to execute rebin algorithms
   RebinnedSourcesManager m_rebinnedSourcesManager; ///<Holds the rebinned sources manager
   QString m_rebinnedWorkspaceIdentifier; ///< Holds the identifier for temporary workspaces
->>>>>>> 80c7a0ec
 
   /// Check the environmental variables.
   void checkEnvSetup();
@@ -199,10 +196,8 @@
   void prepareRebinnedWorkspace(const std::string rebinnedWorkspaceName, std::string sourceType); 
   /// Set visibility listener
   void setVisibilityListener();
-<<<<<<< HEAD
   /// Set up the default color for the background of the view.
   void setColorForBackground();
-=======
   /// Render the original workspace
   void renderOriginalWorkspace(const std::string originalWorkspaceName);
   /// Delete a specific workspace
@@ -213,7 +208,6 @@
   void removeAllRebinning(ModeControlWidget::Views view);
   /// Sets a listener for when sources are being destroyed
   void setDestroyedListener();
->>>>>>> 80c7a0ec
 };
 
 } // SimpleGui
