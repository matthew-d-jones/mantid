--- conflicted
+++ resolved
@@ -186,9 +186,10 @@
   bool checkIfTechniqueContainsKeyword(const std::set<std::string>& techniques, const std::string& keyword) const;
   /// Reset the current view to the appropriate initial view.
   void resetCurrentView(int workspaceType, const std::string& instrumentName);
-<<<<<<< HEAD
   /// Render temporary workspace
   void renderTemporaryWorkspace(const std::string temporaryWorkspaceName, std::string sourceType); 
+  /// Set visibility listener
+  void setVisibilityListener();
   /// Render the original workspace
   void renderOriginalWorkspace(const std::string originalWorkspaceName);
   /// Delete a specific workspace
@@ -199,10 +200,6 @@
   void removeAllRebinning(ModeControlWidget::Views view);
   /// Sets a listener for when sources are being destroyed
   void setDestroyedListener();
-=======
-  /// Set visibility listener
-  void setVisibilityListener();
->>>>>>> e4390c4d
 };
 
 } // SimpleGui
