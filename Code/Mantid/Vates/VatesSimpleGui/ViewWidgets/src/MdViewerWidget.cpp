--- conflicted
+++ resolved
@@ -726,12 +726,8 @@
  */
 void MdViewerWidget::renderWorkspace(QString workspaceName, int workspaceType, std::string instrumentName)
 {
-<<<<<<< HEAD
   ScopedPythonGIL gil;
-=======
-  GlobalInterpreterLock gil;
   Mantid::VATES::ColorScaleLockGuard colorScaleLockGuard(&m_colorScaleLock);
->>>>>>> 9b740de0
   // Workaround: Note that setting to the standard view was part of the eventFilter. This causes the
   //             VSI window to not close properly. Moving it here ensures that we have the switch, but
   //             after the window is started again.
