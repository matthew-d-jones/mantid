--- conflicted
+++ resolved
@@ -251,11 +251,7 @@
   PACKAGINGVARS="-DPACKAGE_DOCS=ON"
   # Set some variables relating to the linux packages
   if [[ "${ON_MACOS}" == true ]]; then
-<<<<<<< HEAD
-    PACKAGINGVARS="${PACKAGINGVARS} -DPACKAGE_WORKBENCH=ON -DCPACK_PACKAGE_SUFFIX="
-=======
     PACKAGINGVARS="${PACKAGINGVARS} -DCPACK_PACKAGE_SUFFIX="
->>>>>>> a4bc46ff
   else
     # Use different suffix for linux builds if parameter is not defined
     if [[ -n "${PACKAGE_SUFFIX}" ]]; then
