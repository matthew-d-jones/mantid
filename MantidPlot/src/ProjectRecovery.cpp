#include "ProjectRecovery.h"

#include "ApplicationWindow.h"
#include "Folder.h"
#include "Process.h"
#include "ProjectSerialiser.h"
#include "ScriptingWindow.h"

#include "MantidAPI/AlgorithmManager.h"
#include "MantidAPI/FileProperty.h"
#include "MantidAPI/Workspace.h"
#include "MantidAPI/WorkspaceHistory.h"
#include "MantidKernel/ConfigService.h"
#include "MantidKernel/Logger.h"
#include "MantidKernel/UsageService.h"

#include <boost/algorithm/string/classification.hpp>
#include <boost/optional.hpp>
#include <boost/range/algorithm_ext/erase.hpp>

#include <Poco/DirectoryIterator.h>
#include <Poco/Environment.h>
#include <Poco/NObserver.h>
#include <Poco/Path.h>
#include <Poco/Process.h>

#include <QMessageBox>
#include <QMetaObject>
#include <QObject>
#include <QString>

#include <chrono>
#include <condition_variable>
#include <ctime>
#include <iomanip>
#include <iostream>
#include <mutex>
#include <signal.h>
#include <string>
#include <thread>

#ifdef _WIN32
#define pid_t int
#endif
namespace {
Mantid::Kernel::Logger g_log("ProjectRecovery");

// Config helper methods
template <typename T>
boost::optional<T> getConfigValue(const std::string &key) {
  return Mantid::Kernel::ConfigService::Instance().getValue<T>(key);
}

boost::optional<bool> getConfigBool(const std::string &key) {
  return Mantid::Kernel::ConfigService::Instance().getValue<bool>(key);
}

/// Returns a string to the folder it should output to
std::string getRecoveryFolderOutput() {
  static std::string appData =
      Mantid::Kernel::ConfigService::Instance().getAppDataDir();
  static std::string hostname = Poco::Environment::nodeName();
  static std::string pid = std::to_string(Process::getProcessID());

  static std::string recoverFolder =
      appData + "/recovery/" + hostname + '/' + pid + '/';
  return recoverFolder;
}

/// Returns a string to the current top level recovery folder
std::string getRecoveryFolderCheck() {
  static std::string appData =
      Mantid::Kernel::ConfigService::Instance().getAppDataDir();
  static std::string hostname = Poco::Environment::nodeName();

  static std::string recoverFolder = appData + "/recovery/" + hostname + '/';
  return recoverFolder;
}

/// Determines if a process ID is being used
bool isPIDused(pid_t pID) {
  if (pID <= 0) {
    return false;
  }
// For Windows:
#if defined(_WIN32) || defined(_WIN64)
  HANDLE handle = OpenProcess(SYNCHRONIZE, false, pID);
  if (!handle) {
    return false;
  } else {
    CloseHandle(handle);
    return true;
  }
#endif
// For Linux:
#if defined(__linux__) || defined(__APPLE__)
  // check if pid exists
  return (0 == kill(pID, 0));
#endif
}

std::vector<Poco::Path>
getListOfFoldersInDirectory(const std::string &recoveryFolderPath) {
  Poco::Path recoveryPath;

  if (!recoveryPath.tryParse(recoveryFolderPath) ||
      !Poco::File(recoveryPath).exists()) {
    // Folder may not exist yet
    g_log.debug("Project Saving: Working folder does not exist");
    return {};
  }

  std::vector<Poco::Path> folderPaths;

  Poco::DirectoryIterator dirIterator(recoveryFolderPath);
  Poco::DirectoryIterator end;
  // Find all the folders which exist in this folder
  while (dirIterator != end) {
    std::string iterPath = recoveryFolderPath + dirIterator.name() + '/';
    Poco::Path foundPath(iterPath);

    if (foundPath.isDirectory()) {
      folderPaths.emplace_back(std::move(foundPath));
    }
    ++dirIterator;
  }

  return folderPaths;
}

std::vector<int> orderProcessIDs(std::vector<Poco::Path> paths) {
  std::vector<int> returnValues;
  // Sort the paths by last modified
  std::sort(paths.begin(), paths.end(),
            [](const Poco::Path &a, const Poco::Path &b) {
              Poco::File a1(a);
              Poco::File b1(b);
              // Last modified is first!
              return a1.getLastModified() > b1.getLastModified();
            });

  for (auto c : paths) {
    returnValues.emplace_back(std::stoi(c.directory(c.depth() - 1)));
  }
  return returnValues;
}

/// Returns a string to the folder that should be recovered
std::string getRecoveryFolderLoad() {
  std::string recoverFolder = getRecoveryFolderCheck();
  // Get the PIDS
  std::vector<Poco::Path> possiblePidsPaths =
      getListOfFoldersInDirectory(recoverFolder);
  if (possiblePidsPaths.size() == 0) {
    throw std::runtime_error(
        "Project Recovery: Load failed attempted to find potential unused pid "
        "but none were found after successful check");
  }
  // Order pids based on date last modified descending
  std::vector<int> possiblePids = orderProcessIDs(possiblePidsPaths);
  // check if pid exists
  for (auto c : possiblePids) {
    if (!isPIDused(c)) {
      // It doesn't exist so return
      return recoverFolder.append(std::to_string(c) + "/");
    }
  }
  // Throw if it gets to this point and hasn't found one.
  throw std::runtime_error(
      "Project Recovery: Load failed attempted to find potential unused pid "
      "but none were found after successful check");
}

/// Gets a formatted timestamp
std::string getTimeStamp() {
  const char *formatSpecifier = "%Y-%m-%dT%H-%M-%S";
  auto time = std::time(nullptr);
  auto localTime = std::localtime(&time);

#if __GNUG__ && __GNUG__ < 5
  // Have to workaround GCC 4 not having std::put_time on RHEL7
  // this ifdef can be removed when RHEL7 uses a newer compiler
  char timestamp[20];
  if (strftime(timestamp, sizeof(timestamp), formatSpecifier, localTime) > 0) {
    return {timestamp};
  }

  return {};
#else
  std::ostringstream timestamp;
  timestamp << std::put_time(localTime, formatSpecifier);
  return timestamp.str();
#endif
}

/// Returns a string to the current timestamped recovery folder
Poco::Path getOutputPath() {

  auto timestamp = getTimeStamp();
  auto timestampedPath = getRecoveryFolderOutput().append(timestamp);

  return Poco::Path{timestampedPath};
}

std::vector<Poco::Path>
getRecoveryFolderCheckpoints(const std::string &recoveryFolderPath) {
  std::vector<Poco::Path> folderPaths =
      getListOfFoldersInDirectory(recoveryFolderPath);

  // Ensure the oldest is first in the vector
  std::sort(folderPaths.begin(), folderPaths.end(),
            [](const Poco::Path &a, const Poco::Path &b) {
              return a.toString() < b.toString();
            });

  return folderPaths;
}

const std::string OUTPUT_PROJ_NAME = "recovery.mantid";

// Config keys
const std::string SAVING_ENABLED_CONFIG_KEY = "projectRecovery.enabled";
const std::string SAVING_TIME_KEY = "projectRecovery.secondsBetween";
const std::string NO_OF_CHECKPOINTS_KEY = "projectRecovery.numberOfCheckpoints";

// Config values
bool SAVING_ENABLED =
    getConfigBool(SAVING_ENABLED_CONFIG_KEY).get_value_or(false);
const int SAVING_TIME =
    getConfigValue<int>(SAVING_TIME_KEY).get_value_or(60); // Seconds
const int NO_OF_CHECKPOINTS =
    getConfigValue<int>(NO_OF_CHECKPOINTS_KEY).get_value_or(5);

// Implementation variables
const std::chrono::seconds TIME_BETWEEN_SAVING(SAVING_TIME);

} // namespace

namespace MantidQt {

/**
 * Constructs a new ProjectRecovery, a class which encapsulates
 * a background thread to save periodically. This does not start the
 * background thread though
 *
 * @param windowHandle :: Pointer to the main application window
 */
ProjectRecovery::ProjectRecovery(ApplicationWindow *windowHandle)
    : m_backgroundSavingThread(), m_stopBackgroundThread(true),
      m_configKeyObserver(*this, &ProjectRecovery::configKeyChanged),
      m_windowPtr(windowHandle) {}

/// Destructor which also stops any background threads currently in progress
ProjectRecovery::~ProjectRecovery() { stopProjectSaving(); }

void ProjectRecovery::attemptRecovery() {
  QString recoveryMsg = QObject::tr(
      "Mantid did not close correctly and a recovery"
      " checkpoint has been found. Would you like to attempt recovery?");

  int userChoice = QMessageBox::information(
      m_windowPtr, QObject::tr("Project Recovery"), recoveryMsg,
      QObject::tr("Yes"), QObject::tr("No"),
      QObject::tr("Only open script in editor"), 0, 1);

  if (userChoice == 1) {
    // User selected no
    clearAllUnusedCheckpoints();
    this->startProjectSaving();
    return;
  }

  auto beforeRecoveryFolder = getRecoveryFolderLoad();
  auto checkpointPaths = getRecoveryFolderCheckpoints(beforeRecoveryFolder);
  auto mostRecentCheckpoint = checkpointPaths.back();

  auto destFilename =
      Poco::Path(Mantid::Kernel::ConfigService::Instance().getAppDataDir());
  destFilename.append("ordered_recovery.py");

  if (userChoice == 0) {
    // We have to spin up a new thread so the GUI can continue painting whilst
    // we exec
    openInEditor(mostRecentCheckpoint, destFilename);
    std::thread recoveryThread(
        [=] { loadRecoveryCheckpoint(mostRecentCheckpoint); });
    recoveryThread.detach();
  } else if (userChoice == 2) {
    openInEditor(mostRecentCheckpoint, destFilename);
    // Restart project recovery as we stay synchronous
    clearAllCheckpoints(beforeRecoveryFolder);
    startProjectSaving();
  } else {
    throw std::runtime_error("Unknown choice in ProjectRecovery");
  }
}

bool ProjectRecovery::checkForRecovery() const noexcept {
  try {
    const auto checkpointPaths =
        getRecoveryFolderCheckpoints(getRecoveryFolderCheck());
    return checkpointPaths.size() != 0 &&
           (checkpointPaths.size() > Process::numberOfMantids());
  } catch (...) {
    g_log.warning("Project Recovery: Caught exception whilst attempting to "
                  "check for existing recovery");
    return false;
  }
}

bool ProjectRecovery::clearAllCheckpoints() const noexcept {
  try {
    deleteExistingCheckpoints(0);
    return true;
  } catch (...) {
    g_log.warning("Project Recovery: Caught exception whilst attempting to "
                  "clear existing checkpoints.");
    return false;
  }
}

bool ProjectRecovery::clearAllCheckpoints(Poco::Path path) const noexcept {
  try {
    Poco::File(path).remove(true);
    return true;
  } catch (...) {
    g_log.warning("Project Recovery: Caught exception whilst attempting to "
                  "clear existing checkpoints.");
    return false;
  }
}

bool ProjectRecovery::clearAllUnusedCheckpoints() const noexcept {
  try {
    deleteExistingUnusedCheckpoints(0);
    return true;
  } catch (...) {
    g_log.warning("Project Recovery: Caught exception whilst attempting to "
                  "clear existing checkpoints.");
    return false;
  }
}

/// Returns a background thread with the current object captured inside it
std::thread ProjectRecovery::createBackgroundThread() {
  // Using a lambda helps the compiler deduce the this pointer
  // otherwise the resolution is ambiguous
  return std::thread([this] { projectSavingThreadWrapper(); });
}

/// Callback for POCO when a config change had fired for the enabled key
void ProjectRecovery::configKeyChanged(
    Mantid::Kernel::ConfigValChangeNotification_ptr notif) {
  if (notif->key() != (SAVING_ENABLED_CONFIG_KEY)) {
    return;
  }

  if (notif->curValue() == "True") {
    SAVING_ENABLED = true;
    startProjectSaving();
  } else {
    SAVING_ENABLED = false;
    stopProjectSaving();
  }
}

void ProjectRecovery::compileRecoveryScript(const Poco::Path &inputFolder,
                                            const Poco::Path &outputFile) {
  const std::string algName = "OrderWorkspaceHistory";
  auto alg =
      Mantid::API::AlgorithmManager::Instance().createUnmanaged(algName, 1);
  alg->initialize();
  alg->setChild(true);
  alg->setRethrows(true);
  alg->setProperty("RecoveryCheckpointFolder", inputFolder.toString());
  alg->setProperty("OutputFilepath", outputFile.toString());
  alg->execute();

  g_log.notice("Saved your recovery script to:\n" + outputFile.toString());
}

/**
 * Deletes existing checkpoints, oldest first, in the recovery
 * folder. This is based on the configuration key which
 * indicates how many points to keep
 */
void ProjectRecovery::deleteExistingCheckpoints(
    size_t checkpointsToKeep) const {
  const auto folderPaths =
      getRecoveryFolderCheckpoints(getRecoveryFolderOutput());

  size_t numberOfDirsPresent = folderPaths.size();
  if (numberOfDirsPresent <= checkpointsToKeep) {
    // Nothing to do
    return;
  }

  size_t checkpointsToRemove = numberOfDirsPresent - checkpointsToKeep;
  bool recurse = true;
  for (size_t i = 0; i < checkpointsToRemove; i++) {
    Poco::File(folderPaths[i]).remove(recurse);
  }
}

void ProjectRecovery::deleteExistingUnusedCheckpoints(
    size_t checkpointsToKeep) const {
  std::string recoverFolder = getRecoveryFolderCheck();
  // Get the PIDS
  std::vector<Poco::Path> possiblePidsPaths =
      getListOfFoldersInDirectory(recoverFolder);
  if (possiblePidsPaths.size() == 0) {
    throw std::runtime_error(
        "Project Recovery: Load failed attempted to find potential unused pid "
        "but none were found after successful check");
  }
  // Order pids based on date last modified descending
  std::vector<int> possiblePids = orderProcessIDs(possiblePidsPaths);
  // check if pid exists
  std::vector<std::string> folderPaths;
  for (auto i = 0u; i < possiblePids.size(); ++i) {
    if (!isPIDused(possiblePids[i])) {
      std::string folder = recoverFolder;
      folder.append(std::to_string(possiblePids[i]) + "/");
      folderPaths.emplace_back(folder);
    }
  }

  size_t numberOfDirsPresent = folderPaths.size();
  if (numberOfDirsPresent <= checkpointsToKeep) {
    // Nothing to do
    return;
  }

  size_t checkpointsToRemove = numberOfDirsPresent - checkpointsToKeep;
  bool recurse = true;
  for (size_t i = 0; i < checkpointsToRemove; i++) {
    Poco::File(folderPaths[i]).remove(recurse);
  }
}

/// Starts a background thread which saves out the project periodically
void ProjectRecovery::startProjectSaving() {
  // Close the existing thread first
  stopProjectSaving();

  if (!SAVING_ENABLED) {
    return;
  }

  // Spin up a new thread
  {
    std::lock_guard<std::mutex> lock(m_notifierMutex);
    m_stopBackgroundThread = false;
  }

  m_backgroundSavingThread = createBackgroundThread();
}

/// Stops any existing background threads which are running
void ProjectRecovery::stopProjectSaving() {
  {
    std::lock_guard<std::mutex> lock(m_notifierMutex);
    m_stopBackgroundThread = true;
    m_threadNotifier.notify_all();
  }

  if (m_backgroundSavingThread.joinable()) {
    m_backgroundSavingThread.detach();
  }
}

/**
 * Asynchronously loads a recovery checkpoint by opening
 * a scripting window to the ordered workspace
 * history file, then execute it. When this finishes the
 * project loading mechanism is invoked in the main GUI thread
 * to recreate all Qt objects / widgets
 *
 * @param recoveryFolder : The checkpoint folder
 */
void ProjectRecovery::loadRecoveryCheckpoint(const Poco::Path &recoveryFolder) {
  ScriptingWindow *scriptWindow = m_windowPtr->getScriptWindowHandle();
  if (!scriptWindow) {
    throw std::runtime_error("Could not get handle to scripting window");
  }

  // Ensure the window repaints so it doesn't appear frozen before exec
  scriptWindow->executeCurrentTab(Script::ExecutionMode::Serialised);
  if (scriptWindow->getSynchronousErrorFlag()) {
    // We failed to run the whole script
    // Note: We must NOT throw from the method for excepted failures,
    // since doing so will cause the application to terminate from a uncaught
    // exception
    g_log.error("Project recovery script did not finish. Your work has been "
                "partially recovered.");
    this->startProjectSaving();
    return;
  }
  g_log.notice("Re-opening GUIs");

  auto projectFile = Poco::Path(recoveryFolder).append(OUTPUT_PROJ_NAME);

  bool loadCompleted = false;
  if (!QMetaObject::invokeMethod(
          m_windowPtr, "loadProjectRecovery", Qt::BlockingQueuedConnection,
          Q_RETURN_ARG(bool, loadCompleted),
          Q_ARG(const std::string, projectFile.toString()))) {
    this->startProjectSaving();
    throw std::runtime_error("Project Recovery: Failed to load project "
                             "windows - Qt binding failed");
  }

  if (!loadCompleted) {
    g_log.warning("Loading failed to recovery everything completely");
    this->startProjectSaving();
    return;
  }
  g_log.notice("Project Recovery finished");

  // Restart project recovery when the async part finishes
  clearAllCheckpoints(Poco::Path(recoveryFolder).popDirectory());
  startProjectSaving();
} // namespace MantidQt

/**
 * Compiles the project recovery script from a given checkpoint
 * folder and opens this in the script editor
 *
 * @param inputFolder : The folder containing the checkpoint to recover
 * @param historyDest : Where to save the ordered history
 * @throws If a handle to the scripting window cannot be obtained
 */
void ProjectRecovery::openInEditor(const Poco::Path &inputFolder,
                                   const Poco::Path &historyDest) {
  compileRecoveryScript(inputFolder, historyDest);

  // Force application window to create the script window first
  const bool forceVisible = true;
  m_windowPtr->showScriptWindow(forceVisible);

  ScriptingWindow *scriptWindow = m_windowPtr->getScriptWindowHandle();
  if (!scriptWindow) {
    throw std::runtime_error("Could not get handle to scripting window");
  }

  scriptWindow->open(QString::fromStdString(historyDest.toString()));
}

/// Top level thread wrapper which catches all exceptions to gracefully handle
/// them
void ProjectRecovery::projectSavingThreadWrapper() {
  try {
    projectSavingThread();
  } catch (Mantid::API::Algorithm::CancelException &) {
    return;
  } catch (std::exception const &e) {
    std::string preamble("Project recovery has stopped. Please report"
                         " this to the development team.\nException:\n");
    g_log.warning(preamble + e.what());
  } catch (...) {
    g_log.warning("Project recovery has stopped. Please report"
                  " this to the development team.");
  }
}

/**
 * Main thread body which is run to save out projects. A member mutex is
 * locked and monitored on a timeout to indicate if the thread should
 * exit early. After the timeout elapses, if the thread has not been
 * requested to exit, it will save the project out
 */
void ProjectRecovery::projectSavingThread() {
  while (!m_stopBackgroundThread) {
    { // Ensure the lock only exists as long as the conditional variable
      std::unique_lock<std::mutex> lock(m_notifierMutex);
      // The condition variable releases the lock until the var changes
      if (m_threadNotifier.wait_for(lock, TIME_BETWEEN_SAVING, [this]() {
            return m_stopBackgroundThread.load();
          })) {
        // Exit thread
        g_log.debug("Project Recovery: Stopping background saving thread");
        return;
      }
    }
    this->saveAll();
  }
}
/**
 * Saves open all open windows using the main GUI thread
 *
 * @param projectDestFile :: The full path to write to
 * @throws If saving fails in the main GUI thread
 */
void ProjectRecovery::saveOpenWindows(const std::string &projectDestFile,
                                      bool autoSave) {
  bool saveCompleted = false;
  if (autoSave) {
    if (!QMetaObject::invokeMethod(m_windowPtr, "saveProjectRecovery",
                                   Qt::BlockingQueuedConnection,
                                   Q_RETURN_ARG(bool, saveCompleted),
                                   Q_ARG(const std::string, projectDestFile))) {
      throw std::runtime_error("Project Recovery: Failed to save project "
                               "windows - Qt binding failed");
    }
  } else {
    // Only use this if it is called from the python interface/error reporter
    saveCompleted = m_windowPtr->saveProjectRecovery(projectDestFile);
  }

  if (!saveCompleted) {
    throw std::runtime_error(
        "Project Recovery: Failed to write out project file");
  }
}

/**
 * Saves all workspace histories by using an external python script
 *
 * @param historyDestFolder:: The folder to write all histories to
 * @throw If saving fails in the script
 */
void ProjectRecovery::saveWsHistories(const Poco::Path &historyDestFolder) {
  const auto &ads = Mantid::API::AnalysisDataService::Instance();

  // Hold a copy to the shared pointers so they do not get deleted under us
  std::vector<boost::shared_ptr<Mantid::API::Workspace>> wsHandles =
      ads.getObjects(Mantid::Kernel::DataServiceHidden::Include);

  if (wsHandles.empty()) {
    return;
  }

  static auto startTime =
      Mantid::Kernel::UsageService::Instance().getStartTime().toISO8601String();

  const std::string algName = "GeneratePythonScript";
  auto alg =
      Mantid::API::AlgorithmManager::Instance().createUnmanaged(algName, 1);
  alg->setChild(true);
  alg->setLogging(false);

  for (auto i = 0u; i < wsHandles.size(); ++i) {
    std::string filename = std::to_string(i) + ".py";

    Poco::Path destFilename = historyDestFolder;
    destFilename.append(filename);

    alg->initialize();
    alg->setLogging(false);
    alg->setProperty("AppendTimestamp", true);
    alg->setProperty("InputWorkspace", wsHandles[i]);
    alg->setPropertyValue("Filename", destFilename.toString());
    alg->setPropertyValue("StartTimestamp", startTime);
    alg->setProperty("IgnoreTheseAlgs", m_algsToIgnore);

    alg->execute();
  }
}

<<<<<<< HEAD
void ProjectRecovery::removeOlderCheckpoints() {
  // Currently set to a month in microseconds
  const int64_t timeToDeleteAfter = 2592000000000;
  std::string recoverFolder = getRecoveryFolderCheck();
  // Get the PIDS
  std::vector<Poco::Path> possiblePidsPaths =
      getListOfFoldersInDirectory(recoverFolder);
  // Order pids based on date last modified descending
  std::vector<int> possiblePids = orderProcessIDs(possiblePidsPaths);
  // check if pid exists
  std::vector<std::string> folderPaths;
  for (auto i = 0u; i < possiblePids.size(); ++i) {
    if (!isPIDused(possiblePids[i])) {
      std::string folder = recoverFolder;
      folder.append(std::to_string(possiblePids[i]) + "/");
      if (olderThanAGivenTime(Poco::Path(folder), timeToDeleteAfter)) {
        folderPaths.emplace_back(folder);
      }
    }
  }

  bool recurse = true;
  for (size_t i = 0; i < folderPaths.size(); i++) {
    Poco::File(folderPaths[i]).remove(recurse);
  }
}

bool ProjectRecovery::olderThanAGivenTime(const Poco::Path &path,
                                          int64_t elapsedTime) {
  return Poco::File(path).getLastModified().isElapsed(elapsedTime);
}
=======
/**
 * @brief A function that brings the two seperate save methods together
 * This won't run if it is locked by the background thread but then it saving
 * Anyway so thats no issue.
 */
void ProjectRecovery::saveAll(bool autoSave) {
  // "Timeout" - Save out again
  const auto &ads = Mantid::API::AnalysisDataService::Instance();
  if (ads.size() == 0) {
    g_log.debug("Nothing to save");
    return;
  }

  g_log.debug("Project Recovery: Saving started");

  const auto basePath = getOutputPath();
  Poco::File(basePath).createDirectories();

  saveWsHistories(basePath);
  auto projectFile = Poco::Path(basePath).append(OUTPUT_PROJ_NAME);
  saveOpenWindows(projectFile.toString(), autoSave);

  // Purge any excessive folders
  deleteExistingCheckpoints(NO_OF_CHECKPOINTS);
  g_log.debug("Project Recovery: Saving finished");
}

>>>>>>> b903dbe0
} // namespace MantidQt<|MERGE_RESOLUTION|>--- conflicted
+++ resolved
@@ -657,7 +657,6 @@
   }
 }
 
-<<<<<<< HEAD
 void ProjectRecovery::removeOlderCheckpoints() {
   // Currently set to a month in microseconds
   const int64_t timeToDeleteAfter = 2592000000000;
@@ -689,7 +688,7 @@
                                           int64_t elapsedTime) {
   return Poco::File(path).getLastModified().isElapsed(elapsedTime);
 }
-=======
+
 /**
  * @brief A function that brings the two seperate save methods together
  * This won't run if it is locked by the background thread but then it saving
@@ -716,6 +715,4 @@
   deleteExistingCheckpoints(NO_OF_CHECKPOINTS);
   g_log.debug("Project Recovery: Saving finished");
 }
-
->>>>>>> b903dbe0
 } // namespace MantidQt