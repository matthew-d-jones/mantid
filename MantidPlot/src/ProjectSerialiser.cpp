--- conflicted
+++ resolved
@@ -761,37 +761,11 @@
  *
  * @param s :: the string of characters loaded from a Mantid project file
  */
-<<<<<<< HEAD
-void ProjectSerialiser::populateMantidTreeWidget(const QString &lines) {
-  QStringList list = lines.split("\t");
-  QStringList::const_iterator line = list.begin();
-
-  std::vector<std::string> expectedWorkspaces;
-
-  for (++line; line != list.end(); ++line) {
-    if ((*line)
-            .contains(',')) // ...it is a group and more work needs to be done
-    {
-      // Format of string is "GroupName, Workspace, Workspace, Workspace, ....
-      // and so on "
-      QStringList groupWorkspaces = (*line).split(',');
-      std::string groupName = groupWorkspaces[0].toStdString();
-      std::vector<std::string> inputWsVec;
-      // Work through workspaces, load into Mantid and then push into
-      // vectorgroup (ignore group name, start at 1)
-      for (int i = 1; i < groupWorkspaces.size(); i++) {
-        std::string wsName = groupWorkspaces[i].toStdString();
-        expectedWorkspaces.push_back(wsName);
-        loadWsToMantidTree(wsName);
-        inputWsVec.push_back(wsName);
-      }
-=======
 void ProjectSerialiser::loadWorkspacesIntoMantid(
     const groupNameToWsNamesT &workspaces) {
   for (auto &allWsNames : workspaces.at(ALL_WS)) {
     loadWsToMantidTree(allWsNames);
   }
->>>>>>> 46dc4bf3
 
   // Next group up the workspaces
   for (auto &groupNameAndWorkspaces : workspaces) {
@@ -845,25 +819,6 @@
         // (currently can't have group of 0)
         Mantid::API::AnalysisDataService::Instance().remove(unusedName);
       }
-<<<<<<< HEAD
-    } else // ...not a group so just load the workspace
-    {
-      std::string wsName = line->toStdString();
-      expectedWorkspaces.push_back(wsName);
-      loadWsToMantidTree(wsName);
-    }
-
-    // Check everything was loaded before continuing, as we might need to open a
-    // window
-    // for a workspace which did not load in
-    if (!Mantid::API::AnalysisDataService::Instance().doAllWsExist(
-            expectedWorkspaces)) {
-      QMessageBox::critical(window, "MantidPlot - Algorithm error",
-                            " The workspaces associated with this project "
-                            "could not be loaded. Aborting project loading.");
-      throw std::runtime_error(
-          "Failed to load all required workspaces. Aborting project loading.");
-=======
 
     }
     // Error catching for algorithms
@@ -879,7 +834,6 @@
     } catch (std::exception &) {
       QMessageBox::critical(window, "MantidPlot - Algorithm error",
                             " Error in Grouping Workspaces");
->>>>>>> 46dc4bf3
     }
   }
 }
